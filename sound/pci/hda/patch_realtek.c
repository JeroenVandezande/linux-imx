--- conflicted
+++ resolved
@@ -6415,10 +6415,7 @@
 	ALC236_FIXUP_DELL_AIO_HEADSET_MIC,
 	ALC282_FIXUP_ACER_DISABLE_LINEOUT,
 	ALC255_FIXUP_ACER_LIMIT_INT_MIC_BOOST,
-<<<<<<< HEAD
-=======
 	ALC256_FIXUP_ACER_HEADSET_MIC,
->>>>>>> 2bf9d1b4
 };
 
 static const struct hda_fixup alc269_fixups[] = {
@@ -7879,8 +7876,6 @@
 		.chained = true,
 		.chain_id = ALC255_FIXUP_ACER_MIC_NO_PRESENCE,
 	},
-<<<<<<< HEAD
-=======
 	[ALC256_FIXUP_ACER_HEADSET_MIC] = {
 		.type = HDA_FIXUP_PINS,
 		.v.pins = (const struct hda_pintbl[]) {
@@ -7891,7 +7886,6 @@
 		.chained = true,
 		.chain_id = ALC269_FIXUP_HEADSET_MODE_NO_HP_MIC
 	},
->>>>>>> 2bf9d1b4
 };
 
 static const struct snd_pci_quirk alc269_fixup_tbl[] = {
@@ -8066,11 +8060,8 @@
 	SND_PCI_QUIRK(0x103c, 0x87f4, "HP", ALC287_FIXUP_HP_GPIO_LED),
 	SND_PCI_QUIRK(0x103c, 0x87f5, "HP", ALC287_FIXUP_HP_GPIO_LED),
 	SND_PCI_QUIRK(0x103c, 0x87f7, "HP Spectre x360 14", ALC245_FIXUP_HP_X360_AMP),
-<<<<<<< HEAD
-=======
 	SND_PCI_QUIRK(0x103c, 0x8846, "HP EliteBook 850 G8 Notebook PC", ALC285_FIXUP_HP_GPIO_LED),
 	SND_PCI_QUIRK(0x103c, 0x884c, "HP EliteBook 840 G8 Notebook PC", ALC285_FIXUP_HP_GPIO_LED),
->>>>>>> 2bf9d1b4
 	SND_PCI_QUIRK(0x1043, 0x103e, "ASUS X540SA", ALC256_FIXUP_ASUS_MIC),
 	SND_PCI_QUIRK(0x1043, 0x103f, "ASUS TX300", ALC282_FIXUP_ASUS_TX300),
 	SND_PCI_QUIRK(0x1043, 0x106d, "Asus K53BE", ALC269_FIXUP_LIMIT_INT_MIC_BOOST),
