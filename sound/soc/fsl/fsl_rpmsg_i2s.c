--- conflicted
+++ resolved
@@ -130,7 +130,6 @@
 	return ret;
 }
 
-<<<<<<< HEAD
 static void fsl_rpmsg_shutdown(struct snd_pcm_substream *substream,
 		struct snd_soc_dai *cpu_dai)
 {
@@ -142,10 +141,7 @@
 		i2s_info->rpmsg_wakeup_source = NULL;
 	}
 }
-static const struct snd_soc_dai_ops fsl_rpmsg_dai_ops = {
-	.startup	= fsl_rpmsg_startup,
-	.shutdown	= fsl_rpmsg_shutdown,
-=======
+
 static int fsl_rpmsg_hw_params(struct snd_pcm_substream *substream,
 			       struct snd_pcm_hw_params *params,
 			       struct snd_soc_dai *dai)
@@ -199,7 +195,7 @@
 	.startup	= fsl_rpmsg_startup,
 	.hw_params	= fsl_rpmsg_hw_params,
 	.hw_free	= fsl_rpmsg_hw_free,
->>>>>>> b67be7df
+	.shutdown	= fsl_rpmsg_shutdown,
 };
 
 static struct snd_soc_dai_driver fsl_rpmsg_i2s_dai = {
