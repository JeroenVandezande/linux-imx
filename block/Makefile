--- conflicted
+++ resolved
@@ -37,9 +37,5 @@
 obj-$(CONFIG_BLK_SED_OPAL)	+= sed-opal.o
 obj-$(CONFIG_BLK_PM)		+= blk-pm.o
 obj-$(CONFIG_BLK_INLINE_ENCRYPTION)	+= keyslot-manager.o bio-crypt-ctx.o \
-<<<<<<< HEAD
 					   blk-crypto.o
-=======
-					   blk-crypto.o
-obj-$(CONFIG_BLK_INLINE_ENCRYPTION_FALLBACK)	+= blk-crypto-fallback.o
->>>>>>> c24d7797
+obj-$(CONFIG_BLK_INLINE_ENCRYPTION_FALLBACK)	+= blk-crypto-fallback.o