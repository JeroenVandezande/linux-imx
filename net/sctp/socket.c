--- conflicted
+++ resolved
@@ -2658,27 +2658,12 @@
 	}
 
 	if (params->spp_flags & SPP_IPV6_FLOWLABEL) {
-<<<<<<< HEAD
-		if (trans && trans->ipaddr.sa.sa_family == AF_INET6) {
-			trans->flowlabel = params->spp_ipv6_flowlabel &
-					   SCTP_FLOWLABEL_VAL_MASK;
-			trans->flowlabel |= SCTP_FLOWLABEL_SET_MASK;
-		} else if (asoc) {
-			list_for_each_entry(trans,
-					    &asoc->peer.transport_addr_list,
-					    transports) {
-				if (trans->ipaddr.sa.sa_family != AF_INET6)
-					continue;
-=======
 		if (trans) {
 			if (trans->ipaddr.sa.sa_family == AF_INET6) {
->>>>>>> f9885ef8
 				trans->flowlabel = params->spp_ipv6_flowlabel &
 						   SCTP_FLOWLABEL_VAL_MASK;
 				trans->flowlabel |= SCTP_FLOWLABEL_SET_MASK;
 			}
-<<<<<<< HEAD
-=======
 		} else if (asoc) {
 			struct sctp_transport *t;
 
@@ -2690,7 +2675,6 @@
 					       SCTP_FLOWLABEL_VAL_MASK;
 				t->flowlabel |= SCTP_FLOWLABEL_SET_MASK;
 			}
->>>>>>> f9885ef8
 			asoc->flowlabel = params->spp_ipv6_flowlabel &
 					  SCTP_FLOWLABEL_VAL_MASK;
 			asoc->flowlabel |= SCTP_FLOWLABEL_SET_MASK;
@@ -2706,14 +2690,6 @@
 			trans->dscp = params->spp_dscp & SCTP_DSCP_VAL_MASK;
 			trans->dscp |= SCTP_DSCP_SET_MASK;
 		} else if (asoc) {
-<<<<<<< HEAD
-			list_for_each_entry(trans,
-					    &asoc->peer.transport_addr_list,
-					    transports) {
-				trans->dscp = params->spp_dscp &
-					      SCTP_DSCP_VAL_MASK;
-				trans->dscp |= SCTP_DSCP_SET_MASK;
-=======
 			struct sctp_transport *t;
 
 			list_for_each_entry(t, &asoc->peer.transport_addr_list,
@@ -2721,7 +2697,6 @@
 				t->dscp = params->spp_dscp &
 					  SCTP_DSCP_VAL_MASK;
 				t->dscp |= SCTP_DSCP_SET_MASK;
->>>>>>> f9885ef8
 			}
 			asoc->dscp = params->spp_dscp & SCTP_DSCP_VAL_MASK;
 			asoc->dscp |= SCTP_DSCP_SET_MASK;
