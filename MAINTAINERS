--- conflicted
+++ resolved
@@ -3562,12 +3562,6 @@
 S:	Supported
 F:	drivers/infiniband/hw/usnic/
 
-<<<<<<< HEAD
-CLANG-FORMAT FILE
-M:	Miguel Ojeda <miguel.ojeda.sandonis@gmail.com>
-S:	Maintained
-F:	.clang-format
-=======
 CIRRUS LOGIC MADERA CODEC DRIVERS
 M:	Charles Keepax <ckeepax@opensource.cirrus.com>
 M:	Richard Fitzgerald <rf@opensource.cirrus.com>
@@ -3583,7 +3577,11 @@
 F:	drivers/mfd/madera*
 F:	drivers/mfd/cs47l*
 F:	drivers/pinctrl/cirrus/*
->>>>>>> d2c9281c
+
+CLANG-FORMAT FILE
+M:	Miguel Ojeda <miguel.ojeda.sandonis@gmail.com>
+S:	Maintained
+F:	.clang-format
 
 CLEANCACHE API
 M:	Konrad Rzeszutek Wilk <konrad.wilk@oracle.com>
