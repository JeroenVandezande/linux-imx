/*
 * Common module linker script, always used when linking a module.
 * Archs are free to supply their own linker scripts.  ld will
 * combine them automatically.
 */
#include <asm/page.h>

SECTIONS {
	/DISCARD/ : {
		*(.discard)
		*(.discard.*)
		/*
		 * LLD may emit .eh_frame with CONFIG_CFI_CLANG despite
		 * -fno-asynchronous-unwind-tables. Discard the section.
		 */
		*(.eh_frame)
	}

	__ksymtab		0 : { *(SORT(___ksymtab+*)) }
	__ksymtab_gpl		0 : { *(SORT(___ksymtab_gpl+*)) }
	__ksymtab_unused	0 : { *(SORT(___ksymtab_unused+*)) }
	__ksymtab_unused_gpl	0 : { *(SORT(___ksymtab_unused_gpl+*)) }
	__ksymtab_gpl_future	0 : { *(SORT(___ksymtab_gpl_future+*)) }
	__kcrctab		0 : { *(SORT(___kcrctab+*)) }
	__kcrctab_gpl		0 : { *(SORT(___kcrctab_gpl+*)) }
	__kcrctab_unused	0 : { *(SORT(___kcrctab_unused+*)) }
	__kcrctab_unused_gpl	0 : { *(SORT(___kcrctab_unused_gpl+*)) }
	__kcrctab_gpl_future	0 : { *(SORT(___kcrctab_gpl_future+*)) }

	.init_array		0 : ALIGN(8) { *(SORT(.init_array.*)) *(.init_array) }

	__jump_table		0 : ALIGN(8) { KEEP(*(__jump_table)) }

	__patchable_function_entries : { *(__patchable_function_entries) }

<<<<<<< HEAD
=======
#ifdef CONFIG_LTO_CLANG
>>>>>>> f4d6e832
	/*
	 * With CONFIG_LTO_CLANG, LLD always enables -fdata-sections and
	 * -ffunction-sections, which increases the size of the final module.
	 * Merge the split sections in the final binary.
	 */
	.bss : {
		*(.bss .bss.[0-9a-zA-Z_]*)
		*(.bss..L*)
	}

	.data : {
		*(.data .data.[0-9a-zA-Z_]*)
		*(.data..L*)
	}

	.rodata : {
<<<<<<< HEAD
		*(.rodata .rodata.[0-9a-zA-Z_]*)
		*(.rodata..L*)
=======
		*(.rodata.._start)
		*(.rodata .rodata.[0-9a-zA-Z_]*)
		*(.rodata..L*)
		*(.rodata.._end)
>>>>>>> f4d6e832
	}

#ifdef CONFIG_CFI_CLANG
	/*
	 * With CFI_CLANG, ensure __cfi_check is at the beginning of the
	 * .text section, and that the section is aligned to page size.
	 */
	.text : ALIGN(PAGE_SIZE) {
<<<<<<< HEAD
=======
		*(.text.._start)
>>>>>>> f4d6e832
		*(.text.__cfi_check)
		*(.text .text.[0-9a-zA-Z_]*)
		__cfi_jt_start = .;
		*(.text..L.cfi.jumptable .text..L.cfi.jumptable.*)
		__cfi_jt_end = .;
<<<<<<< HEAD
	}
#endif
=======
		*(.text.._end)
	}
#endif
#endif
>>>>>>> f4d6e832
}

/* bring in arch-specific sections */
#include <asm/module.lds.h><|MERGE_RESOLUTION|>--- conflicted
+++ resolved
@@ -33,10 +33,7 @@
 
 	__patchable_function_entries : { *(__patchable_function_entries) }
 
-<<<<<<< HEAD
-=======
 #ifdef CONFIG_LTO_CLANG
->>>>>>> f4d6e832
 	/*
 	 * With CONFIG_LTO_CLANG, LLD always enables -fdata-sections and
 	 * -ffunction-sections, which increases the size of the final module.
@@ -53,15 +50,10 @@
 	}
 
 	.rodata : {
-<<<<<<< HEAD
-		*(.rodata .rodata.[0-9a-zA-Z_]*)
-		*(.rodata..L*)
-=======
 		*(.rodata.._start)
 		*(.rodata .rodata.[0-9a-zA-Z_]*)
 		*(.rodata..L*)
 		*(.rodata.._end)
->>>>>>> f4d6e832
 	}
 
 #ifdef CONFIG_CFI_CLANG
@@ -70,24 +62,16 @@
 	 * .text section, and that the section is aligned to page size.
 	 */
 	.text : ALIGN(PAGE_SIZE) {
-<<<<<<< HEAD
-=======
 		*(.text.._start)
->>>>>>> f4d6e832
 		*(.text.__cfi_check)
 		*(.text .text.[0-9a-zA-Z_]*)
 		__cfi_jt_start = .;
 		*(.text..L.cfi.jumptable .text..L.cfi.jumptable.*)
 		__cfi_jt_end = .;
-<<<<<<< HEAD
-	}
-#endif
-=======
 		*(.text.._end)
 	}
 #endif
 #endif
->>>>>>> f4d6e832
 }
 
 /* bring in arch-specific sections */
