/* SPDX-License-Identifier: GPL-2.0 */
/*
 * Copyright (C) 2020 ARM Ltd.
 */
#ifndef __ASM_MTE_H
#define __ASM_MTE_H

#include <asm/compiler.h>
#include <asm/mte-def.h>

#ifndef __ASSEMBLY__

#include <linux/bitfield.h>
#include <linux/page-flags.h>
#include <linux/types.h>

#include <asm/pgtable-types.h>

extern u64 gcr_kernel_excl;

void mte_clear_page_tags(void *addr);
unsigned long mte_copy_tags_from_user(void *to, const void __user *from,
				      unsigned long n);
unsigned long mte_copy_tags_to_user(void __user *to, void *from,
				    unsigned long n);
int mte_save_tags(struct page *page);
void mte_save_page_tags(const void *page_addr, void *tag_storage);
bool mte_restore_tags(swp_entry_t entry, struct page *page);
void mte_restore_page_tags(void *page_addr, const void *tag_storage);
void mte_invalidate_tags(int type, pgoff_t offset);
void mte_invalidate_tags_area(int type);
void *mte_allocate_tag_storage(void);
void mte_free_tag_storage(char *storage);

#ifdef CONFIG_ARM64_MTE

/* track which pages have valid allocation tags */
#define PG_mte_tagged	PG_arch_2

void mte_sync_tags(pte_t *ptep, pte_t pte);
void mte_copy_page_tags(void *kto, const void *kfrom);
void flush_mte_state(void);
void mte_thread_switch(struct task_struct *next);
void mte_suspend_enter(void);
void mte_suspend_exit(void);
long set_mte_ctrl(struct task_struct *task, unsigned long arg);
long get_mte_ctrl(struct task_struct *task);
int mte_ptrace_copy_tags(struct task_struct *child, long request,
			 unsigned long addr, unsigned long data);

void mte_assign_mem_tag_range(void *addr, size_t size);

#else /* CONFIG_ARM64_MTE */

/* unused if !CONFIG_ARM64_MTE, silence the compiler */
#define PG_mte_tagged	0

static inline void mte_sync_tags(pte_t *ptep, pte_t pte)
{
}
static inline void mte_copy_page_tags(void *kto, const void *kfrom)
{
}
static inline void flush_mte_state(void)
{
}
static inline void mte_thread_switch(struct task_struct *next)
{
}
static inline void mte_suspend_enter(void)
{
}
static inline void mte_suspend_exit(void)
{
}
static inline long set_mte_ctrl(struct task_struct *task, unsigned long arg)
{
	return 0;
}
static inline long get_mte_ctrl(struct task_struct *task)
{
	return 0;
}
static inline int mte_ptrace_copy_tags(struct task_struct *child,
				       long request, unsigned long addr,
				       unsigned long data)
{
	return -EIO;
}

static inline void mte_assign_mem_tag_range(void *addr, size_t size)
{
}

#endif /* CONFIG_ARM64_MTE */
<<<<<<< HEAD
=======

#ifdef CONFIG_KASAN_HW_TAGS
/* Whether the MTE asynchronous mode is enabled. */
DECLARE_STATIC_KEY_FALSE(mte_async_mode);

static inline bool system_uses_mte_async_mode(void)
{
	return static_branch_unlikely(&mte_async_mode);
}

void mte_check_tfsr_el1(void);

static inline void mte_check_tfsr_entry(void)
{
	mte_check_tfsr_el1();
}

static inline void mte_check_tfsr_exit(void)
{
	/*
	 * The asynchronous faults are sync'ed automatically with
	 * TFSR_EL1 on kernel entry but for exit an explicit dsb()
	 * is required.
	 */
	dsb(nsh);
	isb();

	mte_check_tfsr_el1();
}
#else
static inline bool system_uses_mte_async_mode(void)
{
	return false;
}
static inline void mte_check_tfsr_el1(void)
{
}
static inline void mte_check_tfsr_entry(void)
{
}
static inline void mte_check_tfsr_exit(void)
{
}
#endif /* CONFIG_KASAN_HW_TAGS */
>>>>>>> ae8c2a75

#endif /* __ASSEMBLY__ */
#endif /* __ASM_MTE_H  */<|MERGE_RESOLUTION|>--- conflicted
+++ resolved
@@ -93,8 +93,6 @@
 }
 
 #endif /* CONFIG_ARM64_MTE */
-<<<<<<< HEAD
-=======
 
 #ifdef CONFIG_KASAN_HW_TAGS
 /* Whether the MTE asynchronous mode is enabled. */
@@ -139,7 +137,6 @@
 {
 }
 #endif /* CONFIG_KASAN_HW_TAGS */
->>>>>>> ae8c2a75
 
 #endif /* __ASSEMBLY__ */
 #endif /* __ASM_MTE_H  */