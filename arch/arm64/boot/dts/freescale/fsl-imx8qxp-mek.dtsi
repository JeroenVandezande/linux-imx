/*
 * Copyright 2017-2020 NXP
 *
 * This program is free software; you can redistribute it and/or
 * modify it under the terms of the GNU General Public License
 * as published by the Free Software Foundation; either version 2
 * of the License, or (at your option) any later version.
 *
 * This program is distributed in the hope that it will be useful,
 * but WITHOUT ANY WARRANTY; without even the implied warranty of
 * MERCHANTABILITY or FITNESS FOR A PARTICULAR PURPOSE.  See the
 * GNU General Public License for more details.
 */

#include "fsl-imx8qxp.dtsi"
#include "fsl-imx8x-mek.dtsi"

/ {
	firmware {
		android {
			compatible = "android,firmware";
			fstab {
				compatible = "android,fstab";
				vendor {
					compatible = "android,vendor";
					/* sd card node which used if androidboot.storage_type=sd */
					dev_sd = "/dev/block/platform/5b020000.usdhc/by-name/vendor";
					/* emmc node which used if androidboot.storage_type=emmc */
					dev_emmc = "/dev/block/platform/5b010000.usdhc/by-name/vendor";
					/* default emmc node used for GSI */
					dev = "/dev/block/platform/5b010000.usdhc/by-name/vendor";
					type = "ext4";
					mnt_flags = "ro,barrier=1,inode_readahead_blks=8";
					fsmgr_flags = "wait,slotselect,avb";
				};
			};
			vbmeta {
				/*we need use FirstStageMountVBootV2 if we enable avb*/
				compatible = "android,vbmeta";
				/*parts means the partition witch can be mount in first stage*/
				parts = "vbmeta,boot,system,vendor";
			};
		};
	};
};

/ {
	model = "Freescale i.MX8QXP MEK";
	compatible = "fsl,imx8qxp-mek", "fsl,imx8qxp";
<<<<<<< HEAD

	chosen {
		bootargs = "console=ttyLP0,115200 earlycon=lpuart32,0x5a060000,115200";
		stdout-path = &lpuart0;
	};

	bt_rfkill {
		compatible = "fsl,mxc_bt_rfkill";
		bt-power-gpios = <&pca9557_a 1 GPIO_ACTIVE_LOW>;
		status ="okay";
	};

	brcmfmac: brcmfmac {
		compatible = "cypress,brcmfmac";
		pinctrl-names = "init", "idle", "default";
		pinctrl-0 = <&pinctrl_wifi_init>;
		pinctrl-1 = <&pinctrl_wifi_init>;
		pinctrl-2 = <&pinctrl_wifi>;
	};

	regulators {
		compatible = "simple-bus";
		#address-cells = <1>;
		#size-cells = <0>;

		reg_can_en: regulator-can-gen {
			compatible = "regulator-fixed";
			regulator-name = "can-en";
			regulator-min-microvolt = <3300000>;
			regulator-max-microvolt = <3300000>;
			gpio = <&pca6416 3 GPIO_ACTIVE_HIGH>;
			enable-active-high;
		};

		reg_can_stby: regulator-can-stby {
			compatible = "regulator-fixed";
			regulator-name = "can-stby";
			regulator-min-microvolt = <3300000>;
			regulator-max-microvolt = <3300000>;
			gpio = <&pca6416 5 GPIO_ACTIVE_HIGH>;
			enable-active-high;
			vin-supply = <&reg_can_en>;
		};

		reg_fec2_supply: fec2_nvcc {
			compatible = "regulator-fixed";
			regulator-name = "fec2_nvcc";
			regulator-min-microvolt = <1800000>;
			regulator-max-microvolt = <1800000>;
			gpio = <&max7322 0 GPIO_ACTIVE_HIGH>;
			enable-active-high;
		};

		reg_usdhc2_vmmc: usdhc2_vmmc {
			compatible = "regulator-fixed";
			regulator-name = "SD1_SPWR";
			regulator-min-microvolt = <3000000>;
			regulator-max-microvolt = <3000000>;
			gpio = <&gpio4 19 GPIO_ACTIVE_HIGH>;
			off-on-delay = <3480>;
			enable-active-high;
		};

		epdev_on: fixedregulator@100 {
			compatible = "regulator-fixed";
			regulator-min-microvolt = <3300000>;
			regulator-max-microvolt = <3300000>;
			regulator-name = "epdev_on";
			gpio = <&pca9557_a 0 GPIO_ACTIVE_HIGH>;
			enable-active-high;
		};

		reg_usb_otg1_vbus: regulator@0 {
			compatible = "regulator-fixed";
			reg = <0>;
			regulator-name = "usb_otg1_vbus";
			regulator-min-microvolt = <5000000>;
			regulator-max-microvolt = <5000000>;
			gpio = <&pca9557_b 2 GPIO_ACTIVE_HIGH>;
			enable-active-high;
		};

		reg_audio: fixedregulator@2 {
			compatible = "regulator-fixed";
			reg = <2>;
			regulator-name = "cs42888_supply";
			regulator-min-microvolt = <3300000>;
			regulator-max-microvolt = <3300000>;
			regulator-always-on;
		};
	};

	sound: sound {
		compatible = "fsl,imx7d-evk-wm8960",
			   "fsl,imx-audio-wm8960";
		model = "wm8960-audio";
		cpu-dai = <&sai1>;
		audio-codec = <&wm8960>;
		codec-master;
		/*
		 * hp-det = <hp-det-pin hp-det-polarity>;
		 * hp-det-pin: JD1 JD2  or JD3
		 * hp-det-polarity = 0: hp detect high for headphone
		 * hp-det-polarity = 1: hp detect high for speaker
		 */
		hp-det = <2 0>;
		hp-det-gpios = <&gpio1 0 0>;
		mic-det-gpios = <&gpio1 0 0>;
		audio-routing =
			"Headphone Jack", "HP_L",
			"Headphone Jack", "HP_R",
			"Ext Spk", "SPK_LP",
			"Ext Spk", "SPK_LN",
			"Ext Spk", "SPK_RP",
			"Ext Spk", "SPK_RN",
			"LINPUT2", "Mic Jack",
			"LINPUT3", "Mic Jack",
			"RINPUT1", "Main MIC",
			"RINPUT2", "Main MIC",
			"Mic Jack", "MICB",
			"Main MIC", "MICB",
			"CPU-Playback", "ASRC-Playback",
			"Playback", "CPU-Playback",
			"ASRC-Capture", "CPU-Capture",
			"CPU-Capture", "Capture";
	};

	sound-amix-sai {
		compatible = "fsl,imx-audio-amix";
		model = "amix-audio-sai";
		dais = <&sai4>, <&sai5>;
		amix-controller = <&amix>;
	};

	sound-cs42888 {
		compatible = "fsl,imx8qm-sabreauto-cs42888",
				"fsl,imx-audio-cs42888";
		model = "imx-cs42888";
		esai-controller = <&esai0>;
		audio-codec = <&cs42888>;
		asrc-controller = <&asrc0>;
		status = "okay";
	};

	sound-xtor {
		compatible = "fsl,imx-audio-xtor";
		model = "xtor-audio";
		cpu-dai = <&sai0>;
		tx-codec-slave = <1>;
		rx-codec-slave = <1>;
		status = "okay";
	};

	lvds_backlight0: lvds_backlight@0 {
		compatible = "pwm-backlight";
		pwms = <&pwm_mipi_lvds0 0 100000 0>;

		brightness-levels = < 0  1  2  3  4  5  6  7  8  9
				     10 11 12 13 14 15 16 17 18 19
				     20 21 22 23 24 25 26 27 28 29
				     30 31 32 33 34 35 36 37 38 39
				     40 41 42 43 44 45 46 47 48 49
				     50 51 52 53 54 55 56 57 58 59
				     60 61 62 63 64 65 66 67 68 69
				     70 71 72 73 74 75 76 77 78 79
				     80 81 82 83 84 85 86 87 88 89
				     90 91 92 93 94 95 96 97 98 99
				    100>;
		default-brightness-level = <80>;
	};

	lvds_backlight1: lvds_backlight@1 {
		compatible = "pwm-backlight";
		pwms = <&pwm_mipi_lvds1 0 100000 0>;

		brightness-levels = < 0  1  2  3  4  5  6  7  8  9
				     10 11 12 13 14 15 16 17 18 19
				     20 21 22 23 24 25 26 27 28 29
				     30 31 32 33 34 35 36 37 38 39
				     40 41 42 43 44 45 46 47 48 49
				     50 51 52 53 54 55 56 57 58 59
				     60 61 62 63 64 65 66 67 68 69
				     70 71 72 73 74 75 76 77 78 79
				     80 81 82 83 84 85 86 87 88 89
				     90 91 92 93 94 95 96 97 98 99
				    100>;
		default-brightness-level = <80>;
	};

	lcdif_backlight: lcdif_backlight {
		compatible = "pwm-backlight";
		pwms = <&pwm_adma_lcdif 0 100000 0>;

		brightness-levels = <0 4 8 16 32 64 128 255>;
		default-brightness-level = <6>;
		status = "disabled";
	};

};

&acm {
	status = "okay";
};

&amix {
	status = "okay";
};

&asrc0 {
	fsl,asrc-rate  = <48000>;
	status = "okay";
};

&esai0 {
	compatible = "fsl,imx8qm-esai";
	pinctrl-names = "default";
	pinctrl-0 = <&pinctrl_esai0>;
	assigned-clocks = <&clk IMX8QXP_ACM_ESAI0_MCLK_SEL>,
			<&clk IMX8QXP_AUD_PLL0_DIV>,
			<&clk IMX8QXP_AUD_ACM_AUD_PLL_CLK0_DIV>,
			<&clk IMX8QXP_AUD_ACM_AUD_REC_CLK0_DIV>,
			<&clk IMX8QXP_AUD_ESAI_0_EXTAL_IPG>;
	assigned-clock-parents = <&clk IMX8QXP_AUD_ACM_AUD_PLL_CLK0_CLK>;
	assigned-clock-rates = <0>, <786432000>, <49152000>, <12288000>, <49152000>;
	fsl,txm-rxs;
	status = "okay";
};

&sai4 {
	assigned-clocks = <&clk IMX8QXP_ACM_SAI4_MCLK_SEL>,
			<&clk IMX8QXP_AUD_PLL1_DIV>,
			<&clk IMX8QXP_AUD_ACM_AUD_PLL_CLK1_DIV>,
			<&clk IMX8QXP_AUD_ACM_AUD_REC_CLK1_DIV>,
			<&clk IMX8QXP_AUD_SAI_4_MCLK>;
	assigned-clock-parents = <&clk IMX8QXP_AUD_ACM_AUD_PLL_CLK1_CLK>;
	assigned-clock-rates = <0>, <786432000>, <98304000>, <12288000>, <98304000>;
	fsl,sai-asynchronous;
	fsl,txm-rxs;
	status = "okay";
};

&sai5 {
	assigned-clocks = <&clk IMX8QXP_ACM_SAI5_MCLK_SEL>,
			<&clk IMX8QXP_AUD_PLL1_DIV>,
			<&clk IMX8QXP_AUD_ACM_AUD_PLL_CLK1_DIV>,
			<&clk IMX8QXP_AUD_ACM_AUD_REC_CLK1_DIV>,
			<&clk IMX8QXP_AUD_SAI_5_MCLK>;
	assigned-clock-parents = <&clk IMX8QXP_AUD_ACM_AUD_PLL_CLK1_CLK>;
	assigned-clock-rates = <0>, <786432000>, <98304000>, <12288000>, <98304000>;
	fsl,sai-asynchronous;
	fsl,txm-rxs;
	status = "okay";
};

&iomuxc {
	pinctrl-names = "default";
	pinctrl-0 = <&pinctrl_hog>;

	imx8qxp-mek {
		pinctrl_hog: hoggrp {
			fsl,pins = <
				SC_P_MCLK_OUT0_ADMA_ACM_MCLK_OUT0	0x0600004c
				SC_P_COMP_CTL_GPIO_1V8_3V3_GPIORHB_PAD	0x000514a0
			>;
		};

		pinctrl_csi0_lpi2c0: csi0lpi2c0grp {
			fsl,pins = <
				SC_P_MIPI_CSI0_I2C0_SCL_MIPI_CSI0_I2C0_SCL	0xc2000020
				SC_P_MIPI_CSI0_I2C0_SDA_MIPI_CSI0_I2C0_SDA	0xc2000020
			>;
		};

		pinctrl_esai0: esai0grp {
			fsl,pins = <
				SC_P_ESAI0_FSR_ADMA_ESAI0_FSR		0xc6000040
				SC_P_ESAI0_FST_ADMA_ESAI0_FST		0xc6000040
				SC_P_ESAI0_SCKR_ADMA_ESAI0_SCKR		0xc6000040
				SC_P_ESAI0_SCKT_ADMA_ESAI0_SCKT		0xc6000040
				SC_P_ESAI0_TX0_ADMA_ESAI0_TX0		0xc6000040
				SC_P_ESAI0_TX1_ADMA_ESAI0_TX1		0xc6000040
				SC_P_ESAI0_TX2_RX3_ADMA_ESAI0_TX2_RX3	0xc6000040
				SC_P_ESAI0_TX3_RX2_ADMA_ESAI0_TX3_RX2	0xc6000040
				SC_P_ESAI0_TX4_RX1_ADMA_ESAI0_TX4_RX1	0xc6000040
				SC_P_ESAI0_TX5_RX0_ADMA_ESAI0_TX5_RX0	0xc6000040
			>;
		};

		pinctrl_lpuart0: lpuart0grp {
			fsl,pins = <
				SC_P_UART0_RX_ADMA_UART0_RX	0x06000020
				SC_P_UART0_TX_ADMA_UART0_TX	0x06000020
			>;
		};

		pinctrl_lpuart1: lpuart1grp {
			fsl,pins = <
				SC_P_UART1_TX_ADMA_UART1_TX		0x06000020
				SC_P_UART1_RX_ADMA_UART1_RX		0x06000020
				SC_P_UART1_RTS_B_ADMA_UART1_RTS_B	0x06000020
				SC_P_UART1_CTS_B_ADMA_UART1_CTS_B	0x06000020
			>;
		};

		pinctrl_lpuart2: lpuart2grp {
			fsl,pins = <
				SC_P_UART2_TX_ADMA_UART2_TX	0x06000020
				SC_P_UART2_RX_ADMA_UART2_RX	0x06000020
			>;
		};

		pinctrl_lpuart3: lpuart3grp {
			fsl,pins = <
				SC_P_FLEXCAN2_TX_ADMA_UART3_TX	0x06000020
				SC_P_FLEXCAN2_RX_ADMA_UART3_RX	0x06000020
			>;
		};

		pinctrl_fec1: fec1grp {
			fsl,pins = <
				SC_P_COMP_CTL_GPIO_1V8_3V3_ENET_ENETB0_PAD	0x000014a0
				SC_P_COMP_CTL_GPIO_1V8_3V3_ENET_ENETB1_PAD	0x000014a0
				SC_P_ENET0_MDC_CONN_ENET0_MDC			0x06000020
				SC_P_ENET0_MDIO_CONN_ENET0_MDIO			0x06000020
				SC_P_ENET0_RGMII_TX_CTL_CONN_ENET0_RGMII_TX_CTL	0x00000061
				SC_P_ENET0_RGMII_TXC_CONN_ENET0_RGMII_TXC	0x00000061
				SC_P_ENET0_RGMII_TXD0_CONN_ENET0_RGMII_TXD0	0x00000061
				SC_P_ENET0_RGMII_TXD1_CONN_ENET0_RGMII_TXD1	0x00000061
				SC_P_ENET0_RGMII_TXD2_CONN_ENET0_RGMII_TXD2	0x00000061
				SC_P_ENET0_RGMII_TXD3_CONN_ENET0_RGMII_TXD3	0x00000061
				SC_P_ENET0_RGMII_RXC_CONN_ENET0_RGMII_RXC	0x00000061
				SC_P_ENET0_RGMII_RX_CTL_CONN_ENET0_RGMII_RX_CTL	0x00000061
				SC_P_ENET0_RGMII_RXD0_CONN_ENET0_RGMII_RXD0	0x00000061
				SC_P_ENET0_RGMII_RXD1_CONN_ENET0_RGMII_RXD1	0x00000061
				SC_P_ENET0_RGMII_RXD2_CONN_ENET0_RGMII_RXD2	0x00000061
				SC_P_ENET0_RGMII_RXD3_CONN_ENET0_RGMII_RXD3	0x00000061
			>;
		};

		pinctrl_fec2: fec2grp {
			fsl,pins = <
				SC_P_ESAI0_SCKR_CONN_ENET1_RGMII_TX_CTL		0x00000060
				SC_P_ESAI0_FSR_CONN_ENET1_RGMII_TXC		0x00000060
				SC_P_ESAI0_TX4_RX1_CONN_ENET1_RGMII_TXD0	0x00000060
				SC_P_ESAI0_TX5_RX0_CONN_ENET1_RGMII_TXD1	0x00000060
				SC_P_ESAI0_FST_CONN_ENET1_RGMII_TXD2		0x00000060
				SC_P_ESAI0_SCKT_CONN_ENET1_RGMII_TXD3		0x00000060
				SC_P_ESAI0_TX0_CONN_ENET1_RGMII_RXC		0x00000060
				SC_P_SPDIF0_TX_CONN_ENET1_RGMII_RX_CTL		0x00000060
				SC_P_SPDIF0_RX_CONN_ENET1_RGMII_RXD0		0x00000060
				SC_P_ESAI0_TX3_RX2_CONN_ENET1_RGMII_RXD1	0x00000060
				SC_P_ESAI0_TX2_RX3_CONN_ENET1_RGMII_RXD2	0x00000060
				SC_P_ESAI0_TX1_CONN_ENET1_RGMII_RXD3		0x00000060
			>;
		};

		pinctrl_flexcan1: flexcan0grp {
			fsl,pins = <
				SC_P_FLEXCAN0_TX_ADMA_FLEXCAN0_TX		0x21
				SC_P_FLEXCAN0_RX_ADMA_FLEXCAN0_RX		0x21
			>;
		};

		pinctrl_flexcan2: flexcan1grp {
			fsl,pins = <
				SC_P_FLEXCAN1_TX_ADMA_FLEXCAN1_TX		0x21
				SC_P_FLEXCAN1_RX_ADMA_FLEXCAN1_RX		0x21
			>;
		};

		pinctrl_lcdif: lcdif_grp {
			fsl,pins = <
				SC_P_ESAI0_FSR_ADMA_LCDIF_D00		0x00000060
				SC_P_ESAI0_FST_ADMA_LCDIF_D01		0x00000060
				SC_P_ESAI0_SCKR_ADMA_LCDIF_D02		0x00000060
				SC_P_ESAI0_SCKT_ADMA_LCDIF_D03		0x00000060
				SC_P_ESAI0_TX0_ADMA_LCDIF_D04		0x00000060
				SC_P_ESAI0_TX1_ADMA_LCDIF_D05		0x00000060
				SC_P_ESAI0_TX2_RX3_ADMA_LCDIF_D06	0x00000060
				SC_P_ESAI0_TX3_RX2_ADMA_LCDIF_D07	0x00000060
				SC_P_ESAI0_TX4_RX1_ADMA_LCDIF_D08	0x00000060
				SC_P_ESAI0_TX5_RX0_ADMA_LCDIF_D09	0x00000060
				SC_P_SPDIF0_RX_ADMA_LCDIF_D10		0x00000060
				SC_P_SPDIF0_TX_ADMA_LCDIF_D11		0x00000060
				SC_P_SPDIF0_EXT_CLK_ADMA_LCDIF_D12	0x00000060
				SC_P_SPI3_SCK_ADMA_LCDIF_D13		0x00000060
				SC_P_SPI3_SDO_ADMA_LCDIF_D14		0x00000060
				SC_P_SPI3_SDI_ADMA_LCDIF_D15		0x00000060
				SC_P_UART1_RTS_B_ADMA_LCDIF_D16		0x00000060
				SC_P_UART1_CTS_B_ADMA_LCDIF_D17		0x00000060
				SC_P_SAI0_TXD_ADMA_LCDIF_D18		0x00000060
				SC_P_SAI0_TXC_ADMA_LCDIF_D19		0x00000060
				SC_P_SAI0_RXD_ADMA_LCDIF_D20		0x00000060
				SC_P_SAI1_RXD_ADMA_LCDIF_D21		0x00000060
				SC_P_SAI1_RXC_ADMA_LCDIF_D22		0x00000060
				SC_P_SAI1_RXFS_ADMA_LCDIF_D23		0x00000060
				SC_P_SPI3_CS0_ADMA_LCDIF_HSYNC		0x00000060
				SC_P_SPI3_CS1_ADMA_LCDIF_RESET		0x00000060
				SC_P_MCLK_IN1_ADMA_LCDIF_EN		0x00000060
				SC_P_MCLK_IN0_ADMA_LCDIF_VSYNC		0x00000060
				SC_P_MCLK_OUT0_ADMA_LCDIF_CLK		0x00000060
			>;
		};

		pinctrl_lcdif_pwm: lcdif_pwm_grp {
			fsl,pins = <
				SC_P_SPI0_CS1_ADMA_LCD_PWM0_OUT		0x00000060
			>;
		};

		pinctrl_flexspi0: flexspi0grp {
			fsl,pins = <
				SC_P_QSPI0A_DATA0_LSIO_QSPI0A_DATA0	0x06000021
				SC_P_QSPI0A_DATA1_LSIO_QSPI0A_DATA1	0x06000021
				SC_P_QSPI0A_DATA2_LSIO_QSPI0A_DATA2	0x06000021
				SC_P_QSPI0A_DATA3_LSIO_QSPI0A_DATA3	0x06000021
				SC_P_QSPI0A_DQS_LSIO_QSPI0A_DQS		0x06000021
				SC_P_QSPI0A_SS0_B_LSIO_QSPI0A_SS0_B	0x06000021
				SC_P_QSPI0A_SS1_B_LSIO_QSPI0A_SS1_B	0x06000021
				SC_P_QSPI0A_SCLK_LSIO_QSPI0A_SCLK	0x06000021
				SC_P_QSPI0B_SCLK_LSIO_QSPI0B_SCLK	0x06000021
				SC_P_QSPI0B_DATA0_LSIO_QSPI0B_DATA0	0x06000021
				SC_P_QSPI0B_DATA1_LSIO_QSPI0B_DATA1	0x06000021
				SC_P_QSPI0B_DATA2_LSIO_QSPI0B_DATA2	0x06000021
				SC_P_QSPI0B_DATA3_LSIO_QSPI0B_DATA3	0x06000021
				SC_P_QSPI0B_DQS_LSIO_QSPI0B_DQS		0x06000021
				SC_P_QSPI0B_SS0_B_LSIO_QSPI0B_SS0_B	0x06000021
				SC_P_QSPI0B_SS1_B_LSIO_QSPI0B_SS1_B	0x06000021
			>;
		};

		pinctrl_cm40_i2c: cm40i2cgrp {
			fsl,pins = <
				SC_P_ADC_IN1_M40_I2C0_SDA	0x0600004c
				SC_P_ADC_IN0_M40_I2C0_SCL	0x0600004c
			>;
		};

		pinctrl_ioexp_rst: ioexp_rst_grp {
			fsl,pins = <
				SC_P_SPI2_SDO_LSIO_GPIO1_IO01	0x06000021
			>;
		};

		pinctrl_ioexp_rst_sleep: ioexp_rst_sleep_grp {
			fsl,pins = <
				SC_P_SPI2_SDO_LSIO_GPIO1_IO01	0x07800021
			>;
		};

		pinctrl_pwm_mipi_lvds0: mipi_lvds0_pwm_grp {
			fsl,pins = <
				SC_P_MIPI_DSI0_GPIO0_00_MIPI_DSI0_PWM0_OUT	0x00000020
			>;
		};

		pinctrl_i2c0_mipi_lvds0: mipi_lvds0_i2c0_grp {
			fsl,pins = <
				SC_P_MIPI_DSI0_I2C0_SCL_MIPI_DSI0_I2C0_SCL	0xc6000020
				SC_P_MIPI_DSI0_I2C0_SDA_MIPI_DSI0_I2C0_SDA	0xc6000020
				SC_P_MIPI_DSI0_GPIO0_01_LSIO_GPIO1_IO28		0x00000020
			>;
		};

		pinctrl_pwm_mipi_lvds1: mipi_lvds1_pwm_grp {
			fsl,pins = <
				SC_P_MIPI_DSI1_GPIO0_00_MIPI_DSI1_PWM0_OUT	0x00000020
			>;
		};

		pinctrl_i2c0_mipi_lvds1: mipi_lvds1_i2c0_grp {
			fsl,pins = <
				SC_P_MIPI_DSI1_I2C0_SCL_MIPI_DSI1_I2C0_SCL	0xc6000020
				SC_P_MIPI_DSI1_I2C0_SDA_MIPI_DSI1_I2C0_SDA	0xc6000020
				SC_P_MIPI_DSI1_GPIO0_01_LSIO_GPIO2_IO00		0x00000020
			>;
		};

		pinctrl_isl29023: isl29023grp {
			fsl,pins = <
				SC_P_SPI2_SDI_LSIO_GPIO1_IO02	0x00000021
			>;
		};

		pinctrl_lpi2c1: lpi1cgrp {
			fsl,pins = <
				SC_P_USB_SS3_TC1_ADMA_I2C1_SCL	0x06000021
				SC_P_USB_SS3_TC3_ADMA_I2C1_SDA	0x06000021
			>;
		};

		pinctrl_sai0: sai0grp {
			fsl,pins = <
				SC_P_SAI0_RXD_ADMA_SAI0_RXD 0x0600004c
				SC_P_SAI0_TXC_ADMA_SAI0_TXC 0x0600004c
				SC_P_SAI0_TXFS_ADMA_SAI0_TXFS 0x0600004c
				SC_P_SAI0_TXD_ADMA_SAI0_TXD 0x0600006c
			>;
		};

		pinctrl_sai1: sai1grp {
			fsl,pins = <
				SC_P_SAI1_RXD_ADMA_SAI1_RXD	0x06000040
				SC_P_SAI1_RXC_ADMA_SAI1_TXC	0x06000040
				SC_P_SAI1_RXFS_ADMA_SAI1_TXFS	0x06000040
				SC_P_SPI0_CS1_ADMA_SAI1_TXD	0x06000060
				SC_P_SPI2_CS0_LSIO_GPIO1_IO00	0x06000040
			>;
		};

		pinctrl_usdhc1: usdhc1grp {
			fsl,pins = <
				SC_P_EMMC0_CLK_CONN_EMMC0_CLK		0x06000041
				SC_P_EMMC0_CMD_CONN_EMMC0_CMD		0x00000021
				SC_P_EMMC0_DATA0_CONN_EMMC0_DATA0	0x00000021
				SC_P_EMMC0_DATA1_CONN_EMMC0_DATA1	0x00000021
				SC_P_EMMC0_DATA2_CONN_EMMC0_DATA2	0x00000021
				SC_P_EMMC0_DATA3_CONN_EMMC0_DATA3	0x00000021
				SC_P_EMMC0_DATA4_CONN_EMMC0_DATA4	0x00000021
				SC_P_EMMC0_DATA5_CONN_EMMC0_DATA5	0x00000021
				SC_P_EMMC0_DATA6_CONN_EMMC0_DATA6	0x00000021
				SC_P_EMMC0_DATA7_CONN_EMMC0_DATA7	0x00000021
				SC_P_EMMC0_STROBE_CONN_EMMC0_STROBE	0x00000041
			>;
		};

		pinctrl_typec: typecgrp {
			fsl,pins = <
				SC_P_ENET0_REFCLK_125M_25M_LSIO_GPIO5_IO09	0x60
				SC_P_SPI2_SCK_LSIO_GPIO1_IO03			0x06000021
			>;
		};

		pinctrl_usdhc1_100mhz: usdhc1grp100mhz {
			fsl,pins = <
				SC_P_EMMC0_CLK_CONN_EMMC0_CLK		0x06000041
				SC_P_EMMC0_CMD_CONN_EMMC0_CMD		0x00000021
				SC_P_EMMC0_DATA0_CONN_EMMC0_DATA0	0x00000021
				SC_P_EMMC0_DATA1_CONN_EMMC0_DATA1	0x00000021
				SC_P_EMMC0_DATA2_CONN_EMMC0_DATA2	0x00000021
				SC_P_EMMC0_DATA3_CONN_EMMC0_DATA3	0x00000021
				SC_P_EMMC0_DATA4_CONN_EMMC0_DATA4	0x00000021
				SC_P_EMMC0_DATA5_CONN_EMMC0_DATA5	0x00000021
				SC_P_EMMC0_DATA6_CONN_EMMC0_DATA6	0x00000021
				SC_P_EMMC0_DATA7_CONN_EMMC0_DATA7	0x00000021
				SC_P_EMMC0_STROBE_CONN_EMMC0_STROBE	0x00000041
			>;
		};

		pinctrl_usdhc1_200mhz: usdhc1grp200mhz {
			fsl,pins = <
				SC_P_EMMC0_CLK_CONN_EMMC0_CLK		0x06000041
				SC_P_EMMC0_CMD_CONN_EMMC0_CMD		0x00000021
				SC_P_EMMC0_DATA0_CONN_EMMC0_DATA0	0x00000021
				SC_P_EMMC0_DATA1_CONN_EMMC0_DATA1	0x00000021
				SC_P_EMMC0_DATA2_CONN_EMMC0_DATA2	0x00000021
				SC_P_EMMC0_DATA3_CONN_EMMC0_DATA3	0x00000021
				SC_P_EMMC0_DATA4_CONN_EMMC0_DATA4	0x00000021
				SC_P_EMMC0_DATA5_CONN_EMMC0_DATA5	0x00000021
				SC_P_EMMC0_DATA6_CONN_EMMC0_DATA6	0x00000021
				SC_P_EMMC0_DATA7_CONN_EMMC0_DATA7	0x00000021
				SC_P_EMMC0_STROBE_CONN_EMMC0_STROBE	0x00000041
			>;
		};

		pinctrl_usdhc2_gpio: usdhc2gpiogrp {
			fsl,pins = <
				SC_P_USDHC1_RESET_B_LSIO_GPIO4_IO19	0x00000021
				SC_P_USDHC1_WP_LSIO_GPIO4_IO21		0x00000021
				SC_P_USDHC1_CD_B_LSIO_GPIO4_IO22	0x00000021
			>;
		};

		pinctrl_usdhc2: usdhc2grp {
			fsl,pins = <
				SC_P_USDHC1_CLK_CONN_USDHC1_CLK		0x06000041
				SC_P_USDHC1_CMD_CONN_USDHC1_CMD		0x00000021
				SC_P_USDHC1_DATA0_CONN_USDHC1_DATA0	0x00000021
				SC_P_USDHC1_DATA1_CONN_USDHC1_DATA1	0x00000021
				SC_P_USDHC1_DATA2_CONN_USDHC1_DATA2	0x00000021
				SC_P_USDHC1_DATA3_CONN_USDHC1_DATA3	0x00000021
				SC_P_USDHC1_VSELECT_CONN_USDHC1_VSELECT	0x00000021
			>;
		};

		pinctrl_usdhc2_100mhz: usdhc2grp100mhz {
			fsl,pins = <
				SC_P_USDHC1_CLK_CONN_USDHC1_CLK		0x06000041
				SC_P_USDHC1_CMD_CONN_USDHC1_CMD		0x00000021
				SC_P_USDHC1_DATA0_CONN_USDHC1_DATA0	0x00000021
				SC_P_USDHC1_DATA1_CONN_USDHC1_DATA1	0x00000021
				SC_P_USDHC1_DATA2_CONN_USDHC1_DATA2	0x00000021
				SC_P_USDHC1_DATA3_CONN_USDHC1_DATA3	0x00000021
				SC_P_USDHC1_VSELECT_CONN_USDHC1_VSELECT	0x00000021
			>;
		};

		pinctrl_usdhc2_200mhz: usdhc2grp200mhz {
			fsl,pins = <
				SC_P_USDHC1_CLK_CONN_USDHC1_CLK		0x06000041
				SC_P_USDHC1_CMD_CONN_USDHC1_CMD		0x00000021
				SC_P_USDHC1_DATA0_CONN_USDHC1_DATA0	0x00000021
				SC_P_USDHC1_DATA1_CONN_USDHC1_DATA1	0x00000021
				SC_P_USDHC1_DATA2_CONN_USDHC1_DATA2	0x00000021
				SC_P_USDHC1_DATA3_CONN_USDHC1_DATA3	0x00000021
				SC_P_USDHC1_VSELECT_CONN_USDHC1_VSELECT	0x00000021
			>;
		};

		pinctrl_pcieb: pcieagrp{
			fsl,pins = <
				SC_P_PCIE_CTRL0_PERST_B_LSIO_GPIO4_IO00		0x06000021
				SC_P_PCIE_CTRL0_CLKREQ_B_LSIO_GPIO4_IO01	0x06000021
				SC_P_PCIE_CTRL0_WAKE_B_LSIO_GPIO4_IO02		0x04000021
			>;
		};

		pinctrl_mipi_csi0_gpio: mipicsi0gpiogrp{
			fsl,pins = <
				SC_P_MIPI_CSI0_GPIO0_00_MIPI_CSI0_GPIO0_IO00	0x00000021
				SC_P_MIPI_CSI0_GPIO0_01_MIPI_CSI0_GPIO0_IO01	0x00000021
			>;
		};

		pinctrl_gpio3: gpio3grp{
			fsl,pins = <
				SC_P_MIPI_CSI0_GPIO0_01_LSIO_GPIO3_IO07		0xC0000041
				SC_P_MIPI_CSI0_GPIO0_00_LSIO_GPIO3_IO08		0xC0000041
			>;
		};

		pinctrl_wifi: wifigrp{
			fsl,pins = <
				SC_P_SCU_BOOT_MODE3_SCU_DSC_RTC_CLOCK_OUTPUT_32K	0x20
			>;
		};

		pinctrl_wifi_init: wifi_initgrp{
			fsl,pins = <
				/* reserve pin init/idle_state to support multiple wlan cards */
			>;
		};

		pinctrl_parallel_csi: parallelcsigrp {
			fsl,pins = <
				SC_P_CSI_D00_CI_PI_D02		0xC0000041
				SC_P_CSI_D01_CI_PI_D03		0xC0000041
				SC_P_CSI_D02_CI_PI_D04		0xC0000041
				SC_P_CSI_D03_CI_PI_D05		0xC0000041
				SC_P_CSI_D04_CI_PI_D06		0xC0000041
				SC_P_CSI_D05_CI_PI_D07		0xC0000041
				SC_P_CSI_D06_CI_PI_D08		0xC0000041
				SC_P_CSI_D07_CI_PI_D09		0xC0000041

				SC_P_CSI_MCLK_CI_PI_MCLK		0xC0000041
				SC_P_CSI_PCLK_CI_PI_PCLK		0xC0000041
				SC_P_CSI_HSYNC_CI_PI_HSYNC		0xC0000041
				SC_P_CSI_VSYNC_CI_PI_VSYNC		0xC0000041
				SC_P_CSI_EN_LSIO_GPIO3_IO02		0xC0000041
				SC_P_CSI_RESET_LSIO_GPIO3_IO03	0xC0000041
			>;
		};
	};
};

&pd_dma_lpuart0 {
	debug_console;
};

&lpuart0 {
	pinctrl-names = "default";
	pinctrl-0 = <&pinctrl_lpuart0>;
	status = "okay";
};

&lpuart1 {
	pinctrl-names = "default";
	pinctrl-0 = <&pinctrl_lpuart1>;
	status = "okay";
};

&lpuart2 {
	pinctrl-names = "default";
	pinctrl-0 = <&pinctrl_lpuart2>;
	status = "okay";
};

&lpuart3 {
	pinctrl-names = "default";
	pinctrl-0 = <&pinctrl_lpuart3>;
	status = "okay";
};

&fec1 {
	pinctrl-names = "default";
	pinctrl-0 = <&pinctrl_fec1>;
	phy-mode = "rgmii-txid";
	phy-handle = <&ethphy0>;
	fsl,magic-packet;
	fsl,rgmii_rxc_dly;
	status = "okay";

	mdio {
		#address-cells = <1>;
		#size-cells = <0>;

		ethphy0: ethernet-phy@0 {
			compatible = "ethernet-phy-ieee802.3-c22";
			reg = <0>;
			at803x,eee-disabled;
			at803x,vddio-1p8v;
		};

		ethphy1: ethernet-phy@1 {
			compatible = "ethernet-phy-ieee802.3-c22";
			reg = <1>;
			at803x,eee-disabled;
			at803x,vddio-1p8v;
			status = "disabled";
		};
	};
};

&fec2 {
	pinctrl-names = "default";
	pinctrl-0 = <&pinctrl_fec2>;
	phy-mode = "rgmii-txid";
	phy-handle = <&ethphy1>;
	phy-supply = <&reg_fec2_supply>;
	fsl,magic-packet;
	fsl,rgmii_rxc_dly;
	status = "disabled";
};

&flexcan1 {
	pinctrl-names = "default";
	pinctrl-0 = <&pinctrl_flexcan1>;
	xceiver-supply = <&reg_can_stby>;
	status = "okay";
};

&flexcan2 {
	pinctrl-names = "default";
	pinctrl-0 = <&pinctrl_flexcan2>;
	xceiver-supply = <&reg_can_stby>;
	status = "okay";
};

&flexspi0 {
	pinctrl-names = "default";
	pinctrl-0 = <&pinctrl_flexspi0>;
	status = "okay";

	flash0: mt35xu512aba@0 {
		reg = <0>;
		#address-cells = <1>;
		#size-cells = <1>;
		compatible = "micron,mt35xu512aba";
		spi-max-frequency = <133000000>;
		spi-nor,ddr-quad-read-dummy = <8>;
	};
};

&intmux_cm40 {
	status = "okay";
};

&i2c0_cm40 {
	#address-cells = <1>;
	#size-cells = <0>;
	clock-frequency = <100000>;
	pinctrl-names = "default";
	pinctrl-0 = <&pinctrl_cm40_i2c>;
	status = "okay";

	wm8960: wm8960@1a {
		compatible = "wlf,wm8960";
		reg = <0x1a>;
		clocks = <&clk IMX8QXP_AUD_MCLKOUT0>;
		clock-names = "mclk";
		wlf,shared-lrclk;
		power-domains = <&pd_mclk_out0>;
		assigned-clocks = <&clk IMX8QXP_AUD_PLL0_DIV>,
				<&clk IMX8QXP_AUD_ACM_AUD_PLL_CLK0_DIV>,
				<&clk IMX8QXP_AUD_ACM_AUD_REC_CLK0_DIV>,
				<&clk IMX8QXP_AUD_MCLKOUT0>;
		assigned-clock-rates = <786432000>, <49152000>, <12288000>, <12288000>;
	};

	pca6416: gpio@20 {
		compatible = "ti,tca6416";
		reg = <0x20>;
		gpio-controller;
		#gpio-cells = <2>;
	};

	cs42888: cs42888@48 {
		compatible = "cirrus,cs42888";
		reg = <0x48>;
		clocks = <&clk IMX8QXP_AUD_MCLKOUT0>;
		clock-names = "mclk";
		VA-supply = <&reg_audio>;
		VD-supply = <&reg_audio>;
		VLS-supply = <&reg_audio>;
		VLC-supply = <&reg_audio>;
		reset-gpio = <&pca9557_b 1 1>;
		power-domains = <&pd_mclk_out0>;
		assigned-clocks = <&clk IMX8QXP_AUD_PLL0_DIV>,
				<&clk IMX8QXP_AUD_ACM_AUD_PLL_CLK0_DIV>,
				<&clk IMX8QXP_AUD_ACM_AUD_REC_CLK0_DIV>,
				<&clk IMX8QXP_AUD_MCLKOUT0>;
		assigned-clock-rates = <786432000>, <49152000>, <12288000>, <12288000>;
		fsl,txs-rxm;
		status = "okay";
	};

	ov5640: ov5640@3c {
		compatible = "ovti,ov5640_v3";
		reg = <0x3c>;
		pinctrl-names = "default";
		pinctrl-0 = <&pinctrl_parallel_csi>;
		clocks = <&clk IMX8QXP_PARALLEL_CSI_MISC0_CLK>;
		clock-names = "csi_mclk";
		pwn-gpios = <&gpio3 2 GPIO_ACTIVE_LOW>;
		rst-gpios = <&gpio3 3 GPIO_ACTIVE_HIGH>;
		csi_id = <0>;
		mclk = <24000000>;
		mclk_source = <0>;
		status = "okay";
		port {
			ov5640_ep: endpoint {
				remote-endpoint = <&parallel_csi_ep>;
			};
		};
	};
};

&i2c1 {
	#address-cells = <1>;
	#size-cells = <0>;
	clock-frequency = <100000>;
	pinctrl-names = "default", "sleep";
	pinctrl-0 = <&pinctrl_lpi2c1 &pinctrl_ioexp_rst>;
	pinctrl-1 = <&pinctrl_lpi2c1 &pinctrl_ioexp_rst_sleep>;
	pinctrl-assert-gpios = <&gpio1 1 GPIO_ACTIVE_HIGH>;
	status = "okay";

	pca9646@71 {
		compatible = "nxp,pca9646";
		#address-cells = <1>;
		#size-cells = <0>;
		reg = <0x71>;

		i2c@0 {
			#address-cells = <1>;
			#size-cells = <0>;
			reg = <0>;

			max7322: gpio@68 {
				compatible = "maxim,max7322";
				reg = <0x68>;
				gpio-controller;
				#gpio-cells = <2>;
			};
		};

		i2c@1 {
			#address-cells = <1>;
			#size-cells = <0>;
			reg = <1>;
		};

		i2c@2 {
			#address-cells = <1>;
			#size-cells = <0>;
			reg = <2>;

			fxos8700@1e {
				compatible = "fsl,fxos8700";
				reg = <0x1e>;
				interrupt-open-drain;
			};

			fxas2100x@21 {
				compatible = "fsl,fxas2100x";
				reg = <0x21>;
				interrupt-open-drain;
			};

			mpl3115@60 {
				compatible = "fsl,mpl3115";
				reg = <0x60>;
				interrupt-open-drain;
			};
		};

		i2c@3 {
			#address-cells = <1>;
			#size-cells = <0>;
			reg = <3>;

			pca9557_a: gpio@1a {
				compatible = "nxp,pca9557";
				reg = <0x1a>;
				gpio-controller;
				#gpio-cells = <2>;
			};

			pca9557_b: gpio@1d {
				compatible = "nxp,pca9557";
				reg = <0x1d>;
				gpio-controller;
				#gpio-cells = <2>;
			};

			isl29023@44 {
				pinctrl-names = "default";
				pinctrl-0 = <&pinctrl_isl29023>;
				compatible = "fsl,isl29023";
				reg = <0x44>;
				rext = <499>;
				interrupt-parent = <&gpio1>;
				interrupts = <2 2>;
			};
		};
	};

	typec_ptn5110: typec@50 {
		compatible = "usb,tcpci";
		pinctrl-names = "default";
		pinctrl-0 = <&pinctrl_typec>;
		reg = <0x50>;
		interrupt-parent = <&gpio1>;
		interrupts = <3 IRQ_TYPE_LEVEL_LOW>;
		ss-sel-gpios = <&gpio5 9 GPIO_ACTIVE_LOW>;
		reset-gpios = <&pca9557_a 7 GPIO_ACTIVE_HIGH>;
		src-pdos = <0x380190c8 0x3803c0c8>;
		port-type = "drp";
		sink-disable;
		default-role = "source";
		status = "okay";
	};
};

&sai0 {
	assigned-clocks = <&clk IMX8QXP_AUD_PLL0_DIV>,
			<&clk IMX8QXP_AUD_ACM_AUD_PLL_CLK0_DIV>,
			<&clk IMX8QXP_AUD_ACM_AUD_REC_CLK0_DIV>,
			<&clk IMX8QXP_AUD_SAI_0_MCLK>;
	assigned-clock-rates = <786432000>, <49152000>, <12288000>, <49152000>;
	pinctrl-names = "default";
	pinctrl-0 = <&pinctrl_sai0>;
	status = "okay";
};

&sai1 {
	assigned-clocks = <&clk IMX8QXP_AUD_PLL0_DIV>,
			<&clk IMX8QXP_AUD_ACM_AUD_PLL_CLK0_DIV>,
			<&clk IMX8QXP_AUD_ACM_AUD_REC_CLK0_DIV>,
			<&clk IMX8QXP_AUD_SAI_1_MCLK>;
	assigned-clock-rates = <786432000>, <49152000>, <12288000>, <49152000>;
	pinctrl-names = "default";
	pinctrl-0 = <&pinctrl_sai1>;
	status = "okay";
};

&usbotg1 {
	vbus-supply = <&reg_usb_otg1_vbus>;
	srp-disable;
	hnp-disable;
	adp-disable;
	power-polarity-active-high;
	disable-over-current;
	status = "okay";
};

&usbotg3 {
	dr_mode = "otg";
	extcon = <&typec_ptn5110>;
	status = "okay";
};

&usbphy1 {
	fsl,tx-d-cal = <114>;
};

&usdhc1 {
	pinctrl-names = "default", "state_100mhz", "state_200mhz";
	pinctrl-0 = <&pinctrl_usdhc1>;
	pinctrl-1 = <&pinctrl_usdhc1_100mhz>;
	pinctrl-2 = <&pinctrl_usdhc1_200mhz>;
	bus-width = <8>;
	non-removable;
	status = "okay";
};

&usdhc2 {
	pinctrl-names = "default", "state_100mhz", "state_200mhz";
	pinctrl-0 = <&pinctrl_usdhc2>, <&pinctrl_usdhc2_gpio>;
	pinctrl-1 = <&pinctrl_usdhc2_100mhz>, <&pinctrl_usdhc2_gpio>;
	pinctrl-2 = <&pinctrl_usdhc2_200mhz>, <&pinctrl_usdhc2_gpio>;
	bus-width = <4>;
	cd-gpios = <&gpio4 22 GPIO_ACTIVE_LOW>;
	wp-gpios = <&gpio4 21 GPIO_ACTIVE_HIGH>;
	vmmc-supply = <&reg_usdhc2_vmmc>;
	status = "okay";
};

&pcieb{
	ext_osc = <1>;
	pinctrl-names = "default";
	pinctrl-0 = <&pinctrl_pcieb>;
	clkreq-gpio = <&gpio4 1 GPIO_ACTIVE_LOW>;
	power-on-gpio = <&pca9557_a 2 GPIO_ACTIVE_HIGH>;
	reset-gpio = <&gpio4 0 GPIO_ACTIVE_LOW>;
	epdev_on-supply = <&epdev_on>;
	status = "okay";
};

&pixel_combiner {
	status = "okay";
};

&prg1 {
	status = "okay";
};

&prg2 {
	status = "okay";
};

&prg3 {
	status = "okay";
};

&prg4 {
	status = "okay";
};

&prg5 {
	status = "okay";
};

&prg6 {
	status = "okay";
};

&prg7 {
	status = "okay";
};

&prg8 {
	status = "okay";
};

&prg9 {
	status = "okay";
};

&dpr1_channel1 {
	status = "okay";
};

&dpr1_channel2 {
	status = "okay";
};

&dpr1_channel3 {
	status = "okay";
};

&dpr2_channel1 {
	status = "okay";
};

&dpr2_channel2 {
	status = "okay";
};

&dpr2_channel3 {
	status = "okay";
};

&dpu1 {
	status = "okay";
};

&gpu_3d0 {
	status = "okay";
};

&imx8_gpu_ss {
	status = "okay";
};

&mipi_csi_0 {
	#address-cells = <1>;
	#size-cells = <0>;
	virtual-channel;
	status = "okay";

	/* Camera 0  MIPI CSI-2 (CSIS0) */
	port@0 {
		reg = <0>;
		mipi_csi0_ep: endpoint {
			remote-endpoint = <&max9286_0_ep>;
			data-lanes = <1 2 3 4>;
		};
	};
};

&cameradev {
	parallel_csi;
	status = "okay";
};

&parallel_csi {
	#address-cells = <1>;
	#size-cells = <0>;
	status = "okay";
	port@0 {
		reg = <0>;
		parallel_csi_ep: endpoint {
			remote-endpoint = <&ov5640_ep>;
		};
	};
};

&isi_0 {
	status = "okay";
};

&isi_1 {
	status = "okay";
};

&isi_2 {
	status = "okay";
};

&isi_3 {
	status = "okay";
};

&isi_4 {
	interface = <6 0 2>;	/* INPUT: 6-PARALLEL CSI */
	parallel_csi;
	status = "okay";
};

&gpio3 {
	pinctrl-name = "default";
	pinctrl-0 = <&pinctrl_gpio3>;
};

&i2c0_csi0 {
	#address-cells = <1>;
	#size-cells = <0>;
	pinctrl-names = "default";
	pinctrl-0 = <&pinctrl_csi0_lpi2c0>;
	clock-frequency = <100000>;
	status = "okay";

	max9286_mipi@6A	 {
		compatible = "maxim,max9286_mipi";
		reg = <0x6A>;
		clocks = <&clk IMX8QXP_CLK_DUMMY>;
		clock-names = "capture_mclk";
		mclk = <27000000>;
		mclk_source = <0>;
		pwn-gpios = <&gpio3 7 GPIO_ACTIVE_HIGH>;
		virtual-channel;
		status = "okay";
		port {
			max9286_0_ep: endpoint {
			remote-endpoint = <&mipi_csi0_ep>;
			data-lanes = <1 2 3 4>;
			};
		};
	};
};

&vpu {
	status = "disabled";
};

&vpu_decoder {
	core_type = <1>;
	status = "okay";
};

&vpu_encoder {
	status = "okay";
};

&pwm_mipi_lvds0 {
	pinctrl-names = "default";
	pinctrl-0 = <&pinctrl_pwm_mipi_lvds0>;
	status = "okay";
};

/* DSI/LVDS port 0 */
&i2c0_mipi_lvds0 {
	#address-cells = <1>;
	#size-cells = <0>;
	pinctrl-names = "default";
	pinctrl-0 = <&pinctrl_i2c0_mipi_lvds0>;
	clock-frequency = <100000>;
	status = "okay";

	lvds-to-hdmi-bridge@4c {
		compatible = "ite,it6263";
		reg = <0x4c>;
		reset-gpios = <&pca9557_a 6 GPIO_ACTIVE_LOW>;

		port {
			it6263_0_in: endpoint {
				clock-lanes = <4>;
				data-lanes = <0 1 2 3>;
				remote-endpoint = <&lvds0_out>;
			};
		};
	};

	adv_bridge1: adv7535@3d {
		compatible = "adi,adv7535", "adi,adv7533";
		reg = <0x3d>;
		adi,dsi-lanes = <4>;
		adi,dsi-channel = <1>;
		interrupt-parent = <&gpio1>;
		interrupts = <28 IRQ_TYPE_LEVEL_LOW>;
		status = "okay";

		port {
			adv7535_1_in: endpoint {
				remote-endpoint = <&mipi_dsi_bridge1_out>;
			};
		};
	};

};

&ldb1_phy {
	status = "okay";
};

&ldb1 {
	status = "okay";

	lvds-channel@0 {
		fsl,data-mapping = "jeida";
		fsl,data-width = <24>;
		status = "okay";

		port@1 {
			reg = <1>;

			lvds0_out: endpoint {
				remote-endpoint = <&it6263_0_in>;
			};
		};
	};
};

&mipi_dsi_phy1 {
	status = "okay";
};

&mipi_dsi1 {
	pwr-delay = <10>;
	status = "okay";
};

&mipi_dsi_bridge1 {
	status = "okay";

	port@1 {
		mipi_dsi_bridge1_out: endpoint {
			remote-endpoint = <&adv7535_1_in>;
		};
	};
};

&pwm_mipi_lvds1 {
	pinctrl-names = "default";
	pinctrl-0 = <&pinctrl_pwm_mipi_lvds1>;
	status = "okay";
};

/* DSI/LVDS port 1 */
&i2c0_mipi_lvds1 {
	#address-cells = <1>;
	#size-cells = <0>;
	pinctrl-names = "default";
	pinctrl-0 = <&pinctrl_i2c0_mipi_lvds1>;
	clock-frequency = <100000>;
	status = "okay";

	lvds-to-hdmi-bridge@4c {
		compatible = "ite,it6263";
		reg = <0x4c>;
		reset-gpios = <&pca9557_b 7 GPIO_ACTIVE_LOW>;

		port {
			it6263_1_in: endpoint {
				clock-lanes = <4>;
				data-lanes = <0 1 2 3>;
				remote-endpoint = <&lvds1_out>;
			};
		};
	};

	adv_bridge2: adv7535@3d {
		compatible = "adi,adv7535", "adi,adv7533";
		reg = <0x3d>;
		adi,dsi-lanes = <4>;
		adi,dsi-channel = <1>;
		interrupt-parent = <&gpio2>;
		interrupts = <0 IRQ_TYPE_LEVEL_LOW>;
		status = "okay";

		port {
			adv7535_2_in: endpoint {
				remote-endpoint = <&mipi_dsi_bridge2_out>;
			};
		};
	};
};

&ldb2_phy {
	status = "okay";
};

&ldb2 {
	status = "okay";

	lvds-channel@0 {
		fsl,data-mapping = "jeida";
		fsl,data-width = <24>;
		status = "okay";

		port@1 {
			reg = <1>;

			lvds1_out: endpoint {
				remote-endpoint = <&it6263_1_in>;
			};
		};
	};
};

&mipi_dsi_phy2 {
	status = "okay";
};

&mipi_dsi2 {
	pwr-delay = <10>;
	status = "okay";
};

&mipi_dsi_bridge2 {
	status = "okay";

	port@1 {
		mipi_dsi_bridge2_out: endpoint {
			remote-endpoint = <&adv7535_2_in>;
		};
	};
};

&tsens {
	tsens-num = <3>;
};

&thermal_zones {
	pmic-thermal0 {
		polling-delay-passive = <250>;
		polling-delay = <2000>;
		thermal-sensors = <&tsens 2>;
		trips {
			pmic_alert0: trip0 {
				temperature = <110000>;
				hysteresis = <2000>;
				type = "passive";
			};
			pmic_crit0: trip1 {
				temperature = <125000>;
				hysteresis = <2000>;
				type = "critical";
			};
		};
		cooling-maps {
			map0 {
				trip = <&pmic_alert0>;
				cooling-device =
				<&A35_0 THERMAL_NO_LIMIT THERMAL_NO_LIMIT>;
			};
		};
	};
};

&crypto {
       status = "disabled";
};

/ {
    reserved-memory {
	    #address-cells = <2>;
	    #size-cells = <2>;
	    ranges;

	    carveout_region: imx_ion@0 {
		    compatible = "imx-ion-pool";
		    reg = <0x0 0xf6000000 0 0x8000000>;
	    };
    };
=======
>>>>>>> b41e6499
};<|MERGE_RESOLUTION|>--- conflicted
+++ resolved
@@ -16,180 +16,13 @@
 #include "fsl-imx8x-mek.dtsi"
 
 / {
-	firmware {
-		android {
-			compatible = "android,firmware";
-			fstab {
-				compatible = "android,fstab";
-				vendor {
-					compatible = "android,vendor";
-					/* sd card node which used if androidboot.storage_type=sd */
-					dev_sd = "/dev/block/platform/5b020000.usdhc/by-name/vendor";
-					/* emmc node which used if androidboot.storage_type=emmc */
-					dev_emmc = "/dev/block/platform/5b010000.usdhc/by-name/vendor";
-					/* default emmc node used for GSI */
-					dev = "/dev/block/platform/5b010000.usdhc/by-name/vendor";
-					type = "ext4";
-					mnt_flags = "ro,barrier=1,inode_readahead_blks=8";
-					fsmgr_flags = "wait,slotselect,avb";
-				};
-			};
-			vbmeta {
-				/*we need use FirstStageMountVBootV2 if we enable avb*/
-				compatible = "android,vbmeta";
-				/*parts means the partition witch can be mount in first stage*/
-				parts = "vbmeta,boot,system,vendor";
-			};
-		};
-	};
-};
-
-/ {
 	model = "Freescale i.MX8QXP MEK";
 	compatible = "fsl,imx8qxp-mek", "fsl,imx8qxp";
-<<<<<<< HEAD
-
-	chosen {
-		bootargs = "console=ttyLP0,115200 earlycon=lpuart32,0x5a060000,115200";
-		stdout-path = &lpuart0;
-	};
 
 	bt_rfkill {
 		compatible = "fsl,mxc_bt_rfkill";
 		bt-power-gpios = <&pca9557_a 1 GPIO_ACTIVE_LOW>;
 		status ="okay";
-	};
-
-	brcmfmac: brcmfmac {
-		compatible = "cypress,brcmfmac";
-		pinctrl-names = "init", "idle", "default";
-		pinctrl-0 = <&pinctrl_wifi_init>;
-		pinctrl-1 = <&pinctrl_wifi_init>;
-		pinctrl-2 = <&pinctrl_wifi>;
-	};
-
-	regulators {
-		compatible = "simple-bus";
-		#address-cells = <1>;
-		#size-cells = <0>;
-
-		reg_can_en: regulator-can-gen {
-			compatible = "regulator-fixed";
-			regulator-name = "can-en";
-			regulator-min-microvolt = <3300000>;
-			regulator-max-microvolt = <3300000>;
-			gpio = <&pca6416 3 GPIO_ACTIVE_HIGH>;
-			enable-active-high;
-		};
-
-		reg_can_stby: regulator-can-stby {
-			compatible = "regulator-fixed";
-			regulator-name = "can-stby";
-			regulator-min-microvolt = <3300000>;
-			regulator-max-microvolt = <3300000>;
-			gpio = <&pca6416 5 GPIO_ACTIVE_HIGH>;
-			enable-active-high;
-			vin-supply = <&reg_can_en>;
-		};
-
-		reg_fec2_supply: fec2_nvcc {
-			compatible = "regulator-fixed";
-			regulator-name = "fec2_nvcc";
-			regulator-min-microvolt = <1800000>;
-			regulator-max-microvolt = <1800000>;
-			gpio = <&max7322 0 GPIO_ACTIVE_HIGH>;
-			enable-active-high;
-		};
-
-		reg_usdhc2_vmmc: usdhc2_vmmc {
-			compatible = "regulator-fixed";
-			regulator-name = "SD1_SPWR";
-			regulator-min-microvolt = <3000000>;
-			regulator-max-microvolt = <3000000>;
-			gpio = <&gpio4 19 GPIO_ACTIVE_HIGH>;
-			off-on-delay = <3480>;
-			enable-active-high;
-		};
-
-		epdev_on: fixedregulator@100 {
-			compatible = "regulator-fixed";
-			regulator-min-microvolt = <3300000>;
-			regulator-max-microvolt = <3300000>;
-			regulator-name = "epdev_on";
-			gpio = <&pca9557_a 0 GPIO_ACTIVE_HIGH>;
-			enable-active-high;
-		};
-
-		reg_usb_otg1_vbus: regulator@0 {
-			compatible = "regulator-fixed";
-			reg = <0>;
-			regulator-name = "usb_otg1_vbus";
-			regulator-min-microvolt = <5000000>;
-			regulator-max-microvolt = <5000000>;
-			gpio = <&pca9557_b 2 GPIO_ACTIVE_HIGH>;
-			enable-active-high;
-		};
-
-		reg_audio: fixedregulator@2 {
-			compatible = "regulator-fixed";
-			reg = <2>;
-			regulator-name = "cs42888_supply";
-			regulator-min-microvolt = <3300000>;
-			regulator-max-microvolt = <3300000>;
-			regulator-always-on;
-		};
-	};
-
-	sound: sound {
-		compatible = "fsl,imx7d-evk-wm8960",
-			   "fsl,imx-audio-wm8960";
-		model = "wm8960-audio";
-		cpu-dai = <&sai1>;
-		audio-codec = <&wm8960>;
-		codec-master;
-		/*
-		 * hp-det = <hp-det-pin hp-det-polarity>;
-		 * hp-det-pin: JD1 JD2  or JD3
-		 * hp-det-polarity = 0: hp detect high for headphone
-		 * hp-det-polarity = 1: hp detect high for speaker
-		 */
-		hp-det = <2 0>;
-		hp-det-gpios = <&gpio1 0 0>;
-		mic-det-gpios = <&gpio1 0 0>;
-		audio-routing =
-			"Headphone Jack", "HP_L",
-			"Headphone Jack", "HP_R",
-			"Ext Spk", "SPK_LP",
-			"Ext Spk", "SPK_LN",
-			"Ext Spk", "SPK_RP",
-			"Ext Spk", "SPK_RN",
-			"LINPUT2", "Mic Jack",
-			"LINPUT3", "Mic Jack",
-			"RINPUT1", "Main MIC",
-			"RINPUT2", "Main MIC",
-			"Mic Jack", "MICB",
-			"Main MIC", "MICB",
-			"CPU-Playback", "ASRC-Playback",
-			"Playback", "CPU-Playback",
-			"ASRC-Capture", "CPU-Capture",
-			"CPU-Capture", "Capture";
-	};
-
-	sound-amix-sai {
-		compatible = "fsl,imx-audio-amix";
-		model = "amix-audio-sai";
-		dais = <&sai4>, <&sai5>;
-		amix-controller = <&amix>;
-	};
-
-	sound-cs42888 {
-		compatible = "fsl,imx8qm-sabreauto-cs42888",
-				"fsl,imx-audio-cs42888";
-		model = "imx-cs42888";
-		esai-controller = <&esai0>;
-		audio-codec = <&cs42888>;
-		asrc-controller = <&asrc0>;
-		status = "okay";
 	};
 
 	sound-xtor {
@@ -200,345 +33,9 @@
 		rx-codec-slave = <1>;
 		status = "okay";
 	};
-
-	lvds_backlight0: lvds_backlight@0 {
-		compatible = "pwm-backlight";
-		pwms = <&pwm_mipi_lvds0 0 100000 0>;
-
-		brightness-levels = < 0  1  2  3  4  5  6  7  8  9
-				     10 11 12 13 14 15 16 17 18 19
-				     20 21 22 23 24 25 26 27 28 29
-				     30 31 32 33 34 35 36 37 38 39
-				     40 41 42 43 44 45 46 47 48 49
-				     50 51 52 53 54 55 56 57 58 59
-				     60 61 62 63 64 65 66 67 68 69
-				     70 71 72 73 74 75 76 77 78 79
-				     80 81 82 83 84 85 86 87 88 89
-				     90 91 92 93 94 95 96 97 98 99
-				    100>;
-		default-brightness-level = <80>;
-	};
-
-	lvds_backlight1: lvds_backlight@1 {
-		compatible = "pwm-backlight";
-		pwms = <&pwm_mipi_lvds1 0 100000 0>;
-
-		brightness-levels = < 0  1  2  3  4  5  6  7  8  9
-				     10 11 12 13 14 15 16 17 18 19
-				     20 21 22 23 24 25 26 27 28 29
-				     30 31 32 33 34 35 36 37 38 39
-				     40 41 42 43 44 45 46 47 48 49
-				     50 51 52 53 54 55 56 57 58 59
-				     60 61 62 63 64 65 66 67 68 69
-				     70 71 72 73 74 75 76 77 78 79
-				     80 81 82 83 84 85 86 87 88 89
-				     90 91 92 93 94 95 96 97 98 99
-				    100>;
-		default-brightness-level = <80>;
-	};
-
-	lcdif_backlight: lcdif_backlight {
-		compatible = "pwm-backlight";
-		pwms = <&pwm_adma_lcdif 0 100000 0>;
-
-		brightness-levels = <0 4 8 16 32 64 128 255>;
-		default-brightness-level = <6>;
-		status = "disabled";
-	};
-
-};
-
-&acm {
-	status = "okay";
-};
-
-&amix {
-	status = "okay";
-};
-
-&asrc0 {
-	fsl,asrc-rate  = <48000>;
-	status = "okay";
-};
-
-&esai0 {
-	compatible = "fsl,imx8qm-esai";
-	pinctrl-names = "default";
-	pinctrl-0 = <&pinctrl_esai0>;
-	assigned-clocks = <&clk IMX8QXP_ACM_ESAI0_MCLK_SEL>,
-			<&clk IMX8QXP_AUD_PLL0_DIV>,
-			<&clk IMX8QXP_AUD_ACM_AUD_PLL_CLK0_DIV>,
-			<&clk IMX8QXP_AUD_ACM_AUD_REC_CLK0_DIV>,
-			<&clk IMX8QXP_AUD_ESAI_0_EXTAL_IPG>;
-	assigned-clock-parents = <&clk IMX8QXP_AUD_ACM_AUD_PLL_CLK0_CLK>;
-	assigned-clock-rates = <0>, <786432000>, <49152000>, <12288000>, <49152000>;
-	fsl,txm-rxs;
-	status = "okay";
-};
-
-&sai4 {
-	assigned-clocks = <&clk IMX8QXP_ACM_SAI4_MCLK_SEL>,
-			<&clk IMX8QXP_AUD_PLL1_DIV>,
-			<&clk IMX8QXP_AUD_ACM_AUD_PLL_CLK1_DIV>,
-			<&clk IMX8QXP_AUD_ACM_AUD_REC_CLK1_DIV>,
-			<&clk IMX8QXP_AUD_SAI_4_MCLK>;
-	assigned-clock-parents = <&clk IMX8QXP_AUD_ACM_AUD_PLL_CLK1_CLK>;
-	assigned-clock-rates = <0>, <786432000>, <98304000>, <12288000>, <98304000>;
-	fsl,sai-asynchronous;
-	fsl,txm-rxs;
-	status = "okay";
-};
-
-&sai5 {
-	assigned-clocks = <&clk IMX8QXP_ACM_SAI5_MCLK_SEL>,
-			<&clk IMX8QXP_AUD_PLL1_DIV>,
-			<&clk IMX8QXP_AUD_ACM_AUD_PLL_CLK1_DIV>,
-			<&clk IMX8QXP_AUD_ACM_AUD_REC_CLK1_DIV>,
-			<&clk IMX8QXP_AUD_SAI_5_MCLK>;
-	assigned-clock-parents = <&clk IMX8QXP_AUD_ACM_AUD_PLL_CLK1_CLK>;
-	assigned-clock-rates = <0>, <786432000>, <98304000>, <12288000>, <98304000>;
-	fsl,sai-asynchronous;
-	fsl,txm-rxs;
-	status = "okay";
 };
 
 &iomuxc {
-	pinctrl-names = "default";
-	pinctrl-0 = <&pinctrl_hog>;
-
-	imx8qxp-mek {
-		pinctrl_hog: hoggrp {
-			fsl,pins = <
-				SC_P_MCLK_OUT0_ADMA_ACM_MCLK_OUT0	0x0600004c
-				SC_P_COMP_CTL_GPIO_1V8_3V3_GPIORHB_PAD	0x000514a0
-			>;
-		};
-
-		pinctrl_csi0_lpi2c0: csi0lpi2c0grp {
-			fsl,pins = <
-				SC_P_MIPI_CSI0_I2C0_SCL_MIPI_CSI0_I2C0_SCL	0xc2000020
-				SC_P_MIPI_CSI0_I2C0_SDA_MIPI_CSI0_I2C0_SDA	0xc2000020
-			>;
-		};
-
-		pinctrl_esai0: esai0grp {
-			fsl,pins = <
-				SC_P_ESAI0_FSR_ADMA_ESAI0_FSR		0xc6000040
-				SC_P_ESAI0_FST_ADMA_ESAI0_FST		0xc6000040
-				SC_P_ESAI0_SCKR_ADMA_ESAI0_SCKR		0xc6000040
-				SC_P_ESAI0_SCKT_ADMA_ESAI0_SCKT		0xc6000040
-				SC_P_ESAI0_TX0_ADMA_ESAI0_TX0		0xc6000040
-				SC_P_ESAI0_TX1_ADMA_ESAI0_TX1		0xc6000040
-				SC_P_ESAI0_TX2_RX3_ADMA_ESAI0_TX2_RX3	0xc6000040
-				SC_P_ESAI0_TX3_RX2_ADMA_ESAI0_TX3_RX2	0xc6000040
-				SC_P_ESAI0_TX4_RX1_ADMA_ESAI0_TX4_RX1	0xc6000040
-				SC_P_ESAI0_TX5_RX0_ADMA_ESAI0_TX5_RX0	0xc6000040
-			>;
-		};
-
-		pinctrl_lpuart0: lpuart0grp {
-			fsl,pins = <
-				SC_P_UART0_RX_ADMA_UART0_RX	0x06000020
-				SC_P_UART0_TX_ADMA_UART0_TX	0x06000020
-			>;
-		};
-
-		pinctrl_lpuart1: lpuart1grp {
-			fsl,pins = <
-				SC_P_UART1_TX_ADMA_UART1_TX		0x06000020
-				SC_P_UART1_RX_ADMA_UART1_RX		0x06000020
-				SC_P_UART1_RTS_B_ADMA_UART1_RTS_B	0x06000020
-				SC_P_UART1_CTS_B_ADMA_UART1_CTS_B	0x06000020
-			>;
-		};
-
-		pinctrl_lpuart2: lpuart2grp {
-			fsl,pins = <
-				SC_P_UART2_TX_ADMA_UART2_TX	0x06000020
-				SC_P_UART2_RX_ADMA_UART2_RX	0x06000020
-			>;
-		};
-
-		pinctrl_lpuart3: lpuart3grp {
-			fsl,pins = <
-				SC_P_FLEXCAN2_TX_ADMA_UART3_TX	0x06000020
-				SC_P_FLEXCAN2_RX_ADMA_UART3_RX	0x06000020
-			>;
-		};
-
-		pinctrl_fec1: fec1grp {
-			fsl,pins = <
-				SC_P_COMP_CTL_GPIO_1V8_3V3_ENET_ENETB0_PAD	0x000014a0
-				SC_P_COMP_CTL_GPIO_1V8_3V3_ENET_ENETB1_PAD	0x000014a0
-				SC_P_ENET0_MDC_CONN_ENET0_MDC			0x06000020
-				SC_P_ENET0_MDIO_CONN_ENET0_MDIO			0x06000020
-				SC_P_ENET0_RGMII_TX_CTL_CONN_ENET0_RGMII_TX_CTL	0x00000061
-				SC_P_ENET0_RGMII_TXC_CONN_ENET0_RGMII_TXC	0x00000061
-				SC_P_ENET0_RGMII_TXD0_CONN_ENET0_RGMII_TXD0	0x00000061
-				SC_P_ENET0_RGMII_TXD1_CONN_ENET0_RGMII_TXD1	0x00000061
-				SC_P_ENET0_RGMII_TXD2_CONN_ENET0_RGMII_TXD2	0x00000061
-				SC_P_ENET0_RGMII_TXD3_CONN_ENET0_RGMII_TXD3	0x00000061
-				SC_P_ENET0_RGMII_RXC_CONN_ENET0_RGMII_RXC	0x00000061
-				SC_P_ENET0_RGMII_RX_CTL_CONN_ENET0_RGMII_RX_CTL	0x00000061
-				SC_P_ENET0_RGMII_RXD0_CONN_ENET0_RGMII_RXD0	0x00000061
-				SC_P_ENET0_RGMII_RXD1_CONN_ENET0_RGMII_RXD1	0x00000061
-				SC_P_ENET0_RGMII_RXD2_CONN_ENET0_RGMII_RXD2	0x00000061
-				SC_P_ENET0_RGMII_RXD3_CONN_ENET0_RGMII_RXD3	0x00000061
-			>;
-		};
-
-		pinctrl_fec2: fec2grp {
-			fsl,pins = <
-				SC_P_ESAI0_SCKR_CONN_ENET1_RGMII_TX_CTL		0x00000060
-				SC_P_ESAI0_FSR_CONN_ENET1_RGMII_TXC		0x00000060
-				SC_P_ESAI0_TX4_RX1_CONN_ENET1_RGMII_TXD0	0x00000060
-				SC_P_ESAI0_TX5_RX0_CONN_ENET1_RGMII_TXD1	0x00000060
-				SC_P_ESAI0_FST_CONN_ENET1_RGMII_TXD2		0x00000060
-				SC_P_ESAI0_SCKT_CONN_ENET1_RGMII_TXD3		0x00000060
-				SC_P_ESAI0_TX0_CONN_ENET1_RGMII_RXC		0x00000060
-				SC_P_SPDIF0_TX_CONN_ENET1_RGMII_RX_CTL		0x00000060
-				SC_P_SPDIF0_RX_CONN_ENET1_RGMII_RXD0		0x00000060
-				SC_P_ESAI0_TX3_RX2_CONN_ENET1_RGMII_RXD1	0x00000060
-				SC_P_ESAI0_TX2_RX3_CONN_ENET1_RGMII_RXD2	0x00000060
-				SC_P_ESAI0_TX1_CONN_ENET1_RGMII_RXD3		0x00000060
-			>;
-		};
-
-		pinctrl_flexcan1: flexcan0grp {
-			fsl,pins = <
-				SC_P_FLEXCAN0_TX_ADMA_FLEXCAN0_TX		0x21
-				SC_P_FLEXCAN0_RX_ADMA_FLEXCAN0_RX		0x21
-			>;
-		};
-
-		pinctrl_flexcan2: flexcan1grp {
-			fsl,pins = <
-				SC_P_FLEXCAN1_TX_ADMA_FLEXCAN1_TX		0x21
-				SC_P_FLEXCAN1_RX_ADMA_FLEXCAN1_RX		0x21
-			>;
-		};
-
-		pinctrl_lcdif: lcdif_grp {
-			fsl,pins = <
-				SC_P_ESAI0_FSR_ADMA_LCDIF_D00		0x00000060
-				SC_P_ESAI0_FST_ADMA_LCDIF_D01		0x00000060
-				SC_P_ESAI0_SCKR_ADMA_LCDIF_D02		0x00000060
-				SC_P_ESAI0_SCKT_ADMA_LCDIF_D03		0x00000060
-				SC_P_ESAI0_TX0_ADMA_LCDIF_D04		0x00000060
-				SC_P_ESAI0_TX1_ADMA_LCDIF_D05		0x00000060
-				SC_P_ESAI0_TX2_RX3_ADMA_LCDIF_D06	0x00000060
-				SC_P_ESAI0_TX3_RX2_ADMA_LCDIF_D07	0x00000060
-				SC_P_ESAI0_TX4_RX1_ADMA_LCDIF_D08	0x00000060
-				SC_P_ESAI0_TX5_RX0_ADMA_LCDIF_D09	0x00000060
-				SC_P_SPDIF0_RX_ADMA_LCDIF_D10		0x00000060
-				SC_P_SPDIF0_TX_ADMA_LCDIF_D11		0x00000060
-				SC_P_SPDIF0_EXT_CLK_ADMA_LCDIF_D12	0x00000060
-				SC_P_SPI3_SCK_ADMA_LCDIF_D13		0x00000060
-				SC_P_SPI3_SDO_ADMA_LCDIF_D14		0x00000060
-				SC_P_SPI3_SDI_ADMA_LCDIF_D15		0x00000060
-				SC_P_UART1_RTS_B_ADMA_LCDIF_D16		0x00000060
-				SC_P_UART1_CTS_B_ADMA_LCDIF_D17		0x00000060
-				SC_P_SAI0_TXD_ADMA_LCDIF_D18		0x00000060
-				SC_P_SAI0_TXC_ADMA_LCDIF_D19		0x00000060
-				SC_P_SAI0_RXD_ADMA_LCDIF_D20		0x00000060
-				SC_P_SAI1_RXD_ADMA_LCDIF_D21		0x00000060
-				SC_P_SAI1_RXC_ADMA_LCDIF_D22		0x00000060
-				SC_P_SAI1_RXFS_ADMA_LCDIF_D23		0x00000060
-				SC_P_SPI3_CS0_ADMA_LCDIF_HSYNC		0x00000060
-				SC_P_SPI3_CS1_ADMA_LCDIF_RESET		0x00000060
-				SC_P_MCLK_IN1_ADMA_LCDIF_EN		0x00000060
-				SC_P_MCLK_IN0_ADMA_LCDIF_VSYNC		0x00000060
-				SC_P_MCLK_OUT0_ADMA_LCDIF_CLK		0x00000060
-			>;
-		};
-
-		pinctrl_lcdif_pwm: lcdif_pwm_grp {
-			fsl,pins = <
-				SC_P_SPI0_CS1_ADMA_LCD_PWM0_OUT		0x00000060
-			>;
-		};
-
-		pinctrl_flexspi0: flexspi0grp {
-			fsl,pins = <
-				SC_P_QSPI0A_DATA0_LSIO_QSPI0A_DATA0	0x06000021
-				SC_P_QSPI0A_DATA1_LSIO_QSPI0A_DATA1	0x06000021
-				SC_P_QSPI0A_DATA2_LSIO_QSPI0A_DATA2	0x06000021
-				SC_P_QSPI0A_DATA3_LSIO_QSPI0A_DATA3	0x06000021
-				SC_P_QSPI0A_DQS_LSIO_QSPI0A_DQS		0x06000021
-				SC_P_QSPI0A_SS0_B_LSIO_QSPI0A_SS0_B	0x06000021
-				SC_P_QSPI0A_SS1_B_LSIO_QSPI0A_SS1_B	0x06000021
-				SC_P_QSPI0A_SCLK_LSIO_QSPI0A_SCLK	0x06000021
-				SC_P_QSPI0B_SCLK_LSIO_QSPI0B_SCLK	0x06000021
-				SC_P_QSPI0B_DATA0_LSIO_QSPI0B_DATA0	0x06000021
-				SC_P_QSPI0B_DATA1_LSIO_QSPI0B_DATA1	0x06000021
-				SC_P_QSPI0B_DATA2_LSIO_QSPI0B_DATA2	0x06000021
-				SC_P_QSPI0B_DATA3_LSIO_QSPI0B_DATA3	0x06000021
-				SC_P_QSPI0B_DQS_LSIO_QSPI0B_DQS		0x06000021
-				SC_P_QSPI0B_SS0_B_LSIO_QSPI0B_SS0_B	0x06000021
-				SC_P_QSPI0B_SS1_B_LSIO_QSPI0B_SS1_B	0x06000021
-			>;
-		};
-
-		pinctrl_cm40_i2c: cm40i2cgrp {
-			fsl,pins = <
-				SC_P_ADC_IN1_M40_I2C0_SDA	0x0600004c
-				SC_P_ADC_IN0_M40_I2C0_SCL	0x0600004c
-			>;
-		};
-
-		pinctrl_ioexp_rst: ioexp_rst_grp {
-			fsl,pins = <
-				SC_P_SPI2_SDO_LSIO_GPIO1_IO01	0x06000021
-			>;
-		};
-
-		pinctrl_ioexp_rst_sleep: ioexp_rst_sleep_grp {
-			fsl,pins = <
-				SC_P_SPI2_SDO_LSIO_GPIO1_IO01	0x07800021
-			>;
-		};
-
-		pinctrl_pwm_mipi_lvds0: mipi_lvds0_pwm_grp {
-			fsl,pins = <
-				SC_P_MIPI_DSI0_GPIO0_00_MIPI_DSI0_PWM0_OUT	0x00000020
-			>;
-		};
-
-		pinctrl_i2c0_mipi_lvds0: mipi_lvds0_i2c0_grp {
-			fsl,pins = <
-				SC_P_MIPI_DSI0_I2C0_SCL_MIPI_DSI0_I2C0_SCL	0xc6000020
-				SC_P_MIPI_DSI0_I2C0_SDA_MIPI_DSI0_I2C0_SDA	0xc6000020
-				SC_P_MIPI_DSI0_GPIO0_01_LSIO_GPIO1_IO28		0x00000020
-			>;
-		};
-
-		pinctrl_pwm_mipi_lvds1: mipi_lvds1_pwm_grp {
-			fsl,pins = <
-				SC_P_MIPI_DSI1_GPIO0_00_MIPI_DSI1_PWM0_OUT	0x00000020
-			>;
-		};
-
-		pinctrl_i2c0_mipi_lvds1: mipi_lvds1_i2c0_grp {
-			fsl,pins = <
-				SC_P_MIPI_DSI1_I2C0_SCL_MIPI_DSI1_I2C0_SCL	0xc6000020
-				SC_P_MIPI_DSI1_I2C0_SDA_MIPI_DSI1_I2C0_SDA	0xc6000020
-				SC_P_MIPI_DSI1_GPIO0_01_LSIO_GPIO2_IO00		0x00000020
-			>;
-		};
-
-		pinctrl_isl29023: isl29023grp {
-			fsl,pins = <
-				SC_P_SPI2_SDI_LSIO_GPIO1_IO02	0x00000021
-			>;
-		};
-
-		pinctrl_lpi2c1: lpi1cgrp {
-			fsl,pins = <
-				SC_P_USB_SS3_TC1_ADMA_I2C1_SCL	0x06000021
-				SC_P_USB_SS3_TC3_ADMA_I2C1_SDA	0x06000021
-			>;
-		};
-
 		pinctrl_sai0: sai0grp {
 			fsl,pins = <
 				SC_P_SAI0_RXD_ADMA_SAI0_RXD 0x0600004c
@@ -547,450 +44,8 @@
 				SC_P_SAI0_TXD_ADMA_SAI0_TXD 0x0600006c
 			>;
 		};
-
-		pinctrl_sai1: sai1grp {
-			fsl,pins = <
-				SC_P_SAI1_RXD_ADMA_SAI1_RXD	0x06000040
-				SC_P_SAI1_RXC_ADMA_SAI1_TXC	0x06000040
-				SC_P_SAI1_RXFS_ADMA_SAI1_TXFS	0x06000040
-				SC_P_SPI0_CS1_ADMA_SAI1_TXD	0x06000060
-				SC_P_SPI2_CS0_LSIO_GPIO1_IO00	0x06000040
-			>;
-		};
-
-		pinctrl_usdhc1: usdhc1grp {
-			fsl,pins = <
-				SC_P_EMMC0_CLK_CONN_EMMC0_CLK		0x06000041
-				SC_P_EMMC0_CMD_CONN_EMMC0_CMD		0x00000021
-				SC_P_EMMC0_DATA0_CONN_EMMC0_DATA0	0x00000021
-				SC_P_EMMC0_DATA1_CONN_EMMC0_DATA1	0x00000021
-				SC_P_EMMC0_DATA2_CONN_EMMC0_DATA2	0x00000021
-				SC_P_EMMC0_DATA3_CONN_EMMC0_DATA3	0x00000021
-				SC_P_EMMC0_DATA4_CONN_EMMC0_DATA4	0x00000021
-				SC_P_EMMC0_DATA5_CONN_EMMC0_DATA5	0x00000021
-				SC_P_EMMC0_DATA6_CONN_EMMC0_DATA6	0x00000021
-				SC_P_EMMC0_DATA7_CONN_EMMC0_DATA7	0x00000021
-				SC_P_EMMC0_STROBE_CONN_EMMC0_STROBE	0x00000041
-			>;
-		};
-
-		pinctrl_typec: typecgrp {
-			fsl,pins = <
-				SC_P_ENET0_REFCLK_125M_25M_LSIO_GPIO5_IO09	0x60
-				SC_P_SPI2_SCK_LSIO_GPIO1_IO03			0x06000021
-			>;
-		};
-
-		pinctrl_usdhc1_100mhz: usdhc1grp100mhz {
-			fsl,pins = <
-				SC_P_EMMC0_CLK_CONN_EMMC0_CLK		0x06000041
-				SC_P_EMMC0_CMD_CONN_EMMC0_CMD		0x00000021
-				SC_P_EMMC0_DATA0_CONN_EMMC0_DATA0	0x00000021
-				SC_P_EMMC0_DATA1_CONN_EMMC0_DATA1	0x00000021
-				SC_P_EMMC0_DATA2_CONN_EMMC0_DATA2	0x00000021
-				SC_P_EMMC0_DATA3_CONN_EMMC0_DATA3	0x00000021
-				SC_P_EMMC0_DATA4_CONN_EMMC0_DATA4	0x00000021
-				SC_P_EMMC0_DATA5_CONN_EMMC0_DATA5	0x00000021
-				SC_P_EMMC0_DATA6_CONN_EMMC0_DATA6	0x00000021
-				SC_P_EMMC0_DATA7_CONN_EMMC0_DATA7	0x00000021
-				SC_P_EMMC0_STROBE_CONN_EMMC0_STROBE	0x00000041
-			>;
-		};
-
-		pinctrl_usdhc1_200mhz: usdhc1grp200mhz {
-			fsl,pins = <
-				SC_P_EMMC0_CLK_CONN_EMMC0_CLK		0x06000041
-				SC_P_EMMC0_CMD_CONN_EMMC0_CMD		0x00000021
-				SC_P_EMMC0_DATA0_CONN_EMMC0_DATA0	0x00000021
-				SC_P_EMMC0_DATA1_CONN_EMMC0_DATA1	0x00000021
-				SC_P_EMMC0_DATA2_CONN_EMMC0_DATA2	0x00000021
-				SC_P_EMMC0_DATA3_CONN_EMMC0_DATA3	0x00000021
-				SC_P_EMMC0_DATA4_CONN_EMMC0_DATA4	0x00000021
-				SC_P_EMMC0_DATA5_CONN_EMMC0_DATA5	0x00000021
-				SC_P_EMMC0_DATA6_CONN_EMMC0_DATA6	0x00000021
-				SC_P_EMMC0_DATA7_CONN_EMMC0_DATA7	0x00000021
-				SC_P_EMMC0_STROBE_CONN_EMMC0_STROBE	0x00000041
-			>;
-		};
-
-		pinctrl_usdhc2_gpio: usdhc2gpiogrp {
-			fsl,pins = <
-				SC_P_USDHC1_RESET_B_LSIO_GPIO4_IO19	0x00000021
-				SC_P_USDHC1_WP_LSIO_GPIO4_IO21		0x00000021
-				SC_P_USDHC1_CD_B_LSIO_GPIO4_IO22	0x00000021
-			>;
-		};
-
-		pinctrl_usdhc2: usdhc2grp {
-			fsl,pins = <
-				SC_P_USDHC1_CLK_CONN_USDHC1_CLK		0x06000041
-				SC_P_USDHC1_CMD_CONN_USDHC1_CMD		0x00000021
-				SC_P_USDHC1_DATA0_CONN_USDHC1_DATA0	0x00000021
-				SC_P_USDHC1_DATA1_CONN_USDHC1_DATA1	0x00000021
-				SC_P_USDHC1_DATA2_CONN_USDHC1_DATA2	0x00000021
-				SC_P_USDHC1_DATA3_CONN_USDHC1_DATA3	0x00000021
-				SC_P_USDHC1_VSELECT_CONN_USDHC1_VSELECT	0x00000021
-			>;
-		};
-
-		pinctrl_usdhc2_100mhz: usdhc2grp100mhz {
-			fsl,pins = <
-				SC_P_USDHC1_CLK_CONN_USDHC1_CLK		0x06000041
-				SC_P_USDHC1_CMD_CONN_USDHC1_CMD		0x00000021
-				SC_P_USDHC1_DATA0_CONN_USDHC1_DATA0	0x00000021
-				SC_P_USDHC1_DATA1_CONN_USDHC1_DATA1	0x00000021
-				SC_P_USDHC1_DATA2_CONN_USDHC1_DATA2	0x00000021
-				SC_P_USDHC1_DATA3_CONN_USDHC1_DATA3	0x00000021
-				SC_P_USDHC1_VSELECT_CONN_USDHC1_VSELECT	0x00000021
-			>;
-		};
-
-		pinctrl_usdhc2_200mhz: usdhc2grp200mhz {
-			fsl,pins = <
-				SC_P_USDHC1_CLK_CONN_USDHC1_CLK		0x06000041
-				SC_P_USDHC1_CMD_CONN_USDHC1_CMD		0x00000021
-				SC_P_USDHC1_DATA0_CONN_USDHC1_DATA0	0x00000021
-				SC_P_USDHC1_DATA1_CONN_USDHC1_DATA1	0x00000021
-				SC_P_USDHC1_DATA2_CONN_USDHC1_DATA2	0x00000021
-				SC_P_USDHC1_DATA3_CONN_USDHC1_DATA3	0x00000021
-				SC_P_USDHC1_VSELECT_CONN_USDHC1_VSELECT	0x00000021
-			>;
-		};
-
-		pinctrl_pcieb: pcieagrp{
-			fsl,pins = <
-				SC_P_PCIE_CTRL0_PERST_B_LSIO_GPIO4_IO00		0x06000021
-				SC_P_PCIE_CTRL0_CLKREQ_B_LSIO_GPIO4_IO01	0x06000021
-				SC_P_PCIE_CTRL0_WAKE_B_LSIO_GPIO4_IO02		0x04000021
-			>;
-		};
-
-		pinctrl_mipi_csi0_gpio: mipicsi0gpiogrp{
-			fsl,pins = <
-				SC_P_MIPI_CSI0_GPIO0_00_MIPI_CSI0_GPIO0_IO00	0x00000021
-				SC_P_MIPI_CSI0_GPIO0_01_MIPI_CSI0_GPIO0_IO01	0x00000021
-			>;
-		};
-
-		pinctrl_gpio3: gpio3grp{
-			fsl,pins = <
-				SC_P_MIPI_CSI0_GPIO0_01_LSIO_GPIO3_IO07		0xC0000041
-				SC_P_MIPI_CSI0_GPIO0_00_LSIO_GPIO3_IO08		0xC0000041
-			>;
-		};
-
-		pinctrl_wifi: wifigrp{
-			fsl,pins = <
-				SC_P_SCU_BOOT_MODE3_SCU_DSC_RTC_CLOCK_OUTPUT_32K	0x20
-			>;
-		};
-
-		pinctrl_wifi_init: wifi_initgrp{
-			fsl,pins = <
-				/* reserve pin init/idle_state to support multiple wlan cards */
-			>;
-		};
-
-		pinctrl_parallel_csi: parallelcsigrp {
-			fsl,pins = <
-				SC_P_CSI_D00_CI_PI_D02		0xC0000041
-				SC_P_CSI_D01_CI_PI_D03		0xC0000041
-				SC_P_CSI_D02_CI_PI_D04		0xC0000041
-				SC_P_CSI_D03_CI_PI_D05		0xC0000041
-				SC_P_CSI_D04_CI_PI_D06		0xC0000041
-				SC_P_CSI_D05_CI_PI_D07		0xC0000041
-				SC_P_CSI_D06_CI_PI_D08		0xC0000041
-				SC_P_CSI_D07_CI_PI_D09		0xC0000041
-
-				SC_P_CSI_MCLK_CI_PI_MCLK		0xC0000041
-				SC_P_CSI_PCLK_CI_PI_PCLK		0xC0000041
-				SC_P_CSI_HSYNC_CI_PI_HSYNC		0xC0000041
-				SC_P_CSI_VSYNC_CI_PI_VSYNC		0xC0000041
-				SC_P_CSI_EN_LSIO_GPIO3_IO02		0xC0000041
-				SC_P_CSI_RESET_LSIO_GPIO3_IO03	0xC0000041
-			>;
-		};
-	};
 };
 
-&pd_dma_lpuart0 {
-	debug_console;
-};
-
-&lpuart0 {
-	pinctrl-names = "default";
-	pinctrl-0 = <&pinctrl_lpuart0>;
-	status = "okay";
-};
-
-&lpuart1 {
-	pinctrl-names = "default";
-	pinctrl-0 = <&pinctrl_lpuart1>;
-	status = "okay";
-};
-
-&lpuart2 {
-	pinctrl-names = "default";
-	pinctrl-0 = <&pinctrl_lpuart2>;
-	status = "okay";
-};
-
-&lpuart3 {
-	pinctrl-names = "default";
-	pinctrl-0 = <&pinctrl_lpuart3>;
-	status = "okay";
-};
-
-&fec1 {
-	pinctrl-names = "default";
-	pinctrl-0 = <&pinctrl_fec1>;
-	phy-mode = "rgmii-txid";
-	phy-handle = <&ethphy0>;
-	fsl,magic-packet;
-	fsl,rgmii_rxc_dly;
-	status = "okay";
-
-	mdio {
-		#address-cells = <1>;
-		#size-cells = <0>;
-
-		ethphy0: ethernet-phy@0 {
-			compatible = "ethernet-phy-ieee802.3-c22";
-			reg = <0>;
-			at803x,eee-disabled;
-			at803x,vddio-1p8v;
-		};
-
-		ethphy1: ethernet-phy@1 {
-			compatible = "ethernet-phy-ieee802.3-c22";
-			reg = <1>;
-			at803x,eee-disabled;
-			at803x,vddio-1p8v;
-			status = "disabled";
-		};
-	};
-};
-
-&fec2 {
-	pinctrl-names = "default";
-	pinctrl-0 = <&pinctrl_fec2>;
-	phy-mode = "rgmii-txid";
-	phy-handle = <&ethphy1>;
-	phy-supply = <&reg_fec2_supply>;
-	fsl,magic-packet;
-	fsl,rgmii_rxc_dly;
-	status = "disabled";
-};
-
-&flexcan1 {
-	pinctrl-names = "default";
-	pinctrl-0 = <&pinctrl_flexcan1>;
-	xceiver-supply = <&reg_can_stby>;
-	status = "okay";
-};
-
-&flexcan2 {
-	pinctrl-names = "default";
-	pinctrl-0 = <&pinctrl_flexcan2>;
-	xceiver-supply = <&reg_can_stby>;
-	status = "okay";
-};
-
-&flexspi0 {
-	pinctrl-names = "default";
-	pinctrl-0 = <&pinctrl_flexspi0>;
-	status = "okay";
-
-	flash0: mt35xu512aba@0 {
-		reg = <0>;
-		#address-cells = <1>;
-		#size-cells = <1>;
-		compatible = "micron,mt35xu512aba";
-		spi-max-frequency = <133000000>;
-		spi-nor,ddr-quad-read-dummy = <8>;
-	};
-};
-
-&intmux_cm40 {
-	status = "okay";
-};
-
-&i2c0_cm40 {
-	#address-cells = <1>;
-	#size-cells = <0>;
-	clock-frequency = <100000>;
-	pinctrl-names = "default";
-	pinctrl-0 = <&pinctrl_cm40_i2c>;
-	status = "okay";
-
-	wm8960: wm8960@1a {
-		compatible = "wlf,wm8960";
-		reg = <0x1a>;
-		clocks = <&clk IMX8QXP_AUD_MCLKOUT0>;
-		clock-names = "mclk";
-		wlf,shared-lrclk;
-		power-domains = <&pd_mclk_out0>;
-		assigned-clocks = <&clk IMX8QXP_AUD_PLL0_DIV>,
-				<&clk IMX8QXP_AUD_ACM_AUD_PLL_CLK0_DIV>,
-				<&clk IMX8QXP_AUD_ACM_AUD_REC_CLK0_DIV>,
-				<&clk IMX8QXP_AUD_MCLKOUT0>;
-		assigned-clock-rates = <786432000>, <49152000>, <12288000>, <12288000>;
-	};
-
-	pca6416: gpio@20 {
-		compatible = "ti,tca6416";
-		reg = <0x20>;
-		gpio-controller;
-		#gpio-cells = <2>;
-	};
-
-	cs42888: cs42888@48 {
-		compatible = "cirrus,cs42888";
-		reg = <0x48>;
-		clocks = <&clk IMX8QXP_AUD_MCLKOUT0>;
-		clock-names = "mclk";
-		VA-supply = <&reg_audio>;
-		VD-supply = <&reg_audio>;
-		VLS-supply = <&reg_audio>;
-		VLC-supply = <&reg_audio>;
-		reset-gpio = <&pca9557_b 1 1>;
-		power-domains = <&pd_mclk_out0>;
-		assigned-clocks = <&clk IMX8QXP_AUD_PLL0_DIV>,
-				<&clk IMX8QXP_AUD_ACM_AUD_PLL_CLK0_DIV>,
-				<&clk IMX8QXP_AUD_ACM_AUD_REC_CLK0_DIV>,
-				<&clk IMX8QXP_AUD_MCLKOUT0>;
-		assigned-clock-rates = <786432000>, <49152000>, <12288000>, <12288000>;
-		fsl,txs-rxm;
-		status = "okay";
-	};
-
-	ov5640: ov5640@3c {
-		compatible = "ovti,ov5640_v3";
-		reg = <0x3c>;
-		pinctrl-names = "default";
-		pinctrl-0 = <&pinctrl_parallel_csi>;
-		clocks = <&clk IMX8QXP_PARALLEL_CSI_MISC0_CLK>;
-		clock-names = "csi_mclk";
-		pwn-gpios = <&gpio3 2 GPIO_ACTIVE_LOW>;
-		rst-gpios = <&gpio3 3 GPIO_ACTIVE_HIGH>;
-		csi_id = <0>;
-		mclk = <24000000>;
-		mclk_source = <0>;
-		status = "okay";
-		port {
-			ov5640_ep: endpoint {
-				remote-endpoint = <&parallel_csi_ep>;
-			};
-		};
-	};
-};
-
-&i2c1 {
-	#address-cells = <1>;
-	#size-cells = <0>;
-	clock-frequency = <100000>;
-	pinctrl-names = "default", "sleep";
-	pinctrl-0 = <&pinctrl_lpi2c1 &pinctrl_ioexp_rst>;
-	pinctrl-1 = <&pinctrl_lpi2c1 &pinctrl_ioexp_rst_sleep>;
-	pinctrl-assert-gpios = <&gpio1 1 GPIO_ACTIVE_HIGH>;
-	status = "okay";
-
-	pca9646@71 {
-		compatible = "nxp,pca9646";
-		#address-cells = <1>;
-		#size-cells = <0>;
-		reg = <0x71>;
-
-		i2c@0 {
-			#address-cells = <1>;
-			#size-cells = <0>;
-			reg = <0>;
-
-			max7322: gpio@68 {
-				compatible = "maxim,max7322";
-				reg = <0x68>;
-				gpio-controller;
-				#gpio-cells = <2>;
-			};
-		};
-
-		i2c@1 {
-			#address-cells = <1>;
-			#size-cells = <0>;
-			reg = <1>;
-		};
-
-		i2c@2 {
-			#address-cells = <1>;
-			#size-cells = <0>;
-			reg = <2>;
-
-			fxos8700@1e {
-				compatible = "fsl,fxos8700";
-				reg = <0x1e>;
-				interrupt-open-drain;
-			};
-
-			fxas2100x@21 {
-				compatible = "fsl,fxas2100x";
-				reg = <0x21>;
-				interrupt-open-drain;
-			};
-
-			mpl3115@60 {
-				compatible = "fsl,mpl3115";
-				reg = <0x60>;
-				interrupt-open-drain;
-			};
-		};
-
-		i2c@3 {
-			#address-cells = <1>;
-			#size-cells = <0>;
-			reg = <3>;
-
-			pca9557_a: gpio@1a {
-				compatible = "nxp,pca9557";
-				reg = <0x1a>;
-				gpio-controller;
-				#gpio-cells = <2>;
-			};
-
-			pca9557_b: gpio@1d {
-				compatible = "nxp,pca9557";
-				reg = <0x1d>;
-				gpio-controller;
-				#gpio-cells = <2>;
-			};
-
-			isl29023@44 {
-				pinctrl-names = "default";
-				pinctrl-0 = <&pinctrl_isl29023>;
-				compatible = "fsl,isl29023";
-				reg = <0x44>;
-				rext = <499>;
-				interrupt-parent = <&gpio1>;
-				interrupts = <2 2>;
-			};
-		};
-	};
-
-	typec_ptn5110: typec@50 {
-		compatible = "usb,tcpci";
-		pinctrl-names = "default";
-		pinctrl-0 = <&pinctrl_typec>;
-		reg = <0x50>;
-		interrupt-parent = <&gpio1>;
-		interrupts = <3 IRQ_TYPE_LEVEL_LOW>;
-		ss-sel-gpios = <&gpio5 9 GPIO_ACTIVE_LOW>;
-		reset-gpios = <&pca9557_a 7 GPIO_ACTIVE_HIGH>;
-		src-pdos = <0x380190c8 0x3803c0c8>;
-		port-type = "drp";
-		sink-disable;
-		default-role = "source";
-		status = "okay";
-	};
-};
 
 &sai0 {
 	assigned-clocks = <&clk IMX8QXP_AUD_PLL0_DIV>,
@@ -1003,467 +58,20 @@
 	status = "okay";
 };
 
-&sai1 {
-	assigned-clocks = <&clk IMX8QXP_AUD_PLL0_DIV>,
-			<&clk IMX8QXP_AUD_ACM_AUD_PLL_CLK0_DIV>,
-			<&clk IMX8QXP_AUD_ACM_AUD_REC_CLK0_DIV>,
-			<&clk IMX8QXP_AUD_SAI_1_MCLK>;
-	assigned-clock-rates = <786432000>, <49152000>, <12288000>, <49152000>;
-	pinctrl-names = "default";
-	pinctrl-0 = <&pinctrl_sai1>;
-	status = "okay";
-};
-
-&usbotg1 {
-	vbus-supply = <&reg_usb_otg1_vbus>;
-	srp-disable;
-	hnp-disable;
-	adp-disable;
-	power-polarity-active-high;
-	disable-over-current;
-	status = "okay";
-};
-
-&usbotg3 {
-	dr_mode = "otg";
-	extcon = <&typec_ptn5110>;
-	status = "okay";
-};
-
-&usbphy1 {
-	fsl,tx-d-cal = <114>;
-};
-
-&usdhc1 {
-	pinctrl-names = "default", "state_100mhz", "state_200mhz";
-	pinctrl-0 = <&pinctrl_usdhc1>;
-	pinctrl-1 = <&pinctrl_usdhc1_100mhz>;
-	pinctrl-2 = <&pinctrl_usdhc1_200mhz>;
-	bus-width = <8>;
-	non-removable;
-	status = "okay";
-};
-
-&usdhc2 {
-	pinctrl-names = "default", "state_100mhz", "state_200mhz";
-	pinctrl-0 = <&pinctrl_usdhc2>, <&pinctrl_usdhc2_gpio>;
-	pinctrl-1 = <&pinctrl_usdhc2_100mhz>, <&pinctrl_usdhc2_gpio>;
-	pinctrl-2 = <&pinctrl_usdhc2_200mhz>, <&pinctrl_usdhc2_gpio>;
-	bus-width = <4>;
-	cd-gpios = <&gpio4 22 GPIO_ACTIVE_LOW>;
-	wp-gpios = <&gpio4 21 GPIO_ACTIVE_HIGH>;
-	vmmc-supply = <&reg_usdhc2_vmmc>;
-	status = "okay";
-};
-
-&pcieb{
-	ext_osc = <1>;
-	pinctrl-names = "default";
-	pinctrl-0 = <&pinctrl_pcieb>;
-	clkreq-gpio = <&gpio4 1 GPIO_ACTIVE_LOW>;
-	power-on-gpio = <&pca9557_a 2 GPIO_ACTIVE_HIGH>;
-	reset-gpio = <&gpio4 0 GPIO_ACTIVE_LOW>;
-	epdev_on-supply = <&epdev_on>;
-	status = "okay";
-};
-
-&pixel_combiner {
-	status = "okay";
-};
-
-&prg1 {
-	status = "okay";
-};
-
-&prg2 {
-	status = "okay";
-};
-
-&prg3 {
-	status = "okay";
-};
-
-&prg4 {
-	status = "okay";
-};
-
-&prg5 {
-	status = "okay";
-};
-
-&prg6 {
-	status = "okay";
-};
-
-&prg7 {
-	status = "okay";
-};
-
-&prg8 {
-	status = "okay";
-};
-
-&prg9 {
-	status = "okay";
-};
-
-&dpr1_channel1 {
-	status = "okay";
-};
-
-&dpr1_channel2 {
-	status = "okay";
-};
-
-&dpr1_channel3 {
-	status = "okay";
-};
-
-&dpr2_channel1 {
-	status = "okay";
-};
-
-&dpr2_channel2 {
-	status = "okay";
-};
-
-&dpr2_channel3 {
-	status = "okay";
-};
-
-&dpu1 {
-	status = "okay";
-};
-
-&gpu_3d0 {
-	status = "okay";
-};
-
-&imx8_gpu_ss {
-	status = "okay";
-};
-
-&mipi_csi_0 {
-	#address-cells = <1>;
-	#size-cells = <0>;
-	virtual-channel;
-	status = "okay";
-
-	/* Camera 0  MIPI CSI-2 (CSIS0) */
-	port@0 {
-		reg = <0>;
-		mipi_csi0_ep: endpoint {
-			remote-endpoint = <&max9286_0_ep>;
-			data-lanes = <1 2 3 4>;
-		};
-	};
-};
-
-&cameradev {
-	parallel_csi;
-	status = "okay";
-};
-
-&parallel_csi {
-	#address-cells = <1>;
-	#size-cells = <0>;
-	status = "okay";
-	port@0 {
-		reg = <0>;
-		parallel_csi_ep: endpoint {
-			remote-endpoint = <&ov5640_ep>;
-		};
-	};
-};
-
-&isi_0 {
-	status = "okay";
-};
-
-&isi_1 {
-	status = "okay";
-};
-
-&isi_2 {
-	status = "okay";
-};
-
-&isi_3 {
-	status = "okay";
-};
-
-&isi_4 {
-	interface = <6 0 2>;	/* INPUT: 6-PARALLEL CSI */
-	parallel_csi;
-	status = "okay";
-};
-
-&gpio3 {
-	pinctrl-name = "default";
-	pinctrl-0 = <&pinctrl_gpio3>;
-};
-
-&i2c0_csi0 {
-	#address-cells = <1>;
-	#size-cells = <0>;
-	pinctrl-names = "default";
-	pinctrl-0 = <&pinctrl_csi0_lpi2c0>;
-	clock-frequency = <100000>;
-	status = "okay";
-
-	max9286_mipi@6A	 {
-		compatible = "maxim,max9286_mipi";
-		reg = <0x6A>;
-		clocks = <&clk IMX8QXP_CLK_DUMMY>;
-		clock-names = "capture_mclk";
-		mclk = <27000000>;
-		mclk_source = <0>;
-		pwn-gpios = <&gpio3 7 GPIO_ACTIVE_HIGH>;
-		virtual-channel;
-		status = "okay";
-		port {
-			max9286_0_ep: endpoint {
-			remote-endpoint = <&mipi_csi0_ep>;
-			data-lanes = <1 2 3 4>;
-			};
-		};
-	};
-};
-
-&vpu {
-	status = "disabled";
-};
-
-&vpu_decoder {
-	core_type = <1>;
-	status = "okay";
-};
-
-&vpu_encoder {
-	status = "okay";
-};
-
-&pwm_mipi_lvds0 {
-	pinctrl-names = "default";
-	pinctrl-0 = <&pinctrl_pwm_mipi_lvds0>;
-	status = "okay";
-};
-
-/* DSI/LVDS port 0 */
-&i2c0_mipi_lvds0 {
-	#address-cells = <1>;
-	#size-cells = <0>;
-	pinctrl-names = "default";
-	pinctrl-0 = <&pinctrl_i2c0_mipi_lvds0>;
-	clock-frequency = <100000>;
-	status = "okay";
-
-	lvds-to-hdmi-bridge@4c {
-		compatible = "ite,it6263";
-		reg = <0x4c>;
-		reset-gpios = <&pca9557_a 6 GPIO_ACTIVE_LOW>;
-
-		port {
-			it6263_0_in: endpoint {
-				clock-lanes = <4>;
-				data-lanes = <0 1 2 3>;
-				remote-endpoint = <&lvds0_out>;
-			};
-		};
-	};
-
-	adv_bridge1: adv7535@3d {
-		compatible = "adi,adv7535", "adi,adv7533";
-		reg = <0x3d>;
-		adi,dsi-lanes = <4>;
-		adi,dsi-channel = <1>;
-		interrupt-parent = <&gpio1>;
-		interrupts = <28 IRQ_TYPE_LEVEL_LOW>;
-		status = "okay";
-
-		port {
-			adv7535_1_in: endpoint {
-				remote-endpoint = <&mipi_dsi_bridge1_out>;
-			};
-		};
-	};
-
-};
-
-&ldb1_phy {
-	status = "okay";
-};
-
-&ldb1 {
-	status = "okay";
-
-	lvds-channel@0 {
-		fsl,data-mapping = "jeida";
-		fsl,data-width = <24>;
-		status = "okay";
-
-		port@1 {
-			reg = <1>;
-
-			lvds0_out: endpoint {
-				remote-endpoint = <&it6263_0_in>;
-			};
-		};
-	};
-};
-
-&mipi_dsi_phy1 {
-	status = "okay";
-};
-
-&mipi_dsi1 {
-	pwr-delay = <10>;
-	status = "okay";
-};
-
-&mipi_dsi_bridge1 {
-	status = "okay";
-
-	port@1 {
-		mipi_dsi_bridge1_out: endpoint {
-			remote-endpoint = <&adv7535_1_in>;
-		};
-	};
-};
-
-&pwm_mipi_lvds1 {
-	pinctrl-names = "default";
-	pinctrl-0 = <&pinctrl_pwm_mipi_lvds1>;
-	status = "okay";
-};
-
-/* DSI/LVDS port 1 */
-&i2c0_mipi_lvds1 {
-	#address-cells = <1>;
-	#size-cells = <0>;
-	pinctrl-names = "default";
-	pinctrl-0 = <&pinctrl_i2c0_mipi_lvds1>;
-	clock-frequency = <100000>;
-	status = "okay";
-
-	lvds-to-hdmi-bridge@4c {
-		compatible = "ite,it6263";
-		reg = <0x4c>;
-		reset-gpios = <&pca9557_b 7 GPIO_ACTIVE_LOW>;
-
-		port {
-			it6263_1_in: endpoint {
-				clock-lanes = <4>;
-				data-lanes = <0 1 2 3>;
-				remote-endpoint = <&lvds1_out>;
-			};
-		};
-	};
-
-	adv_bridge2: adv7535@3d {
-		compatible = "adi,adv7535", "adi,adv7533";
-		reg = <0x3d>;
-		adi,dsi-lanes = <4>;
-		adi,dsi-channel = <1>;
-		interrupt-parent = <&gpio2>;
-		interrupts = <0 IRQ_TYPE_LEVEL_LOW>;
-		status = "okay";
-
-		port {
-			adv7535_2_in: endpoint {
-				remote-endpoint = <&mipi_dsi_bridge2_out>;
-			};
-		};
-	};
-};
-
-&ldb2_phy {
-	status = "okay";
-};
-
-&ldb2 {
-	status = "okay";
-
-	lvds-channel@0 {
-		fsl,data-mapping = "jeida";
-		fsl,data-width = <24>;
-		status = "okay";
-
-		port@1 {
-			reg = <1>;
-
-			lvds1_out: endpoint {
-				remote-endpoint = <&it6263_1_in>;
-			};
-		};
-	};
-};
-
-&mipi_dsi_phy2 {
-	status = "okay";
-};
-
-&mipi_dsi2 {
-	pwr-delay = <10>;
-	status = "okay";
-};
-
-&mipi_dsi_bridge2 {
-	status = "okay";
-
-	port@1 {
-		mipi_dsi_bridge2_out: endpoint {
-			remote-endpoint = <&adv7535_2_in>;
-		};
-	};
-};
-
-&tsens {
-	tsens-num = <3>;
-};
-
-&thermal_zones {
-	pmic-thermal0 {
-		polling-delay-passive = <250>;
-		polling-delay = <2000>;
-		thermal-sensors = <&tsens 2>;
-		trips {
-			pmic_alert0: trip0 {
-				temperature = <110000>;
-				hysteresis = <2000>;
-				type = "passive";
-			};
-			pmic_crit0: trip1 {
-				temperature = <125000>;
-				hysteresis = <2000>;
-				type = "critical";
-			};
-		};
-		cooling-maps {
-			map0 {
-				trip = <&pmic_alert0>;
-				cooling-device =
-				<&A35_0 THERMAL_NO_LIMIT THERMAL_NO_LIMIT>;
-			};
-		};
-	};
-};
 
 &crypto {
-       status = "disabled";
+		status = "disabled";
 };
 
 / {
-    reserved-memory {
-	    #address-cells = <2>;
-	    #size-cells = <2>;
-	    ranges;
+	reserved-memory {
+		#address-cells = <2>;
+		#size-cells = <2>;
+		ranges;
 
-	    carveout_region: imx_ion@0 {
-		    compatible = "imx-ion-pool";
-		    reg = <0x0 0xf6000000 0 0x8000000>;
-	    };
-    };
-=======
->>>>>>> b41e6499
+		carveout_region: imx_ion@0 {
+			compatible = "imx-ion-pool";
+			reg = <0x0 0xf6000000 0 0x8000000>;
+		};
+	};
 };