--- conflicted
+++ resolved
@@ -198,11 +198,7 @@
 			no-map;
 			reg = <0 0x88000000 0 0x8000000>;
 		};
-<<<<<<< HEAD
-		rpmsg_reserved: rpmsg@0x90000000 {
-			no-map;
-			reg = <0 0x90200000 0 0x200000>;
-		};
+
 		ramoops@0x91f00000 {
 			compatible = "ramoops";
 			reg = <0 0x91f00000 0 0x00100000>;
@@ -211,8 +207,7 @@
 			ftrace-size     = <0x00020000>;
 			pmsg-size       = <0x00020000>;
 		};
-=======
->>>>>>> b67be7df
+
 		decoder_rpc: decoder_rpc@0x92000000 {
 			no-map;
 			reg = <0 0x92000000 0 0x200000>;
