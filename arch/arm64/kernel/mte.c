--- conflicted
+++ resolved
@@ -26,15 +26,12 @@
 
 static bool report_fault_once = true;
 
-<<<<<<< HEAD
-=======
 #ifdef CONFIG_KASAN_HW_TAGS
 /* Whether the MTE asynchronous mode is enabled. */
 DEFINE_STATIC_KEY_FALSE(mte_async_mode);
 EXPORT_SYMBOL_GPL(mte_async_mode);
 #endif
 
->>>>>>> ae8c2a75
 static void mte_sync_page_tags(struct page *page, pte_t *ptep, bool check_swap)
 {
 	pte_t old_pte = READ_ONCE(*ptep);
@@ -116,15 +113,6 @@
 	write_sysreg_s(SYS_GCR_EL1_RRND | gcr_kernel_excl, SYS_GCR_EL1);
 }
 
-<<<<<<< HEAD
-void mte_enable_kernel(void)
-{
-	/* Enable MTE Sync Mode for EL1. */
-	sysreg_clear_set(sctlr_el1, SCTLR_ELx_TCF_MASK, SCTLR_ELx_TCF_SYNC);
-	isb();
-}
-
-=======
 static inline void __mte_enable_kernel(const char *mode, unsigned long tcf)
 {
 	/* Enable MTE Sync Mode for EL1. */
@@ -164,7 +152,6 @@
 }
 #endif
 
->>>>>>> ae8c2a75
 void mte_set_report_once(bool state)
 {
 	WRITE_ONCE(report_fault_once, state);
@@ -175,8 +162,6 @@
 	return READ_ONCE(report_fault_once);
 }
 
-<<<<<<< HEAD
-=======
 #ifdef CONFIG_KASAN_HW_TAGS
 void mte_check_tfsr_el1(void)
 {
@@ -200,7 +185,6 @@
 }
 #endif
 
->>>>>>> ae8c2a75
 static void update_sctlr_el1_tcf0(u64 tcf0)
 {
 	/* ISB required for the kernel uaccess routines */
@@ -266,8 +250,6 @@
 	/* avoid expensive SCTLR_EL1 accesses if no change */
 	if (current->thread.sctlr_tcf0 != next->thread.sctlr_tcf0)
 		update_sctlr_el1_tcf0(next->thread.sctlr_tcf0);
-<<<<<<< HEAD
-=======
 	else
 		isb();
 
@@ -297,7 +279,6 @@
 
 	/* Report SYS_TFSR_EL1 before suspend entry */
 	mte_check_tfsr_el1();
->>>>>>> ae8c2a75
 }
 
 void mte_suspend_exit(void)
