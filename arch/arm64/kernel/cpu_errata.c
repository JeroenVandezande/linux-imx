--- conflicted
+++ resolved
@@ -632,7 +632,6 @@
 	return (need_wa > 0);
 }
 
-<<<<<<< HEAD
 static const __maybe_unused struct midr_range tx2_family_cpus[] = {
 	MIDR_ALL_VERSIONS(MIDR_BRCM_VULCAN),
 	MIDR_ALL_VERSIONS(MIDR_CAVIUM_THUNDERX2),
@@ -655,7 +654,8 @@
 	}
 
 	return false;
-=======
+}
+
 static bool __maybe_unused
 has_neoverse_n1_erratum_1542419(const struct arm64_cpu_capabilities *entry,
 				int scope)
@@ -666,7 +666,6 @@
 
 	WARN_ON(scope != SCOPE_LOCAL_CPU || preemptible());
 	return is_midr_in_range(midr, &range) && has_dic;
->>>>>>> 27a22fbd
 }
 
 #ifdef CONFIG_HARDEN_EL2_VECTORS
@@ -898,7 +897,6 @@
 		.matches = has_cortex_a76_erratum_1463225,
 	},
 #endif
-<<<<<<< HEAD
 #ifdef CONFIG_CAVIUM_TX2_ERRATUM_219
 	{
 		.desc = "Cavium ThunderX2 erratum 219 (KVM guest sysreg trapping)",
@@ -910,7 +908,8 @@
 		.desc = "Cavium ThunderX2 erratum 219 (PRFM removal)",
 		.capability = ARM64_WORKAROUND_CAVIUM_TX2_219_PRFM,
 		ERRATA_MIDR_RANGE_LIST(tx2_family_cpus),
-=======
+	},
+#endif
 #ifdef CONFIG_ARM64_ERRATUM_1542419
 	{
 		/* we depend on the firmware portion for correctness */
@@ -919,7 +918,6 @@
 		.type = ARM64_CPUCAP_LOCAL_CPU_ERRATUM,
 		.matches = has_neoverse_n1_erratum_1542419,
 		.cpu_enable = cpu_enable_trap_ctr_access,
->>>>>>> 27a22fbd
 	},
 #endif
 	{
