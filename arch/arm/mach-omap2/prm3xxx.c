--- conflicted
+++ resolved
@@ -706,11 +706,7 @@
 	np = of_find_matching_node(NULL, omap3_prm_dt_match_table);
 	if (np) {
 		irq_num = of_irq_get(np, 0);
-<<<<<<< HEAD
-		if (irq_num >= 0)
-=======
 		if (irq_num > 0)
->>>>>>> bb176f67
 			omap3_prcm_irq_setup.irq = irq_num;
 	}
 
