// SPDX-License-Identifier: GPL-2.0+
#include <dt-bindings/clock/aspeed-clock.h>

/ {
	model = "Aspeed BMC";
	compatible = "aspeed,ast2500";
	#address-cells = <1>;
	#size-cells = <1>;
	interrupt-parent = <&vic>;

	aliases {
		i2c0 = &i2c0;
		i2c1 = &i2c1;
		i2c2 = &i2c2;
		i2c3 = &i2c3;
		i2c4 = &i2c4;
		i2c5 = &i2c5;
		i2c6 = &i2c6;
		i2c7 = &i2c7;
		i2c8 = &i2c8;
		i2c9 = &i2c9;
		i2c10 = &i2c10;
		i2c11 = &i2c11;
		i2c12 = &i2c12;
		i2c13 = &i2c13;
		serial0 = &uart1;
		serial1 = &uart2;
		serial2 = &uart3;
		serial3 = &uart4;
		serial4 = &uart5;
		serial5 = &vuart;
	};

	cpus {
		#address-cells = <1>;
		#size-cells = <0>;

		cpu@0 {
			compatible = "arm,arm1176jzf-s";
			device_type = "cpu";
			reg = <0>;
		};
	};

	memory@80000000 {
		device_type = "memory";
		reg = <0x80000000 0>;
	};

	edac: sdram@1e6e0000 {
		compatible = "aspeed,ast2500-sdram-edac";
		reg = <0x1e6e0000 0x174>;
		interrupts = <0>;
		status = "disabled";
	};

	ahb {
		compatible = "simple-bus";
		#address-cells = <1>;
		#size-cells = <1>;
		ranges;

		fmc: flash-controller@1e620000 {
			reg = < 0x1e620000 0xc4
				0x20000000 0x10000000 >;
			#address-cells = <1>;
			#size-cells = <0>;
			compatible = "aspeed,ast2500-fmc";
			clocks = <&syscon ASPEED_CLK_AHB>;
			status = "disabled";
			interrupts = <19>;
			flash@0 {
				reg = < 0 >;
				compatible = "jedec,spi-nor";
				status = "disabled";
			};
			flash@1 {
				reg = < 1 >;
				compatible = "jedec,spi-nor";
				status = "disabled";
			};
			flash@2 {
				reg = < 2 >;
				compatible = "jedec,spi-nor";
				status = "disabled";
			};
		};

		spi1: flash-controller@1e630000 {
			reg = < 0x1e630000 0xc4
				0x30000000 0x08000000 >;
			#address-cells = <1>;
			#size-cells = <0>;
			compatible = "aspeed,ast2500-spi";
			clocks = <&syscon ASPEED_CLK_AHB>;
			status = "disabled";
			flash@0 {
				reg = < 0 >;
				compatible = "jedec,spi-nor";
				status = "disabled";
			};
			flash@1 {
				reg = < 1 >;
				compatible = "jedec,spi-nor";
				status = "disabled";
			};
		};

		spi2: flash-controller@1e631000 {
			reg = < 0x1e631000 0xc4
				0x38000000 0x08000000 >;
			#address-cells = <1>;
			#size-cells = <0>;
			compatible = "aspeed,ast2500-spi";
			clocks = <&syscon ASPEED_CLK_AHB>;
			status = "disabled";
			flash@0 {
				reg = < 0 >;
				compatible = "jedec,spi-nor";
				status = "disabled";
			};
			flash@1 {
				reg = < 1 >;
				compatible = "jedec,spi-nor";
				status = "disabled";
			};
		};

		vic: interrupt-controller@1e6c0080 {
			compatible = "aspeed,ast2400-vic";
			interrupt-controller;
			#interrupt-cells = <1>;
			valid-sources = <0xfefff7ff 0x0807ffff>;
			reg = <0x1e6c0080 0x80>;
		};

		cvic: copro-interrupt-controller@1e6c2000 {
			compatible = "aspeed,ast2500-cvic", "aspeed-cvic";
			valid-sources = <0xffffffff>;
			copro-sw-interrupts = <1>;
			reg = <0x1e6c2000 0x80>;
		};

		mac0: ethernet@1e660000 {
			compatible = "aspeed,ast2500-mac", "faraday,ftgmac100";
			reg = <0x1e660000 0x180>;
			interrupts = <2>;
			clocks = <&syscon ASPEED_CLK_GATE_MAC1CLK>;
			status = "disabled";
		};

		mac1: ethernet@1e680000 {
			compatible = "aspeed,ast2500-mac", "faraday,ftgmac100";
			reg = <0x1e680000 0x180>;
			interrupts = <3>;
			clocks = <&syscon ASPEED_CLK_GATE_MAC2CLK>;
			status = "disabled";
		};

		ehci0: usb@1e6a1000 {
			compatible = "aspeed,ast2500-ehci", "generic-ehci";
			reg = <0x1e6a1000 0x100>;
			interrupts = <5>;
			clocks = <&syscon ASPEED_CLK_GATE_USBPORT1CLK>;
			pinctrl-names = "default";
			pinctrl-0 = <&pinctrl_usb2ah_default>;
			status = "disabled";
		};

		ehci1: usb@1e6a3000 {
			compatible = "aspeed,ast2500-ehci", "generic-ehci";
			reg = <0x1e6a3000 0x100>;
			interrupts = <13>;
			clocks = <&syscon ASPEED_CLK_GATE_USBPORT2CLK>;
			pinctrl-names = "default";
			pinctrl-0 = <&pinctrl_usb2bh_default>;
			status = "disabled";
		};

		uhci: usb@1e6b0000 {
			compatible = "aspeed,ast2500-uhci", "generic-uhci";
			reg = <0x1e6b0000 0x100>;
			interrupts = <14>;
			#ports = <2>;
			clocks = <&syscon ASPEED_CLK_GATE_USBUHCICLK>;
			status = "disabled";
			/*
			 * No default pinmux, it will follow EHCI, use an explicit pinmux
			 * override if you don't enable EHCI
			 */
		};

		vhub: usb-vhub@1e6a0000 {
			compatible = "aspeed,ast2500-usb-vhub";
			reg = <0x1e6a0000 0x300>;
			interrupts = <5>;
			clocks = <&syscon ASPEED_CLK_GATE_USBPORT1CLK>;
			pinctrl-names = "default";
			pinctrl-0 = <&pinctrl_usb2ad_default>;
			status = "disabled";
		};

		apb {
			compatible = "simple-bus";
			#address-cells = <1>;
			#size-cells = <1>;
			ranges;

			syscon: syscon@1e6e2000 {
				compatible = "aspeed,ast2500-scu", "syscon", "simple-mfd";
				reg = <0x1e6e2000 0x1a8>;
				#address-cells = <1>;
				#size-cells = <0>;
				#clock-cells = <1>;
				#reset-cells = <1>;

				pinctrl: pinctrl {
					compatible = "aspeed,g5-pinctrl";
					aspeed,external-nodes = <&gfx &lhc>;

				};
			};

			rng: hwrng@1e6e2078 {
				compatible = "timeriomem_rng";
				reg = <0x1e6e2078 0x4>;
				period = <1>;
				quality = <100>;
			};

			gfx: display@1e6e6000 {
				compatible = "aspeed,ast2500-gfx", "syscon";
				reg = <0x1e6e6000 0x1000>;
				reg-io-width = <4>;
				clocks = <&syscon ASPEED_CLK_GATE_D1CLK>;
				resets = <&syscon ASPEED_RESET_CRT1>;
				status = "disabled";
				interrupts = <0x19>;
			};

			adc: adc@1e6e9000 {
				compatible = "aspeed,ast2500-adc";
				reg = <0x1e6e9000 0xb0>;
				clocks = <&syscon ASPEED_CLK_APB>;
				resets = <&syscon ASPEED_RESET_ADC>;
				#io-channel-cells = <1>;
				status = "disabled";
			};

			video: video@1e700000 {
				compatible = "aspeed,ast2500-video-engine";
				reg = <0x1e700000 0x1000>;
				clocks = <&syscon ASPEED_CLK_GATE_VCLK>,
					 <&syscon ASPEED_CLK_GATE_ECLK>;
				clock-names = "vclk", "eclk";
				interrupts = <7>;
				status = "disabled";
			};

			sram: sram@1e720000 {
				compatible = "mmio-sram";
				reg = <0x1e720000 0x9000>;	// 36K
			};

			gpio: gpio@1e780000 {
				#gpio-cells = <2>;
				gpio-controller;
				compatible = "aspeed,ast2500-gpio";
				reg = <0x1e780000 0x1000>;
				interrupts = <20>;
				gpio-ranges = <&pinctrl 0 0 220>;
				clocks = <&syscon ASPEED_CLK_APB>;
				interrupt-controller;
				#interrupt-cells = <2>;
<<<<<<< HEAD
=======
			};

			rtc: rtc@1e781000 {
				compatible = "aspeed,ast2500-rtc";
				reg = <0x1e781000 0x18>;
				status = "disabled";
>>>>>>> 0ecfebd2
			};

			timer: timer@1e782000 {
				/* This timer is a Faraday FTTMR010 derivative */
				compatible = "aspeed,ast2400-timer";
				reg = <0x1e782000 0x90>;
				interrupts = <16 17 18 35 36 37 38 39>;
				clocks = <&syscon ASPEED_CLK_APB>;
				clock-names = "PCLK";
			};

			uart1: serial@1e783000 {
				compatible = "ns16550a";
				reg = <0x1e783000 0x20>;
				reg-shift = <2>;
				interrupts = <9>;
				clocks = <&syscon ASPEED_CLK_GATE_UART1CLK>;
				resets = <&lpc_reset 4>;
				no-loopback-test;
				status = "disabled";
			};

			uart5: serial@1e784000 {
				compatible = "ns16550a";
				reg = <0x1e784000 0x20>;
				reg-shift = <2>;
				interrupts = <10>;
				clocks = <&syscon ASPEED_CLK_GATE_UART5CLK>;
				no-loopback-test;
				status = "disabled";
			};

			wdt1: watchdog@1e785000 {
				compatible = "aspeed,ast2500-wdt";
				reg = <0x1e785000 0x20>;
				clocks = <&syscon ASPEED_CLK_APB>;
			};

			wdt2: watchdog@1e785020 {
				compatible = "aspeed,ast2500-wdt";
				reg = <0x1e785020 0x20>;
				clocks = <&syscon ASPEED_CLK_APB>;
			};

			wdt3: watchdog@1e785040 {
				compatible = "aspeed,ast2500-wdt";
				reg = <0x1e785040 0x20>;
				clocks = <&syscon ASPEED_CLK_APB>;
				status = "disabled";
			};

			pwm_tacho: pwm-tacho-controller@1e786000 {
				compatible = "aspeed,ast2500-pwm-tacho";
				#address-cells = <1>;
				#size-cells = <0>;
				reg = <0x1e786000 0x1000>;
				clocks = <&syscon ASPEED_CLK_24M>;
				resets = <&syscon ASPEED_RESET_PWM>;
				status = "disabled";
			};

			vuart: serial@1e787000 {
				compatible = "aspeed,ast2500-vuart";
				reg = <0x1e787000 0x40>;
				reg-shift = <2>;
				interrupts = <8>;
				clocks = <&syscon ASPEED_CLK_APB>;
				no-loopback-test;
				status = "disabled";
			};

			lpc: lpc@1e789000 {
				compatible = "aspeed,ast2500-lpc", "simple-mfd";
				reg = <0x1e789000 0x1000>;

				#address-cells = <1>;
				#size-cells = <1>;
				ranges = <0x0 0x1e789000 0x1000>;

				lpc_bmc: lpc-bmc@0 {
					compatible = "aspeed,ast2500-lpc-bmc", "simple-mfd", "syscon";
					reg = <0x0 0x80>;
					reg-io-width = <4>;

					#address-cells = <1>;
					#size-cells = <1>;
					ranges = <0x0 0x0 0x80>;

					kcs1: kcs1@0 {
						compatible = "aspeed,ast2500-kcs-bmc";
						interrupts = <8>;
						kcs_chan = <1>;
						status = "disabled";
					};
					kcs2: kcs2@0 {
						compatible = "aspeed,ast2500-kcs-bmc";
						interrupts = <8>;
						kcs_chan = <2>;
						status = "disabled";
					};
					kcs3: kcs3@0 {
						compatible = "aspeed,ast2500-kcs-bmc";
						interrupts = <8>;
						kcs_chan = <3>;
						status = "disabled";
					};
				};

				lpc_host: lpc-host@80 {
					compatible = "aspeed,ast2500-lpc-host", "simple-mfd", "syscon";
					reg = <0x80 0x1e0>;
					reg-io-width = <4>;

					#address-cells = <1>;
					#size-cells = <1>;
					ranges = <0x0 0x80 0x1e0>;

					kcs4: kcs4@0 {
						compatible = "aspeed,ast2500-kcs-bmc";
						interrupts = <8>;
						kcs_chan = <4>;
						status = "disabled";
					};

					lpc_ctrl: lpc-ctrl@0 {
						compatible = "aspeed,ast2500-lpc-ctrl";
						reg = <0x0 0x80>;
						clocks = <&syscon ASPEED_CLK_GATE_LCLK>;
						status = "disabled";
					};

					lpc_snoop: lpc-snoop@0 {
						compatible = "aspeed,ast2500-lpc-snoop";
						reg = <0x0 0x80>;
						interrupts = <8>;
						status = "disabled";
					};

					lhc: lhc@20 {
						compatible = "aspeed,ast2500-lhc";
						reg = <0x20 0x24 0x48 0x8>;
					};

					lpc_reset: reset-controller@18 {
						compatible = "aspeed,ast2500-lpc-reset";
						reg = <0x18 0x4>;
						#reset-cells = <1>;
					};

					ibt: ibt@c0 {
						compatible = "aspeed,ast2500-ibt-bmc";
						reg = <0xc0 0x18>;
						interrupts = <8>;
						status = "disabled";
					};
				};
			};

			uart2: serial@1e78d000 {
				compatible = "ns16550a";
				reg = <0x1e78d000 0x20>;
				reg-shift = <2>;
				interrupts = <32>;
				clocks = <&syscon ASPEED_CLK_GATE_UART2CLK>;
				resets = <&lpc_reset 5>;
				no-loopback-test;
				status = "disabled";
			};

			uart3: serial@1e78e000 {
				compatible = "ns16550a";
				reg = <0x1e78e000 0x20>;
				reg-shift = <2>;
				interrupts = <33>;
				clocks = <&syscon ASPEED_CLK_GATE_UART3CLK>;
				resets = <&lpc_reset 6>;
				no-loopback-test;
				status = "disabled";
			};

			uart4: serial@1e78f000 {
				compatible = "ns16550a";
				reg = <0x1e78f000 0x20>;
				reg-shift = <2>;
				interrupts = <34>;
				clocks = <&syscon ASPEED_CLK_GATE_UART4CLK>;
				resets = <&lpc_reset 7>;
				no-loopback-test;
				status = "disabled";
			};

			i2c: bus@1e78a000 {
				compatible = "simple-bus";
				#address-cells = <1>;
				#size-cells = <1>;
				ranges = <0 0x1e78a000 0x1000>;
			};
		};
	};
};

&i2c {
	i2c_ic: interrupt-controller@0 {
		#interrupt-cells = <1>;
		compatible = "aspeed,ast2500-i2c-ic";
		reg = <0x0 0x40>;
		interrupts = <12>;
		interrupt-controller;
	};

	i2c0: i2c-bus@40 {
		#address-cells = <1>;
		#size-cells = <0>;
		#interrupt-cells = <1>;

		reg = <0x40 0x40>;
		compatible = "aspeed,ast2500-i2c-bus";
		clocks = <&syscon ASPEED_CLK_APB>;
		resets = <&syscon ASPEED_RESET_I2C>;
		bus-frequency = <100000>;
		interrupts = <0>;
		interrupt-parent = <&i2c_ic>;
		status = "disabled";
		/* Does not need pinctrl properties */
	};

	i2c1: i2c-bus@80 {
		#address-cells = <1>;
		#size-cells = <0>;
		#interrupt-cells = <1>;

		reg = <0x80 0x40>;
		compatible = "aspeed,ast2500-i2c-bus";
		clocks = <&syscon ASPEED_CLK_APB>;
		resets = <&syscon ASPEED_RESET_I2C>;
		bus-frequency = <100000>;
		interrupts = <1>;
		interrupt-parent = <&i2c_ic>;
		status = "disabled";
		/* Does not need pinctrl properties */
	};

	i2c2: i2c-bus@c0 {
		#address-cells = <1>;
		#size-cells = <0>;
		#interrupt-cells = <1>;

		reg = <0xc0 0x40>;
		compatible = "aspeed,ast2500-i2c-bus";
		clocks = <&syscon ASPEED_CLK_APB>;
		resets = <&syscon ASPEED_RESET_I2C>;
		bus-frequency = <100000>;
		interrupts = <2>;
		interrupt-parent = <&i2c_ic>;
		pinctrl-names = "default";
		pinctrl-0 = <&pinctrl_i2c3_default>;
		status = "disabled";
	};

	i2c3: i2c-bus@100 {
		#address-cells = <1>;
		#size-cells = <0>;
		#interrupt-cells = <1>;

		reg = <0x100 0x40>;
		compatible = "aspeed,ast2500-i2c-bus";
		clocks = <&syscon ASPEED_CLK_APB>;
		resets = <&syscon ASPEED_RESET_I2C>;
		bus-frequency = <100000>;
		interrupts = <3>;
		interrupt-parent = <&i2c_ic>;
		pinctrl-names = "default";
		pinctrl-0 = <&pinctrl_i2c4_default>;
		status = "disabled";
	};

	i2c4: i2c-bus@140 {
		#address-cells = <1>;
		#size-cells = <0>;
		#interrupt-cells = <1>;

		reg = <0x140 0x40>;
		compatible = "aspeed,ast2500-i2c-bus";
		clocks = <&syscon ASPEED_CLK_APB>;
		resets = <&syscon ASPEED_RESET_I2C>;
		bus-frequency = <100000>;
		interrupts = <4>;
		interrupt-parent = <&i2c_ic>;
		pinctrl-names = "default";
		pinctrl-0 = <&pinctrl_i2c5_default>;
		status = "disabled";
	};

	i2c5: i2c-bus@180 {
		#address-cells = <1>;
		#size-cells = <0>;
		#interrupt-cells = <1>;

		reg = <0x180 0x40>;
		compatible = "aspeed,ast2500-i2c-bus";
		clocks = <&syscon ASPEED_CLK_APB>;
		resets = <&syscon ASPEED_RESET_I2C>;
		bus-frequency = <100000>;
		interrupts = <5>;
		interrupt-parent = <&i2c_ic>;
		pinctrl-names = "default";
		pinctrl-0 = <&pinctrl_i2c6_default>;
		status = "disabled";
	};

	i2c6: i2c-bus@1c0 {
		#address-cells = <1>;
		#size-cells = <0>;
		#interrupt-cells = <1>;

		reg = <0x1c0 0x40>;
		compatible = "aspeed,ast2500-i2c-bus";
		clocks = <&syscon ASPEED_CLK_APB>;
		resets = <&syscon ASPEED_RESET_I2C>;
		bus-frequency = <100000>;
		interrupts = <6>;
		interrupt-parent = <&i2c_ic>;
		pinctrl-names = "default";
		pinctrl-0 = <&pinctrl_i2c7_default>;
		status = "disabled";
	};

	i2c7: i2c-bus@300 {
		#address-cells = <1>;
		#size-cells = <0>;
		#interrupt-cells = <1>;

		reg = <0x300 0x40>;
		compatible = "aspeed,ast2500-i2c-bus";
		clocks = <&syscon ASPEED_CLK_APB>;
		resets = <&syscon ASPEED_RESET_I2C>;
		bus-frequency = <100000>;
		interrupts = <7>;
		interrupt-parent = <&i2c_ic>;
		pinctrl-names = "default";
		pinctrl-0 = <&pinctrl_i2c8_default>;
		status = "disabled";
	};

	i2c8: i2c-bus@340 {
		#address-cells = <1>;
		#size-cells = <0>;
		#interrupt-cells = <1>;

		reg = <0x340 0x40>;
		compatible = "aspeed,ast2500-i2c-bus";
		clocks = <&syscon ASPEED_CLK_APB>;
		resets = <&syscon ASPEED_RESET_I2C>;
		bus-frequency = <100000>;
		interrupts = <8>;
		interrupt-parent = <&i2c_ic>;
		pinctrl-names = "default";
		pinctrl-0 = <&pinctrl_i2c9_default>;
		status = "disabled";
	};

	i2c9: i2c-bus@380 {
		#address-cells = <1>;
		#size-cells = <0>;
		#interrupt-cells = <1>;

		reg = <0x380 0x40>;
		compatible = "aspeed,ast2500-i2c-bus";
		clocks = <&syscon ASPEED_CLK_APB>;
		resets = <&syscon ASPEED_RESET_I2C>;
		bus-frequency = <100000>;
		interrupts = <9>;
		interrupt-parent = <&i2c_ic>;
		pinctrl-names = "default";
		pinctrl-0 = <&pinctrl_i2c10_default>;
		status = "disabled";
	};

	i2c10: i2c-bus@3c0 {
		#address-cells = <1>;
		#size-cells = <0>;
		#interrupt-cells = <1>;

		reg = <0x3c0 0x40>;
		compatible = "aspeed,ast2500-i2c-bus";
		clocks = <&syscon ASPEED_CLK_APB>;
		resets = <&syscon ASPEED_RESET_I2C>;
		bus-frequency = <100000>;
		interrupts = <10>;
		interrupt-parent = <&i2c_ic>;
		pinctrl-names = "default";
		pinctrl-0 = <&pinctrl_i2c11_default>;
		status = "disabled";
	};

	i2c11: i2c-bus@400 {
		#address-cells = <1>;
		#size-cells = <0>;
		#interrupt-cells = <1>;

		reg = <0x400 0x40>;
		compatible = "aspeed,ast2500-i2c-bus";
		clocks = <&syscon ASPEED_CLK_APB>;
		resets = <&syscon ASPEED_RESET_I2C>;
		bus-frequency = <100000>;
		interrupts = <11>;
		interrupt-parent = <&i2c_ic>;
		pinctrl-names = "default";
		pinctrl-0 = <&pinctrl_i2c12_default>;
		status = "disabled";
	};

	i2c12: i2c-bus@440 {
		#address-cells = <1>;
		#size-cells = <0>;
		#interrupt-cells = <1>;

		reg = <0x440 0x40>;
		compatible = "aspeed,ast2500-i2c-bus";
		clocks = <&syscon ASPEED_CLK_APB>;
		resets = <&syscon ASPEED_RESET_I2C>;
		bus-frequency = <100000>;
		interrupts = <12>;
		interrupt-parent = <&i2c_ic>;
		pinctrl-names = "default";
		pinctrl-0 = <&pinctrl_i2c13_default>;
		status = "disabled";
	};

	i2c13: i2c-bus@480 {
		#address-cells = <1>;
		#size-cells = <0>;
		#interrupt-cells = <1>;

		reg = <0x480 0x40>;
		compatible = "aspeed,ast2500-i2c-bus";
		clocks = <&syscon ASPEED_CLK_APB>;
		resets = <&syscon ASPEED_RESET_I2C>;
		bus-frequency = <100000>;
		interrupts = <13>;
		interrupt-parent = <&i2c_ic>;
		pinctrl-names = "default";
		pinctrl-0 = <&pinctrl_i2c14_default>;
		status = "disabled";
	};
};

&pinctrl {
	pinctrl_acpi_default: acpi_default {
		function = "ACPI";
		groups = "ACPI";
	};

	pinctrl_adc0_default: adc0_default {
		function = "ADC0";
		groups = "ADC0";
	};

	pinctrl_adc1_default: adc1_default {
		function = "ADC1";
		groups = "ADC1";
	};

	pinctrl_adc10_default: adc10_default {
		function = "ADC10";
		groups = "ADC10";
	};

	pinctrl_adc11_default: adc11_default {
		function = "ADC11";
		groups = "ADC11";
	};

	pinctrl_adc12_default: adc12_default {
		function = "ADC12";
		groups = "ADC12";
	};

	pinctrl_adc13_default: adc13_default {
		function = "ADC13";
		groups = "ADC13";
	};

	pinctrl_adc14_default: adc14_default {
		function = "ADC14";
		groups = "ADC14";
	};

	pinctrl_adc15_default: adc15_default {
		function = "ADC15";
		groups = "ADC15";
	};

	pinctrl_adc2_default: adc2_default {
		function = "ADC2";
		groups = "ADC2";
	};

	pinctrl_adc3_default: adc3_default {
		function = "ADC3";
		groups = "ADC3";
	};

	pinctrl_adc4_default: adc4_default {
		function = "ADC4";
		groups = "ADC4";
	};

	pinctrl_adc5_default: adc5_default {
		function = "ADC5";
		groups = "ADC5";
	};

	pinctrl_adc6_default: adc6_default {
		function = "ADC6";
		groups = "ADC6";
	};

	pinctrl_adc7_default: adc7_default {
		function = "ADC7";
		groups = "ADC7";
	};

	pinctrl_adc8_default: adc8_default {
		function = "ADC8";
		groups = "ADC8";
	};

	pinctrl_adc9_default: adc9_default {
		function = "ADC9";
		groups = "ADC9";
	};

	pinctrl_bmcint_default: bmcint_default {
		function = "BMCINT";
		groups = "BMCINT";
	};

	pinctrl_ddcclk_default: ddcclk_default {
		function = "DDCCLK";
		groups = "DDCCLK";
	};

	pinctrl_ddcdat_default: ddcdat_default {
		function = "DDCDAT";
		groups = "DDCDAT";
	};

	pinctrl_espi_default: espi_default {
		function = "ESPI";
		groups = "ESPI";
	};

	pinctrl_fwspics1_default: fwspics1_default {
		function = "FWSPICS1";
		groups = "FWSPICS1";
	};

	pinctrl_fwspics2_default: fwspics2_default {
		function = "FWSPICS2";
		groups = "FWSPICS2";
	};

	pinctrl_gpid0_default: gpid0_default {
		function = "GPID0";
		groups = "GPID0";
	};

	pinctrl_gpid2_default: gpid2_default {
		function = "GPID2";
		groups = "GPID2";
	};

	pinctrl_gpid4_default: gpid4_default {
		function = "GPID4";
		groups = "GPID4";
	};

	pinctrl_gpid6_default: gpid6_default {
		function = "GPID6";
		groups = "GPID6";
	};

	pinctrl_gpie0_default: gpie0_default {
		function = "GPIE0";
		groups = "GPIE0";
	};

	pinctrl_gpie2_default: gpie2_default {
		function = "GPIE2";
		groups = "GPIE2";
	};

	pinctrl_gpie4_default: gpie4_default {
		function = "GPIE4";
		groups = "GPIE4";
	};

	pinctrl_gpie6_default: gpie6_default {
		function = "GPIE6";
		groups = "GPIE6";
	};

	pinctrl_i2c10_default: i2c10_default {
		function = "I2C10";
		groups = "I2C10";
	};

	pinctrl_i2c11_default: i2c11_default {
		function = "I2C11";
		groups = "I2C11";
	};

	pinctrl_i2c12_default: i2c12_default {
		function = "I2C12";
		groups = "I2C12";
	};

	pinctrl_i2c13_default: i2c13_default {
		function = "I2C13";
		groups = "I2C13";
	};

	pinctrl_i2c14_default: i2c14_default {
		function = "I2C14";
		groups = "I2C14";
	};

	pinctrl_i2c3_default: i2c3_default {
		function = "I2C3";
		groups = "I2C3";
	};

	pinctrl_i2c4_default: i2c4_default {
		function = "I2C4";
		groups = "I2C4";
	};

	pinctrl_i2c5_default: i2c5_default {
		function = "I2C5";
		groups = "I2C5";
	};

	pinctrl_i2c6_default: i2c6_default {
		function = "I2C6";
		groups = "I2C6";
	};

	pinctrl_i2c7_default: i2c7_default {
		function = "I2C7";
		groups = "I2C7";
	};

	pinctrl_i2c8_default: i2c8_default {
		function = "I2C8";
		groups = "I2C8";
	};

	pinctrl_i2c9_default: i2c9_default {
		function = "I2C9";
		groups = "I2C9";
	};

	pinctrl_lad0_default: lad0_default {
		function = "LAD0";
		groups = "LAD0";
	};

	pinctrl_lad1_default: lad1_default {
		function = "LAD1";
		groups = "LAD1";
	};

	pinctrl_lad2_default: lad2_default {
		function = "LAD2";
		groups = "LAD2";
	};

	pinctrl_lad3_default: lad3_default {
		function = "LAD3";
		groups = "LAD3";
	};

	pinctrl_lclk_default: lclk_default {
		function = "LCLK";
		groups = "LCLK";
	};

	pinctrl_lframe_default: lframe_default {
		function = "LFRAME";
		groups = "LFRAME";
	};

	pinctrl_lpchc_default: lpchc_default {
		function = "LPCHC";
		groups = "LPCHC";
	};

	pinctrl_lpcpd_default: lpcpd_default {
		function = "LPCPD";
		groups = "LPCPD";
	};

	pinctrl_lpcplus_default: lpcplus_default {
		function = "LPCPLUS";
		groups = "LPCPLUS";
	};

	pinctrl_lpcpme_default: lpcpme_default {
		function = "LPCPME";
		groups = "LPCPME";
	};

	pinctrl_lpcrst_default: lpcrst_default {
		function = "LPCRST";
		groups = "LPCRST";
	};

	pinctrl_lpcsmi_default: lpcsmi_default {
		function = "LPCSMI";
		groups = "LPCSMI";
	};

	pinctrl_lsirq_default: lsirq_default {
		function = "LSIRQ";
		groups = "LSIRQ";
	};

	pinctrl_mac1link_default: mac1link_default {
		function = "MAC1LINK";
		groups = "MAC1LINK";
	};

	pinctrl_mac2link_default: mac2link_default {
		function = "MAC2LINK";
		groups = "MAC2LINK";
	};

	pinctrl_mdio1_default: mdio1_default {
		function = "MDIO1";
		groups = "MDIO1";
	};

	pinctrl_mdio2_default: mdio2_default {
		function = "MDIO2";
		groups = "MDIO2";
	};

	pinctrl_ncts1_default: ncts1_default {
		function = "NCTS1";
		groups = "NCTS1";
	};

	pinctrl_ncts2_default: ncts2_default {
		function = "NCTS2";
		groups = "NCTS2";
	};

	pinctrl_ncts3_default: ncts3_default {
		function = "NCTS3";
		groups = "NCTS3";
	};

	pinctrl_ncts4_default: ncts4_default {
		function = "NCTS4";
		groups = "NCTS4";
	};

	pinctrl_ndcd1_default: ndcd1_default {
		function = "NDCD1";
		groups = "NDCD1";
	};

	pinctrl_ndcd2_default: ndcd2_default {
		function = "NDCD2";
		groups = "NDCD2";
	};

	pinctrl_ndcd3_default: ndcd3_default {
		function = "NDCD3";
		groups = "NDCD3";
	};

	pinctrl_ndcd4_default: ndcd4_default {
		function = "NDCD4";
		groups = "NDCD4";
	};

	pinctrl_ndsr1_default: ndsr1_default {
		function = "NDSR1";
		groups = "NDSR1";
	};

	pinctrl_ndsr2_default: ndsr2_default {
		function = "NDSR2";
		groups = "NDSR2";
	};

	pinctrl_ndsr3_default: ndsr3_default {
		function = "NDSR3";
		groups = "NDSR3";
	};

	pinctrl_ndsr4_default: ndsr4_default {
		function = "NDSR4";
		groups = "NDSR4";
	};

	pinctrl_ndtr1_default: ndtr1_default {
		function = "NDTR1";
		groups = "NDTR1";
	};

	pinctrl_ndtr2_default: ndtr2_default {
		function = "NDTR2";
		groups = "NDTR2";
	};

	pinctrl_ndtr3_default: ndtr3_default {
		function = "NDTR3";
		groups = "NDTR3";
	};

	pinctrl_ndtr4_default: ndtr4_default {
		function = "NDTR4";
		groups = "NDTR4";
	};

	pinctrl_nri1_default: nri1_default {
		function = "NRI1";
		groups = "NRI1";
	};

	pinctrl_nri2_default: nri2_default {
		function = "NRI2";
		groups = "NRI2";
	};

	pinctrl_nri3_default: nri3_default {
		function = "NRI3";
		groups = "NRI3";
	};

	pinctrl_nri4_default: nri4_default {
		function = "NRI4";
		groups = "NRI4";
	};

	pinctrl_nrts1_default: nrts1_default {
		function = "NRTS1";
		groups = "NRTS1";
	};

	pinctrl_nrts2_default: nrts2_default {
		function = "NRTS2";
		groups = "NRTS2";
	};

	pinctrl_nrts3_default: nrts3_default {
		function = "NRTS3";
		groups = "NRTS3";
	};

	pinctrl_nrts4_default: nrts4_default {
		function = "NRTS4";
		groups = "NRTS4";
	};

	pinctrl_oscclk_default: oscclk_default {
		function = "OSCCLK";
		groups = "OSCCLK";
	};

	pinctrl_pewake_default: pewake_default {
		function = "PEWAKE";
		groups = "PEWAKE";
	};

	pinctrl_pnor_default: pnor_default {
		function = "PNOR";
		groups = "PNOR";
	};

	pinctrl_pwm0_default: pwm0_default {
		function = "PWM0";
		groups = "PWM0";
	};

	pinctrl_pwm1_default: pwm1_default {
		function = "PWM1";
		groups = "PWM1";
	};

	pinctrl_pwm2_default: pwm2_default {
		function = "PWM2";
		groups = "PWM2";
	};

	pinctrl_pwm3_default: pwm3_default {
		function = "PWM3";
		groups = "PWM3";
	};

	pinctrl_pwm4_default: pwm4_default {
		function = "PWM4";
		groups = "PWM4";
	};

	pinctrl_pwm5_default: pwm5_default {
		function = "PWM5";
		groups = "PWM5";
	};

	pinctrl_pwm6_default: pwm6_default {
		function = "PWM6";
		groups = "PWM6";
	};

	pinctrl_pwm7_default: pwm7_default {
		function = "PWM7";
		groups = "PWM7";
	};

	pinctrl_rgmii1_default: rgmii1_default {
		function = "RGMII1";
		groups = "RGMII1";
	};

	pinctrl_rgmii2_default: rgmii2_default {
		function = "RGMII2";
		groups = "RGMII2";
	};

	pinctrl_rmii1_default: rmii1_default {
		function = "RMII1";
		groups = "RMII1";
	};

	pinctrl_rmii2_default: rmii2_default {
		function = "RMII2";
		groups = "RMII2";
	};

	pinctrl_rxd1_default: rxd1_default {
		function = "RXD1";
		groups = "RXD1";
	};

	pinctrl_rxd2_default: rxd2_default {
		function = "RXD2";
		groups = "RXD2";
	};

	pinctrl_rxd3_default: rxd3_default {
		function = "RXD3";
		groups = "RXD3";
	};

	pinctrl_rxd4_default: rxd4_default {
		function = "RXD4";
		groups = "RXD4";
	};

	pinctrl_salt1_default: salt1_default {
		function = "SALT1";
		groups = "SALT1";
	};

	pinctrl_salt10_default: salt10_default {
		function = "SALT10";
		groups = "SALT10";
	};

	pinctrl_salt11_default: salt11_default {
		function = "SALT11";
		groups = "SALT11";
	};

	pinctrl_salt12_default: salt12_default {
		function = "SALT12";
		groups = "SALT12";
	};

	pinctrl_salt13_default: salt13_default {
		function = "SALT13";
		groups = "SALT13";
	};

	pinctrl_salt14_default: salt14_default {
		function = "SALT14";
		groups = "SALT14";
	};

	pinctrl_salt2_default: salt2_default {
		function = "SALT2";
		groups = "SALT2";
	};

	pinctrl_salt3_default: salt3_default {
		function = "SALT3";
		groups = "SALT3";
	};

	pinctrl_salt4_default: salt4_default {
		function = "SALT4";
		groups = "SALT4";
	};

	pinctrl_salt5_default: salt5_default {
		function = "SALT5";
		groups = "SALT5";
	};

	pinctrl_salt6_default: salt6_default {
		function = "SALT6";
		groups = "SALT6";
	};

	pinctrl_salt7_default: salt7_default {
		function = "SALT7";
		groups = "SALT7";
	};

	pinctrl_salt8_default: salt8_default {
		function = "SALT8";
		groups = "SALT8";
	};

	pinctrl_salt9_default: salt9_default {
		function = "SALT9";
		groups = "SALT9";
	};

	pinctrl_scl1_default: scl1_default {
		function = "SCL1";
		groups = "SCL1";
	};

	pinctrl_scl2_default: scl2_default {
		function = "SCL2";
		groups = "SCL2";
	};

	pinctrl_sd1_default: sd1_default {
		function = "SD1";
		groups = "SD1";
	};

	pinctrl_sd2_default: sd2_default {
		function = "SD2";
		groups = "SD2";
	};

	pinctrl_sda1_default: sda1_default {
		function = "SDA1";
		groups = "SDA1";
	};

	pinctrl_sda2_default: sda2_default {
		function = "SDA2";
		groups = "SDA2";
	};

	pinctrl_sgps1_default: sgps1_default {
		function = "SGPS1";
		groups = "SGPS1";
	};

	pinctrl_sgps2_default: sgps2_default {
		function = "SGPS2";
		groups = "SGPS2";
	};

	pinctrl_sioonctrl_default: sioonctrl_default {
		function = "SIOONCTRL";
		groups = "SIOONCTRL";
	};

	pinctrl_siopbi_default: siopbi_default {
		function = "SIOPBI";
		groups = "SIOPBI";
	};

	pinctrl_siopbo_default: siopbo_default {
		function = "SIOPBO";
		groups = "SIOPBO";
	};

	pinctrl_siopwreq_default: siopwreq_default {
		function = "SIOPWREQ";
		groups = "SIOPWREQ";
	};

	pinctrl_siopwrgd_default: siopwrgd_default {
		function = "SIOPWRGD";
		groups = "SIOPWRGD";
	};

	pinctrl_sios3_default: sios3_default {
		function = "SIOS3";
		groups = "SIOS3";
	};

	pinctrl_sios5_default: sios5_default {
		function = "SIOS5";
		groups = "SIOS5";
	};

	pinctrl_siosci_default: siosci_default {
		function = "SIOSCI";
		groups = "SIOSCI";
	};

	pinctrl_spi1_default: spi1_default {
		function = "SPI1";
		groups = "SPI1";
	};

	pinctrl_spi1cs1_default: spi1cs1_default {
		function = "SPI1CS1";
		groups = "SPI1CS1";
	};

	pinctrl_spi1debug_default: spi1debug_default {
		function = "SPI1DEBUG";
		groups = "SPI1DEBUG";
	};

	pinctrl_spi1passthru_default: spi1passthru_default {
		function = "SPI1PASSTHRU";
		groups = "SPI1PASSTHRU";
	};

	pinctrl_spi2ck_default: spi2ck_default {
		function = "SPI2CK";
		groups = "SPI2CK";
	};

	pinctrl_spi2cs0_default: spi2cs0_default {
		function = "SPI2CS0";
		groups = "SPI2CS0";
	};

	pinctrl_spi2cs1_default: spi2cs1_default {
		function = "SPI2CS1";
		groups = "SPI2CS1";
	};

	pinctrl_spi2miso_default: spi2miso_default {
		function = "SPI2MISO";
		groups = "SPI2MISO";
	};

	pinctrl_spi2mosi_default: spi2mosi_default {
		function = "SPI2MOSI";
		groups = "SPI2MOSI";
	};

	pinctrl_timer3_default: timer3_default {
		function = "TIMER3";
		groups = "TIMER3";
	};

	pinctrl_timer4_default: timer4_default {
		function = "TIMER4";
		groups = "TIMER4";
	};

	pinctrl_timer5_default: timer5_default {
		function = "TIMER5";
		groups = "TIMER5";
	};

	pinctrl_timer6_default: timer6_default {
		function = "TIMER6";
		groups = "TIMER6";
	};

	pinctrl_timer7_default: timer7_default {
		function = "TIMER7";
		groups = "TIMER7";
	};

	pinctrl_timer8_default: timer8_default {
		function = "TIMER8";
		groups = "TIMER8";
	};

	pinctrl_txd1_default: txd1_default {
		function = "TXD1";
		groups = "TXD1";
	};

	pinctrl_txd2_default: txd2_default {
		function = "TXD2";
		groups = "TXD2";
	};

	pinctrl_txd3_default: txd3_default {
		function = "TXD3";
		groups = "TXD3";
	};

	pinctrl_txd4_default: txd4_default {
		function = "TXD4";
		groups = "TXD4";
	};

	pinctrl_uart6_default: uart6_default {
		function = "UART6";
		groups = "UART6";
	};

	pinctrl_usbcki_default: usbcki_default {
		function = "USBCKI";
		groups = "USBCKI";
	};

	pinctrl_usb2ah_default: usb2ah_default {
		function = "USB2AH";
		groups = "USB2AH";
	};

	pinctrl_usb2ad_default: usb2ad_default {
		function = "USB2AD";
		groups = "USB2AD";
	};

	pinctrl_usb11bhid_default: usb11bhid_default {
		function = "USB11BHID";
		groups = "USB11BHID";
	};

	pinctrl_usb2bh_default: usb2bh_default {
		function = "USB2BH";
		groups = "USB2BH";
	};

	pinctrl_vgabiosrom_default: vgabiosrom_default {
		function = "VGABIOSROM";
		groups = "VGABIOSROM";
	};

	pinctrl_vgahs_default: vgahs_default {
		function = "VGAHS";
		groups = "VGAHS";
	};

	pinctrl_vgavs_default: vgavs_default {
		function = "VGAVS";
		groups = "VGAVS";
	};

	pinctrl_vpi24_default: vpi24_default {
		function = "VPI24";
		groups = "VPI24";
	};

	pinctrl_vpo_default: vpo_default {
		function = "VPO";
		groups = "VPO";
	};

	pinctrl_wdtrst1_default: wdtrst1_default {
		function = "WDTRST1";
		groups = "WDTRST1";
	};

	pinctrl_wdtrst2_default: wdtrst2_default {
		function = "WDTRST2";
		groups = "WDTRST2";
	};
};<|MERGE_RESOLUTION|>--- conflicted
+++ resolved
@@ -272,15 +272,12 @@
 				clocks = <&syscon ASPEED_CLK_APB>;
 				interrupt-controller;
 				#interrupt-cells = <2>;
-<<<<<<< HEAD
-=======
 			};
 
 			rtc: rtc@1e781000 {
 				compatible = "aspeed,ast2500-rtc";
 				reg = <0x1e781000 0x18>;
 				status = "disabled";
->>>>>>> 0ecfebd2
 			};
 
 			timer: timer@1e782000 {
