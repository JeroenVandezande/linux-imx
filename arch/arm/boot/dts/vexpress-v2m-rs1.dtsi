--- conflicted
+++ resolved
@@ -100,82 +100,6 @@
 		};
 	};
 
-<<<<<<< HEAD
-	mcc {
-		compatible = "arm,vexpress,config-bus";
-		arm,vexpress,config-bridge = <&v2m_sysreg>;
-
-		oscclk0 {
-			/* MCC static memory clock */
-			compatible = "arm,vexpress-osc";
-			arm,vexpress-sysreg,func = <1 0>;
-			freq-range = <25000000 60000000>;
-			#clock-cells = <0>;
-			clock-output-names = "v2m:oscclk0";
-		};
-
-		v2m_oscclk1: oscclk1 {
-			/* CLCD clock */
-			compatible = "arm,vexpress-osc";
-			arm,vexpress-sysreg,func = <1 1>;
-			freq-range = <23750000 65000000>;
-			#clock-cells = <0>;
-			clock-output-names = "v2m:oscclk1";
-		};
-
-		v2m_oscclk2: oscclk2 {
-			/* IO FPGA peripheral clock */
-			compatible = "arm,vexpress-osc";
-			arm,vexpress-sysreg,func = <1 2>;
-			freq-range = <24000000 24000000>;
-			#clock-cells = <0>;
-			clock-output-names = "v2m:oscclk2";
-		};
-
-		volt-vio {
-			/* Logic level voltage */
-			compatible = "arm,vexpress-volt";
-			arm,vexpress-sysreg,func = <2 0>;
-			regulator-name = "VIO";
-			regulator-always-on;
-			label = "VIO";
-		};
-
-		temp-mcc {
-			/* MCC internal operating temperature */
-			compatible = "arm,vexpress-temp";
-			arm,vexpress-sysreg,func = <4 0>;
-			label = "MCC";
-		};
-
-		reset {
-			compatible = "arm,vexpress-reset";
-			arm,vexpress-sysreg,func = <5 0>;
-		};
-
-		muxfpga {
-			compatible = "arm,vexpress-muxfpga";
-			arm,vexpress-sysreg,func = <7 0>;
-		};
-
-		shutdown {
-			compatible = "arm,vexpress-shutdown";
-			arm,vexpress-sysreg,func = <8 0>;
-		};
-
-		reboot {
-			compatible = "arm,vexpress-reboot";
-			arm,vexpress-sysreg,func = <9 0>;
-		};
-
-		dvimode {
-			compatible = "arm,vexpress-dvimode";
-			arm,vexpress-sysreg,func = <11 0>;
-		};
-	};
-
-=======
->>>>>>> 84569f32
 	bus@8000000 {
 		motherboard-bus {
 			model = "V2M-P1";
@@ -438,8 +362,6 @@
 						};
 					};
 				};
-<<<<<<< HEAD
-=======
 
 				mcc {
 					compatible = "arm,vexpress,config-bus";
@@ -513,7 +435,6 @@
 						arm,vexpress-sysreg,func = <11 0>;
 					};
 				};
->>>>>>> 84569f32
 			};
 		};
 	};
