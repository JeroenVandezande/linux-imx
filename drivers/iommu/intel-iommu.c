/*
 * Copyright © 2006-2014 Intel Corporation.
 *
 * This program is free software; you can redistribute it and/or modify it
 * under the terms and conditions of the GNU General Public License,
 * version 2, as published by the Free Software Foundation.
 *
 * This program is distributed in the hope it will be useful, but WITHOUT
 * ANY WARRANTY; without even the implied warranty of MERCHANTABILITY or
 * FITNESS FOR A PARTICULAR PURPOSE.  See the GNU General Public License for
 * more details.
 *
 * Authors: David Woodhouse <dwmw2@infradead.org>,
 *          Ashok Raj <ashok.raj@intel.com>,
 *          Shaohua Li <shaohua.li@intel.com>,
 *          Anil S Keshavamurthy <anil.s.keshavamurthy@intel.com>,
 *          Fenghua Yu <fenghua.yu@intel.com>
 */

#include <linux/init.h>
#include <linux/bitmap.h>
#include <linux/debugfs.h>
#include <linux/export.h>
#include <linux/slab.h>
#include <linux/irq.h>
#include <linux/interrupt.h>
#include <linux/spinlock.h>
#include <linux/pci.h>
#include <linux/dmar.h>
#include <linux/dma-mapping.h>
#include <linux/mempool.h>
#include <linux/memory.h>
#include <linux/timer.h>
#include <linux/iova.h>
#include <linux/iommu.h>
#include <linux/intel-iommu.h>
#include <linux/syscore_ops.h>
#include <linux/tboot.h>
#include <linux/dmi.h>
#include <linux/pci-ats.h>
#include <linux/memblock.h>
#include <asm/irq_remapping.h>
#include <asm/cacheflush.h>
#include <asm/iommu.h>

#include "irq_remapping.h"
#include "pci.h"

#define ROOT_SIZE		VTD_PAGE_SIZE
#define CONTEXT_SIZE		VTD_PAGE_SIZE

#define IS_GFX_DEVICE(pdev) ((pdev->class >> 16) == PCI_BASE_CLASS_DISPLAY)
#define IS_ISA_DEVICE(pdev) ((pdev->class >> 8) == PCI_CLASS_BRIDGE_ISA)
#define IS_AZALIA(pdev) ((pdev)->vendor == 0x8086 && (pdev)->device == 0x3a3e)

#define IOAPIC_RANGE_START	(0xfee00000)
#define IOAPIC_RANGE_END	(0xfeefffff)
#define IOVA_START_ADDR		(0x1000)

#define DEFAULT_DOMAIN_ADDRESS_WIDTH 48

#define MAX_AGAW_WIDTH 64
#define MAX_AGAW_PFN_WIDTH	(MAX_AGAW_WIDTH - VTD_PAGE_SHIFT)

#define __DOMAIN_MAX_PFN(gaw)  ((((uint64_t)1) << (gaw-VTD_PAGE_SHIFT)) - 1)
#define __DOMAIN_MAX_ADDR(gaw) ((((uint64_t)1) << gaw) - 1)

/* We limit DOMAIN_MAX_PFN to fit in an unsigned long, and DOMAIN_MAX_ADDR
   to match. That way, we can use 'unsigned long' for PFNs with impunity. */
#define DOMAIN_MAX_PFN(gaw)	((unsigned long) min_t(uint64_t, \
				__DOMAIN_MAX_PFN(gaw), (unsigned long)-1))
#define DOMAIN_MAX_ADDR(gaw)	(((uint64_t)__DOMAIN_MAX_PFN(gaw)) << VTD_PAGE_SHIFT)

#define IOVA_PFN(addr)		((addr) >> PAGE_SHIFT)
#define DMA_32BIT_PFN		IOVA_PFN(DMA_BIT_MASK(32))
#define DMA_64BIT_PFN		IOVA_PFN(DMA_BIT_MASK(64))

/* page table handling */
#define LEVEL_STRIDE		(9)
#define LEVEL_MASK		(((u64)1 << LEVEL_STRIDE) - 1)

/*
 * This bitmap is used to advertise the page sizes our hardware support
 * to the IOMMU core, which will then use this information to split
 * physically contiguous memory regions it is mapping into page sizes
 * that we support.
 *
 * Traditionally the IOMMU core just handed us the mappings directly,
 * after making sure the size is an order of a 4KiB page and that the
 * mapping has natural alignment.
 *
 * To retain this behavior, we currently advertise that we support
 * all page sizes that are an order of 4KiB.
 *
 * If at some point we'd like to utilize the IOMMU core's new behavior,
 * we could change this to advertise the real page sizes we support.
 */
#define INTEL_IOMMU_PGSIZES	(~0xFFFUL)

static inline int agaw_to_level(int agaw)
{
	return agaw + 2;
}

static inline int agaw_to_width(int agaw)
{
	return min_t(int, 30 + agaw * LEVEL_STRIDE, MAX_AGAW_WIDTH);
}

static inline int width_to_agaw(int width)
{
	return DIV_ROUND_UP(width - 30, LEVEL_STRIDE);
}

static inline unsigned int level_to_offset_bits(int level)
{
	return (level - 1) * LEVEL_STRIDE;
}

static inline int pfn_level_offset(unsigned long pfn, int level)
{
	return (pfn >> level_to_offset_bits(level)) & LEVEL_MASK;
}

static inline unsigned long level_mask(int level)
{
	return -1UL << level_to_offset_bits(level);
}

static inline unsigned long level_size(int level)
{
	return 1UL << level_to_offset_bits(level);
}

static inline unsigned long align_to_level(unsigned long pfn, int level)
{
	return (pfn + level_size(level) - 1) & level_mask(level);
}

static inline unsigned long lvl_to_nr_pages(unsigned int lvl)
{
	return  1 << min_t(int, (lvl - 1) * LEVEL_STRIDE, MAX_AGAW_PFN_WIDTH);
}

/* VT-d pages must always be _smaller_ than MM pages. Otherwise things
   are never going to work. */
static inline unsigned long dma_to_mm_pfn(unsigned long dma_pfn)
{
	return dma_pfn >> (PAGE_SHIFT - VTD_PAGE_SHIFT);
}

static inline unsigned long mm_to_dma_pfn(unsigned long mm_pfn)
{
	return mm_pfn << (PAGE_SHIFT - VTD_PAGE_SHIFT);
}
static inline unsigned long page_to_dma_pfn(struct page *pg)
{
	return mm_to_dma_pfn(page_to_pfn(pg));
}
static inline unsigned long virt_to_dma_pfn(void *p)
{
	return page_to_dma_pfn(virt_to_page(p));
}

/* global iommu list, set NULL for ignored DMAR units */
static struct intel_iommu **g_iommus;

static void __init check_tylersburg_isoch(void);
static int rwbf_quirk;

/*
 * set to 1 to panic kernel if can't successfully enable VT-d
 * (used when kernel is launched w/ TXT)
 */
static int force_on = 0;

/*
 * 0: Present
 * 1-11: Reserved
 * 12-63: Context Ptr (12 - (haw-1))
 * 64-127: Reserved
 */
struct root_entry {
	u64	val;
	u64	rsvd1;
};
#define ROOT_ENTRY_NR (VTD_PAGE_SIZE/sizeof(struct root_entry))
static inline bool root_present(struct root_entry *root)
{
	return (root->val & 1);
}
static inline void set_root_present(struct root_entry *root)
{
	root->val |= 1;
}
static inline void set_root_value(struct root_entry *root, unsigned long value)
{
	root->val |= value & VTD_PAGE_MASK;
}

static inline struct context_entry *
get_context_addr_from_root(struct root_entry *root)
{
	return (struct context_entry *)
		(root_present(root)?phys_to_virt(
		root->val & VTD_PAGE_MASK) :
		NULL);
}

/*
 * low 64 bits:
 * 0: present
 * 1: fault processing disable
 * 2-3: translation type
 * 12-63: address space root
 * high 64 bits:
 * 0-2: address width
 * 3-6: aval
 * 8-23: domain id
 */
struct context_entry {
	u64 lo;
	u64 hi;
};

static inline bool context_present(struct context_entry *context)
{
	return (context->lo & 1);
}
static inline void context_set_present(struct context_entry *context)
{
	context->lo |= 1;
}

static inline void context_set_fault_enable(struct context_entry *context)
{
	context->lo &= (((u64)-1) << 2) | 1;
}

static inline void context_set_translation_type(struct context_entry *context,
						unsigned long value)
{
	context->lo &= (((u64)-1) << 4) | 3;
	context->lo |= (value & 3) << 2;
}

static inline void context_set_address_root(struct context_entry *context,
					    unsigned long value)
{
	context->lo |= value & VTD_PAGE_MASK;
}

static inline void context_set_address_width(struct context_entry *context,
					     unsigned long value)
{
	context->hi |= value & 7;
}

static inline void context_set_domain_id(struct context_entry *context,
					 unsigned long value)
{
	context->hi |= (value & ((1 << 16) - 1)) << 8;
}

static inline void context_clear_entry(struct context_entry *context)
{
	context->lo = 0;
	context->hi = 0;
}

/*
 * 0: readable
 * 1: writable
 * 2-6: reserved
 * 7: super page
 * 8-10: available
 * 11: snoop behavior
 * 12-63: Host physcial address
 */
struct dma_pte {
	u64 val;
};

static inline void dma_clear_pte(struct dma_pte *pte)
{
	pte->val = 0;
}

static inline u64 dma_pte_addr(struct dma_pte *pte)
{
#ifdef CONFIG_64BIT
	return pte->val & VTD_PAGE_MASK;
#else
	/* Must have a full atomic 64-bit read */
	return  __cmpxchg64(&pte->val, 0ULL, 0ULL) & VTD_PAGE_MASK;
#endif
}

static inline bool dma_pte_present(struct dma_pte *pte)
{
	return (pte->val & 3) != 0;
}

static inline bool dma_pte_superpage(struct dma_pte *pte)
{
	return (pte->val & (1 << 7));
}

static inline int first_pte_in_page(struct dma_pte *pte)
{
	return !((unsigned long)pte & ~VTD_PAGE_MASK);
}

/*
 * This domain is a statically identity mapping domain.
 *	1. This domain creats a static 1:1 mapping to all usable memory.
 * 	2. It maps to each iommu if successful.
 *	3. Each iommu mapps to this domain if successful.
 */
static struct dmar_domain *si_domain;
static int hw_pass_through = 1;

/* devices under the same p2p bridge are owned in one domain */
#define DOMAIN_FLAG_P2P_MULTIPLE_DEVICES (1 << 0)

/* domain represents a virtual machine, more than one devices
 * across iommus may be owned in one domain, e.g. kvm guest.
 */
#define DOMAIN_FLAG_VIRTUAL_MACHINE	(1 << 1)

/* si_domain contains mulitple devices */
#define DOMAIN_FLAG_STATIC_IDENTITY	(1 << 2)

/* define the limit of IOMMUs supported in each domain */
#ifdef	CONFIG_X86
# define	IOMMU_UNITS_SUPPORTED	MAX_IO_APICS
#else
# define	IOMMU_UNITS_SUPPORTED	64
#endif

struct dmar_domain {
	int	id;			/* domain id */
	int	nid;			/* node id */
	DECLARE_BITMAP(iommu_bmp, IOMMU_UNITS_SUPPORTED);
					/* bitmap of iommus this domain uses*/

	struct list_head devices; 	/* all devices' list */
	struct iova_domain iovad;	/* iova's that belong to this domain */

	struct dma_pte	*pgd;		/* virtual address */
	int		gaw;		/* max guest address width */

	/* adjusted guest address width, 0 is level 2 30-bit */
	int		agaw;

	int		flags;		/* flags to find out type of domain */

	int		iommu_coherency;/* indicate coherency of iommu access */
	int		iommu_snooping; /* indicate snooping control feature*/
	int		iommu_count;	/* reference count of iommu */
	int		iommu_superpage;/* Level of superpages supported:
					   0 == 4KiB (no superpages), 1 == 2MiB,
					   2 == 1GiB, 3 == 512GiB, 4 == 1TiB */
	spinlock_t	iommu_lock;	/* protect iommu set in domain */
	u64		max_addr;	/* maximum mapped address */
};

/* PCI domain-device relationship */
struct device_domain_info {
	struct list_head link;	/* link to domain siblings */
	struct list_head global; /* link to global list */
	u8 bus;			/* PCI bus number */
	u8 devfn;		/* PCI devfn number */
	struct device *dev; /* it's NULL for PCIe-to-PCI bridge */
	struct intel_iommu *iommu; /* IOMMU used by this device */
	struct dmar_domain *domain; /* pointer to domain */
};

struct dmar_rmrr_unit {
	struct list_head list;		/* list of rmrr units	*/
	struct acpi_dmar_header *hdr;	/* ACPI header		*/
	u64	base_address;		/* reserved base address*/
	u64	end_address;		/* reserved end address */
	struct dmar_dev_scope *devices;	/* target devices */
	int	devices_cnt;		/* target device count */
};

struct dmar_atsr_unit {
	struct list_head list;		/* list of ATSR units */
	struct acpi_dmar_header *hdr;	/* ACPI header */
	struct dmar_dev_scope *devices;	/* target devices */
	int devices_cnt;		/* target device count */
	u8 include_all:1;		/* include all ports */
};

static LIST_HEAD(dmar_atsr_units);
static LIST_HEAD(dmar_rmrr_units);

#define for_each_rmrr_units(rmrr) \
	list_for_each_entry(rmrr, &dmar_rmrr_units, list)

static void flush_unmaps_timeout(unsigned long data);

static DEFINE_TIMER(unmap_timer,  flush_unmaps_timeout, 0, 0);

#define HIGH_WATER_MARK 250
struct deferred_flush_tables {
	int next;
	struct iova *iova[HIGH_WATER_MARK];
	struct dmar_domain *domain[HIGH_WATER_MARK];
	struct page *freelist[HIGH_WATER_MARK];
};

static struct deferred_flush_tables *deferred_flush;

/* bitmap for indexing intel_iommus */
static int g_num_of_iommus;

static DEFINE_SPINLOCK(async_umap_flush_lock);
static LIST_HEAD(unmaps_to_do);

static int timer_on;
static long list_size;

static void domain_exit(struct dmar_domain *domain);
static void domain_remove_dev_info(struct dmar_domain *domain);
static void domain_remove_one_dev_info(struct dmar_domain *domain,
				       struct device *dev);
static void iommu_detach_dependent_devices(struct intel_iommu *iommu,
					   struct device *dev);

#ifdef CONFIG_INTEL_IOMMU_DEFAULT_ON
int dmar_disabled = 0;
#else
int dmar_disabled = 1;
#endif /*CONFIG_INTEL_IOMMU_DEFAULT_ON*/

int intel_iommu_enabled = 0;
EXPORT_SYMBOL_GPL(intel_iommu_enabled);

static int dmar_map_gfx = 1;
static int dmar_forcedac;
static int intel_iommu_strict;
static int intel_iommu_superpage = 1;

int intel_iommu_gfx_mapped;
EXPORT_SYMBOL_GPL(intel_iommu_gfx_mapped);

#define DUMMY_DEVICE_DOMAIN_INFO ((struct device_domain_info *)(-1))
static DEFINE_SPINLOCK(device_domain_lock);
static LIST_HEAD(device_domain_list);

static struct iommu_ops intel_iommu_ops;

static int __init intel_iommu_setup(char *str)
{
	if (!str)
		return -EINVAL;
	while (*str) {
		if (!strncmp(str, "on", 2)) {
			dmar_disabled = 0;
			printk(KERN_INFO "Intel-IOMMU: enabled\n");
		} else if (!strncmp(str, "off", 3)) {
			dmar_disabled = 1;
			printk(KERN_INFO "Intel-IOMMU: disabled\n");
		} else if (!strncmp(str, "igfx_off", 8)) {
			dmar_map_gfx = 0;
			printk(KERN_INFO
				"Intel-IOMMU: disable GFX device mapping\n");
		} else if (!strncmp(str, "forcedac", 8)) {
			printk(KERN_INFO
				"Intel-IOMMU: Forcing DAC for PCI devices\n");
			dmar_forcedac = 1;
		} else if (!strncmp(str, "strict", 6)) {
			printk(KERN_INFO
				"Intel-IOMMU: disable batched IOTLB flush\n");
			intel_iommu_strict = 1;
		} else if (!strncmp(str, "sp_off", 6)) {
			printk(KERN_INFO
				"Intel-IOMMU: disable supported super page\n");
			intel_iommu_superpage = 0;
		}

		str += strcspn(str, ",");
		while (*str == ',')
			str++;
	}
	return 0;
}
__setup("intel_iommu=", intel_iommu_setup);

static struct kmem_cache *iommu_domain_cache;
static struct kmem_cache *iommu_devinfo_cache;
static struct kmem_cache *iommu_iova_cache;

static inline void *alloc_pgtable_page(int node)
{
	struct page *page;
	void *vaddr = NULL;

	page = alloc_pages_node(node, GFP_ATOMIC | __GFP_ZERO, 0);
	if (page)
		vaddr = page_address(page);
	return vaddr;
}

static inline void free_pgtable_page(void *vaddr)
{
	free_page((unsigned long)vaddr);
}

static inline void *alloc_domain_mem(void)
{
	return kmem_cache_alloc(iommu_domain_cache, GFP_ATOMIC);
}

static void free_domain_mem(void *vaddr)
{
	kmem_cache_free(iommu_domain_cache, vaddr);
}

static inline void * alloc_devinfo_mem(void)
{
	return kmem_cache_alloc(iommu_devinfo_cache, GFP_ATOMIC);
}

static inline void free_devinfo_mem(void *vaddr)
{
	kmem_cache_free(iommu_devinfo_cache, vaddr);
}

struct iova *alloc_iova_mem(void)
{
	return kmem_cache_alloc(iommu_iova_cache, GFP_ATOMIC);
}

void free_iova_mem(struct iova *iova)
{
	kmem_cache_free(iommu_iova_cache, iova);
}


static int __iommu_calculate_agaw(struct intel_iommu *iommu, int max_gaw)
{
	unsigned long sagaw;
	int agaw = -1;

	sagaw = cap_sagaw(iommu->cap);
	for (agaw = width_to_agaw(max_gaw);
	     agaw >= 0; agaw--) {
		if (test_bit(agaw, &sagaw))
			break;
	}

	return agaw;
}

/*
 * Calculate max SAGAW for each iommu.
 */
int iommu_calculate_max_sagaw(struct intel_iommu *iommu)
{
	return __iommu_calculate_agaw(iommu, MAX_AGAW_WIDTH);
}

/*
 * calculate agaw for each iommu.
 * "SAGAW" may be different across iommus, use a default agaw, and
 * get a supported less agaw for iommus that don't support the default agaw.
 */
int iommu_calculate_agaw(struct intel_iommu *iommu)
{
	return __iommu_calculate_agaw(iommu, DEFAULT_DOMAIN_ADDRESS_WIDTH);
}

/* This functionin only returns single iommu in a domain */
static struct intel_iommu *domain_get_iommu(struct dmar_domain *domain)
{
	int iommu_id;

	/* si_domain and vm domain should not get here. */
	BUG_ON(domain->flags & DOMAIN_FLAG_VIRTUAL_MACHINE);
	BUG_ON(domain->flags & DOMAIN_FLAG_STATIC_IDENTITY);

	iommu_id = find_first_bit(domain->iommu_bmp, g_num_of_iommus);
	if (iommu_id < 0 || iommu_id >= g_num_of_iommus)
		return NULL;

	return g_iommus[iommu_id];
}

static void domain_update_iommu_coherency(struct dmar_domain *domain)
{
	struct dmar_drhd_unit *drhd;
	struct intel_iommu *iommu;
	int i, found = 0;

	domain->iommu_coherency = 1;

	for_each_set_bit(i, domain->iommu_bmp, g_num_of_iommus) {
		found = 1;
		if (!ecap_coherent(g_iommus[i]->ecap)) {
			domain->iommu_coherency = 0;
			break;
		}
	}
	if (found)
		return;

	/* No hardware attached; use lowest common denominator */
	rcu_read_lock();
	for_each_active_iommu(iommu, drhd) {
		if (!ecap_coherent(iommu->ecap)) {
			domain->iommu_coherency = 0;
			break;
		}
	}
	rcu_read_unlock();
}

static void domain_update_iommu_snooping(struct dmar_domain *domain)
{
	int i;

	domain->iommu_snooping = 1;

	for_each_set_bit(i, domain->iommu_bmp, g_num_of_iommus) {
		if (!ecap_sc_support(g_iommus[i]->ecap)) {
			domain->iommu_snooping = 0;
			break;
		}
	}
}

static void domain_update_iommu_superpage(struct dmar_domain *domain)
{
	struct dmar_drhd_unit *drhd;
	struct intel_iommu *iommu = NULL;
	int mask = 0xf;

	if (!intel_iommu_superpage) {
		domain->iommu_superpage = 0;
		return;
	}

	/* set iommu_superpage to the smallest common denominator */
	rcu_read_lock();
	for_each_active_iommu(iommu, drhd) {
		mask &= cap_super_page_val(iommu->cap);
		if (!mask) {
			break;
		}
	}
	rcu_read_unlock();

	domain->iommu_superpage = fls(mask);
}

/* Some capabilities may be different across iommus */
static void domain_update_iommu_cap(struct dmar_domain *domain)
{
	domain_update_iommu_coherency(domain);
	domain_update_iommu_snooping(domain);
	domain_update_iommu_superpage(domain);
}

static struct intel_iommu *device_to_iommu(struct device *dev, u8 *bus, u8 *devfn)
{
	struct dmar_drhd_unit *drhd = NULL;
	struct intel_iommu *iommu;
	struct device *tmp;
	struct pci_dev *ptmp, *pdev = NULL;
	u16 segment;
	int i;

	if (dev_is_pci(dev)) {
		pdev = to_pci_dev(dev);
		segment = pci_domain_nr(pdev->bus);
	} else if (ACPI_COMPANION(dev))
		dev = &ACPI_COMPANION(dev)->dev;

	rcu_read_lock();
	for_each_active_iommu(iommu, drhd) {
		if (pdev && segment != drhd->segment)
			continue;

		for_each_active_dev_scope(drhd->devices,
					  drhd->devices_cnt, i, tmp) {
			if (tmp == dev) {
				*bus = drhd->devices[i].bus;
				*devfn = drhd->devices[i].devfn;
				goto out;
			}

			if (!pdev || !dev_is_pci(tmp))
				continue;

			ptmp = to_pci_dev(tmp);
			if (ptmp->subordinate &&
			    ptmp->subordinate->number <= pdev->bus->number &&
			    ptmp->subordinate->busn_res.end >= pdev->bus->number)
				goto got_pdev;
		}

		if (pdev && drhd->include_all) {
		got_pdev:
			*bus = pdev->bus->number;
			*devfn = pdev->devfn;
			goto out;
		}
	}
	iommu = NULL;
 out:
	rcu_read_unlock();

	return iommu;
}

static void domain_flush_cache(struct dmar_domain *domain,
			       void *addr, int size)
{
	if (!domain->iommu_coherency)
		clflush_cache_range(addr, size);
}

/* Gets context entry for a given bus and devfn */
static struct context_entry * device_to_context_entry(struct intel_iommu *iommu,
		u8 bus, u8 devfn)
{
	struct root_entry *root;
	struct context_entry *context;
	unsigned long phy_addr;
	unsigned long flags;

	spin_lock_irqsave(&iommu->lock, flags);
	root = &iommu->root_entry[bus];
	context = get_context_addr_from_root(root);
	if (!context) {
		context = (struct context_entry *)
				alloc_pgtable_page(iommu->node);
		if (!context) {
			spin_unlock_irqrestore(&iommu->lock, flags);
			return NULL;
		}
		__iommu_flush_cache(iommu, (void *)context, CONTEXT_SIZE);
		phy_addr = virt_to_phys((void *)context);
		set_root_value(root, phy_addr);
		set_root_present(root);
		__iommu_flush_cache(iommu, root, sizeof(*root));
	}
	spin_unlock_irqrestore(&iommu->lock, flags);
	return &context[devfn];
}

static int device_context_mapped(struct intel_iommu *iommu, u8 bus, u8 devfn)
{
	struct root_entry *root;
	struct context_entry *context;
	int ret;
	unsigned long flags;

	spin_lock_irqsave(&iommu->lock, flags);
	root = &iommu->root_entry[bus];
	context = get_context_addr_from_root(root);
	if (!context) {
		ret = 0;
		goto out;
	}
	ret = context_present(&context[devfn]);
out:
	spin_unlock_irqrestore(&iommu->lock, flags);
	return ret;
}

static void clear_context_table(struct intel_iommu *iommu, u8 bus, u8 devfn)
{
	struct root_entry *root;
	struct context_entry *context;
	unsigned long flags;

	spin_lock_irqsave(&iommu->lock, flags);
	root = &iommu->root_entry[bus];
	context = get_context_addr_from_root(root);
	if (context) {
		context_clear_entry(&context[devfn]);
		__iommu_flush_cache(iommu, &context[devfn], \
			sizeof(*context));
	}
	spin_unlock_irqrestore(&iommu->lock, flags);
}

static void free_context_table(struct intel_iommu *iommu)
{
	struct root_entry *root;
	int i;
	unsigned long flags;
	struct context_entry *context;

	spin_lock_irqsave(&iommu->lock, flags);
	if (!iommu->root_entry) {
		goto out;
	}
	for (i = 0; i < ROOT_ENTRY_NR; i++) {
		root = &iommu->root_entry[i];
		context = get_context_addr_from_root(root);
		if (context)
			free_pgtable_page(context);
	}
	free_pgtable_page(iommu->root_entry);
	iommu->root_entry = NULL;
out:
	spin_unlock_irqrestore(&iommu->lock, flags);
}

static struct dma_pte *pfn_to_dma_pte(struct dmar_domain *domain,
				      unsigned long pfn, int *target_level)
{
	int addr_width = agaw_to_width(domain->agaw) - VTD_PAGE_SHIFT;
	struct dma_pte *parent, *pte = NULL;
	int level = agaw_to_level(domain->agaw);
	int offset;

	BUG_ON(!domain->pgd);

	if (addr_width < BITS_PER_LONG && pfn >> addr_width)
		/* Address beyond IOMMU's addressing capabilities. */
		return NULL;

	parent = domain->pgd;

	while (1) {
		void *tmp_page;

		offset = pfn_level_offset(pfn, level);
		pte = &parent[offset];
		if (!*target_level && (dma_pte_superpage(pte) || !dma_pte_present(pte)))
			break;
		if (level == *target_level)
			break;

		if (!dma_pte_present(pte)) {
			uint64_t pteval;

			tmp_page = alloc_pgtable_page(domain->nid);

			if (!tmp_page)
				return NULL;

			domain_flush_cache(domain, tmp_page, VTD_PAGE_SIZE);
			pteval = ((uint64_t)virt_to_dma_pfn(tmp_page) << VTD_PAGE_SHIFT) | DMA_PTE_READ | DMA_PTE_WRITE;
			if (cmpxchg64(&pte->val, 0ULL, pteval)) {
				/* Someone else set it while we were thinking; use theirs. */
				free_pgtable_page(tmp_page);
			} else {
				dma_pte_addr(pte);
				domain_flush_cache(domain, pte, sizeof(*pte));
			}
		}
		if (level == 1)
			break;

		parent = phys_to_virt(dma_pte_addr(pte));
		level--;
	}

	if (!*target_level)
		*target_level = level;

	return pte;
}


/* return address's pte at specific level */
static struct dma_pte *dma_pfn_level_pte(struct dmar_domain *domain,
					 unsigned long pfn,
					 int level, int *large_page)
{
	struct dma_pte *parent, *pte = NULL;
	int total = agaw_to_level(domain->agaw);
	int offset;

	parent = domain->pgd;
	while (level <= total) {
		offset = pfn_level_offset(pfn, total);
		pte = &parent[offset];
		if (level == total)
			return pte;

		if (!dma_pte_present(pte)) {
			*large_page = total;
			break;
		}

		if (pte->val & DMA_PTE_LARGE_PAGE) {
			*large_page = total;
			return pte;
		}

		parent = phys_to_virt(dma_pte_addr(pte));
		total--;
	}
	return NULL;
}

/* clear last level pte, a tlb flush should be followed */
static void dma_pte_clear_range(struct dmar_domain *domain,
				unsigned long start_pfn,
				unsigned long last_pfn)
{
	int addr_width = agaw_to_width(domain->agaw) - VTD_PAGE_SHIFT;
	unsigned int large_page = 1;
	struct dma_pte *first_pte, *pte;

	BUG_ON(addr_width < BITS_PER_LONG && start_pfn >> addr_width);
	BUG_ON(addr_width < BITS_PER_LONG && last_pfn >> addr_width);
	BUG_ON(start_pfn > last_pfn);

	/* we don't need lock here; nobody else touches the iova range */
	do {
		large_page = 1;
		first_pte = pte = dma_pfn_level_pte(domain, start_pfn, 1, &large_page);
		if (!pte) {
			start_pfn = align_to_level(start_pfn + 1, large_page + 1);
			continue;
		}
		do {
			dma_clear_pte(pte);
			start_pfn += lvl_to_nr_pages(large_page);
			pte++;
		} while (start_pfn <= last_pfn && !first_pte_in_page(pte));

		domain_flush_cache(domain, first_pte,
				   (void *)pte - (void *)first_pte);

	} while (start_pfn && start_pfn <= last_pfn);
}

static void dma_pte_free_level(struct dmar_domain *domain, int level,
			       struct dma_pte *pte, unsigned long pfn,
			       unsigned long start_pfn, unsigned long last_pfn)
{
	pfn = max(start_pfn, pfn);
	pte = &pte[pfn_level_offset(pfn, level)];

	do {
		unsigned long level_pfn;
		struct dma_pte *level_pte;

		if (!dma_pte_present(pte) || dma_pte_superpage(pte))
			goto next;

		level_pfn = pfn & level_mask(level - 1);
		level_pte = phys_to_virt(dma_pte_addr(pte));

		if (level > 2)
			dma_pte_free_level(domain, level - 1, level_pte,
					   level_pfn, start_pfn, last_pfn);

		/* If range covers entire pagetable, free it */
		if (!(start_pfn > level_pfn ||
		      last_pfn < level_pfn + level_size(level) - 1)) {
			dma_clear_pte(pte);
			domain_flush_cache(domain, pte, sizeof(*pte));
			free_pgtable_page(level_pte);
		}
next:
		pfn += level_size(level);
	} while (!first_pte_in_page(++pte) && pfn <= last_pfn);
}

/* free page table pages. last level pte should already be cleared */
static void dma_pte_free_pagetable(struct dmar_domain *domain,
				   unsigned long start_pfn,
				   unsigned long last_pfn)
{
	int addr_width = agaw_to_width(domain->agaw) - VTD_PAGE_SHIFT;

	BUG_ON(addr_width < BITS_PER_LONG && start_pfn >> addr_width);
	BUG_ON(addr_width < BITS_PER_LONG && last_pfn >> addr_width);
	BUG_ON(start_pfn > last_pfn);

	/* We don't need lock here; nobody else touches the iova range */
	dma_pte_free_level(domain, agaw_to_level(domain->agaw),
			   domain->pgd, 0, start_pfn, last_pfn);

	/* free pgd */
	if (start_pfn == 0 && last_pfn == DOMAIN_MAX_PFN(domain->gaw)) {
		free_pgtable_page(domain->pgd);
		domain->pgd = NULL;
	}
}

/* When a page at a given level is being unlinked from its parent, we don't
   need to *modify* it at all. All we need to do is make a list of all the
   pages which can be freed just as soon as we've flushed the IOTLB and we
   know the hardware page-walk will no longer touch them.
   The 'pte' argument is the *parent* PTE, pointing to the page that is to
   be freed. */
static struct page *dma_pte_list_pagetables(struct dmar_domain *domain,
					    int level, struct dma_pte *pte,
					    struct page *freelist)
{
	struct page *pg;

	pg = pfn_to_page(dma_pte_addr(pte) >> PAGE_SHIFT);
	pg->freelist = freelist;
	freelist = pg;

	if (level == 1)
		return freelist;

<<<<<<< HEAD
	for (pte = page_address(pg); !first_pte_in_page(pte); pte++) {
		if (dma_pte_present(pte) && !dma_pte_superpage(pte))
			freelist = dma_pte_list_pagetables(domain, level - 1,
							   pte, freelist);
	}
=======
	pte = page_address(pg);
	do {
		if (dma_pte_present(pte) && !dma_pte_superpage(pte))
			freelist = dma_pte_list_pagetables(domain, level - 1,
							   pte, freelist);
		pte++;
	} while (!first_pte_in_page(pte));
>>>>>>> f58b8487

	return freelist;
}

static struct page *dma_pte_clear_level(struct dmar_domain *domain, int level,
					struct dma_pte *pte, unsigned long pfn,
					unsigned long start_pfn,
					unsigned long last_pfn,
					struct page *freelist)
{
	struct dma_pte *first_pte = NULL, *last_pte = NULL;

	pfn = max(start_pfn, pfn);
	pte = &pte[pfn_level_offset(pfn, level)];

	do {
		unsigned long level_pfn;

		if (!dma_pte_present(pte))
			goto next;

		level_pfn = pfn & level_mask(level);

		/* If range covers entire pagetable, free it */
		if (start_pfn <= level_pfn &&
		    last_pfn >= level_pfn + level_size(level) - 1) {
			/* These suborbinate page tables are going away entirely. Don't
			   bother to clear them; we're just going to *free* them. */
			if (level > 1 && !dma_pte_superpage(pte))
				freelist = dma_pte_list_pagetables(domain, level - 1, pte, freelist);

			dma_clear_pte(pte);
			if (!first_pte)
				first_pte = pte;
			last_pte = pte;
		} else if (level > 1) {
			/* Recurse down into a level that isn't *entirely* obsolete */
			freelist = dma_pte_clear_level(domain, level - 1,
						       phys_to_virt(dma_pte_addr(pte)),
						       level_pfn, start_pfn, last_pfn,
						       freelist);
		}
next:
		pfn += level_size(level);
	} while (!first_pte_in_page(++pte) && pfn <= last_pfn);

	if (first_pte)
		domain_flush_cache(domain, first_pte,
				   (void *)++last_pte - (void *)first_pte);

	return freelist;
}

/* We can't just free the pages because the IOMMU may still be walking
   the page tables, and may have cached the intermediate levels. The
   pages can only be freed after the IOTLB flush has been done. */
struct page *domain_unmap(struct dmar_domain *domain,
			  unsigned long start_pfn,
			  unsigned long last_pfn)
{
	int addr_width = agaw_to_width(domain->agaw) - VTD_PAGE_SHIFT;
	struct page *freelist = NULL;

	BUG_ON(addr_width < BITS_PER_LONG && start_pfn >> addr_width);
	BUG_ON(addr_width < BITS_PER_LONG && last_pfn >> addr_width);
	BUG_ON(start_pfn > last_pfn);

	/* we don't need lock here; nobody else touches the iova range */
	freelist = dma_pte_clear_level(domain, agaw_to_level(domain->agaw),
				       domain->pgd, 0, start_pfn, last_pfn, NULL);

	/* free pgd */
	if (start_pfn == 0 && last_pfn == DOMAIN_MAX_PFN(domain->gaw)) {
		struct page *pgd_page = virt_to_page(domain->pgd);
		pgd_page->freelist = freelist;
		freelist = pgd_page;

		domain->pgd = NULL;
	}

	return freelist;
}

void dma_free_pagelist(struct page *freelist)
{
	struct page *pg;

	while ((pg = freelist)) {
		freelist = pg->freelist;
		free_pgtable_page(page_address(pg));
	}
}

/* iommu handling */
static int iommu_alloc_root_entry(struct intel_iommu *iommu)
{
	struct root_entry *root;
	unsigned long flags;

	root = (struct root_entry *)alloc_pgtable_page(iommu->node);
	if (!root)
		return -ENOMEM;

	__iommu_flush_cache(iommu, root, ROOT_SIZE);

	spin_lock_irqsave(&iommu->lock, flags);
	iommu->root_entry = root;
	spin_unlock_irqrestore(&iommu->lock, flags);

	return 0;
}

static void iommu_set_root_entry(struct intel_iommu *iommu)
{
	void *addr;
	u32 sts;
	unsigned long flag;

	addr = iommu->root_entry;

	raw_spin_lock_irqsave(&iommu->register_lock, flag);
	dmar_writeq(iommu->reg + DMAR_RTADDR_REG, virt_to_phys(addr));

	writel(iommu->gcmd | DMA_GCMD_SRTP, iommu->reg + DMAR_GCMD_REG);

	/* Make sure hardware complete it */
	IOMMU_WAIT_OP(iommu, DMAR_GSTS_REG,
		      readl, (sts & DMA_GSTS_RTPS), sts);

	raw_spin_unlock_irqrestore(&iommu->register_lock, flag);
}

static void iommu_flush_write_buffer(struct intel_iommu *iommu)
{
	u32 val;
	unsigned long flag;

	if (!rwbf_quirk && !cap_rwbf(iommu->cap))
		return;

	raw_spin_lock_irqsave(&iommu->register_lock, flag);
	writel(iommu->gcmd | DMA_GCMD_WBF, iommu->reg + DMAR_GCMD_REG);

	/* Make sure hardware complete it */
	IOMMU_WAIT_OP(iommu, DMAR_GSTS_REG,
		      readl, (!(val & DMA_GSTS_WBFS)), val);

	raw_spin_unlock_irqrestore(&iommu->register_lock, flag);
}

/* return value determine if we need a write buffer flush */
static void __iommu_flush_context(struct intel_iommu *iommu,
				  u16 did, u16 source_id, u8 function_mask,
				  u64 type)
{
	u64 val = 0;
	unsigned long flag;

	switch (type) {
	case DMA_CCMD_GLOBAL_INVL:
		val = DMA_CCMD_GLOBAL_INVL;
		break;
	case DMA_CCMD_DOMAIN_INVL:
		val = DMA_CCMD_DOMAIN_INVL|DMA_CCMD_DID(did);
		break;
	case DMA_CCMD_DEVICE_INVL:
		val = DMA_CCMD_DEVICE_INVL|DMA_CCMD_DID(did)
			| DMA_CCMD_SID(source_id) | DMA_CCMD_FM(function_mask);
		break;
	default:
		BUG();
	}
	val |= DMA_CCMD_ICC;

	raw_spin_lock_irqsave(&iommu->register_lock, flag);
	dmar_writeq(iommu->reg + DMAR_CCMD_REG, val);

	/* Make sure hardware complete it */
	IOMMU_WAIT_OP(iommu, DMAR_CCMD_REG,
		dmar_readq, (!(val & DMA_CCMD_ICC)), val);

	raw_spin_unlock_irqrestore(&iommu->register_lock, flag);
}

/* return value determine if we need a write buffer flush */
static void __iommu_flush_iotlb(struct intel_iommu *iommu, u16 did,
				u64 addr, unsigned int size_order, u64 type)
{
	int tlb_offset = ecap_iotlb_offset(iommu->ecap);
	u64 val = 0, val_iva = 0;
	unsigned long flag;

	switch (type) {
	case DMA_TLB_GLOBAL_FLUSH:
		/* global flush doesn't need set IVA_REG */
		val = DMA_TLB_GLOBAL_FLUSH|DMA_TLB_IVT;
		break;
	case DMA_TLB_DSI_FLUSH:
		val = DMA_TLB_DSI_FLUSH|DMA_TLB_IVT|DMA_TLB_DID(did);
		break;
	case DMA_TLB_PSI_FLUSH:
		val = DMA_TLB_PSI_FLUSH|DMA_TLB_IVT|DMA_TLB_DID(did);
		/* IH bit is passed in as part of address */
		val_iva = size_order | addr;
		break;
	default:
		BUG();
	}
	/* Note: set drain read/write */
#if 0
	/*
	 * This is probably to be super secure.. Looks like we can
	 * ignore it without any impact.
	 */
	if (cap_read_drain(iommu->cap))
		val |= DMA_TLB_READ_DRAIN;
#endif
	if (cap_write_drain(iommu->cap))
		val |= DMA_TLB_WRITE_DRAIN;

	raw_spin_lock_irqsave(&iommu->register_lock, flag);
	/* Note: Only uses first TLB reg currently */
	if (val_iva)
		dmar_writeq(iommu->reg + tlb_offset, val_iva);
	dmar_writeq(iommu->reg + tlb_offset + 8, val);

	/* Make sure hardware complete it */
	IOMMU_WAIT_OP(iommu, tlb_offset + 8,
		dmar_readq, (!(val & DMA_TLB_IVT)), val);

	raw_spin_unlock_irqrestore(&iommu->register_lock, flag);

	/* check IOTLB invalidation granularity */
	if (DMA_TLB_IAIG(val) == 0)
		printk(KERN_ERR"IOMMU: flush IOTLB failed\n");
	if (DMA_TLB_IAIG(val) != DMA_TLB_IIRG(type))
		pr_debug("IOMMU: tlb flush request %Lx, actual %Lx\n",
			(unsigned long long)DMA_TLB_IIRG(type),
			(unsigned long long)DMA_TLB_IAIG(val));
}

static struct device_domain_info *
iommu_support_dev_iotlb (struct dmar_domain *domain, struct intel_iommu *iommu,
			 u8 bus, u8 devfn)
{
	int found = 0;
	unsigned long flags;
	struct device_domain_info *info;
	struct pci_dev *pdev;

	if (!ecap_dev_iotlb_support(iommu->ecap))
		return NULL;

	if (!iommu->qi)
		return NULL;

	spin_lock_irqsave(&device_domain_lock, flags);
	list_for_each_entry(info, &domain->devices, link)
		if (info->bus == bus && info->devfn == devfn) {
			found = 1;
			break;
		}
	spin_unlock_irqrestore(&device_domain_lock, flags);

	if (!found || !info->dev || !dev_is_pci(info->dev))
		return NULL;

	pdev = to_pci_dev(info->dev);

	if (!pci_find_ext_capability(pdev, PCI_EXT_CAP_ID_ATS))
		return NULL;

	if (!dmar_find_matched_atsr_unit(pdev))
		return NULL;

	return info;
}

static void iommu_enable_dev_iotlb(struct device_domain_info *info)
{
	if (!info || !dev_is_pci(info->dev))
		return;

	pci_enable_ats(to_pci_dev(info->dev), VTD_PAGE_SHIFT);
}

static void iommu_disable_dev_iotlb(struct device_domain_info *info)
{
	if (!info->dev || !dev_is_pci(info->dev) ||
	    !pci_ats_enabled(to_pci_dev(info->dev)))
		return;

	pci_disable_ats(to_pci_dev(info->dev));
}

static void iommu_flush_dev_iotlb(struct dmar_domain *domain,
				  u64 addr, unsigned mask)
{
	u16 sid, qdep;
	unsigned long flags;
	struct device_domain_info *info;

	spin_lock_irqsave(&device_domain_lock, flags);
	list_for_each_entry(info, &domain->devices, link) {
		struct pci_dev *pdev;
		if (!info->dev || !dev_is_pci(info->dev))
			continue;

		pdev = to_pci_dev(info->dev);
		if (!pci_ats_enabled(pdev))
			continue;

		sid = info->bus << 8 | info->devfn;
		qdep = pci_ats_queue_depth(pdev);
		qi_flush_dev_iotlb(info->iommu, sid, qdep, addr, mask);
	}
	spin_unlock_irqrestore(&device_domain_lock, flags);
}

static void iommu_flush_iotlb_psi(struct intel_iommu *iommu, u16 did,
				  unsigned long pfn, unsigned int pages, int ih, int map)
{
	unsigned int mask = ilog2(__roundup_pow_of_two(pages));
	uint64_t addr = (uint64_t)pfn << VTD_PAGE_SHIFT;

	BUG_ON(pages == 0);

	if (ih)
		ih = 1 << 6;
	/*
	 * Fallback to domain selective flush if no PSI support or the size is
	 * too big.
	 * PSI requires page size to be 2 ^ x, and the base address is naturally
	 * aligned to the size
	 */
	if (!cap_pgsel_inv(iommu->cap) || mask > cap_max_amask_val(iommu->cap))
		iommu->flush.flush_iotlb(iommu, did, 0, 0,
						DMA_TLB_DSI_FLUSH);
	else
		iommu->flush.flush_iotlb(iommu, did, addr | ih, mask,
						DMA_TLB_PSI_FLUSH);

	/*
	 * In caching mode, changes of pages from non-present to present require
	 * flush. However, device IOTLB doesn't need to be flushed in this case.
	 */
	if (!cap_caching_mode(iommu->cap) || !map)
		iommu_flush_dev_iotlb(iommu->domains[did], addr, mask);
}

static void iommu_disable_protect_mem_regions(struct intel_iommu *iommu)
{
	u32 pmen;
	unsigned long flags;

	raw_spin_lock_irqsave(&iommu->register_lock, flags);
	pmen = readl(iommu->reg + DMAR_PMEN_REG);
	pmen &= ~DMA_PMEN_EPM;
	writel(pmen, iommu->reg + DMAR_PMEN_REG);

	/* wait for the protected region status bit to clear */
	IOMMU_WAIT_OP(iommu, DMAR_PMEN_REG,
		readl, !(pmen & DMA_PMEN_PRS), pmen);

	raw_spin_unlock_irqrestore(&iommu->register_lock, flags);
}

static int iommu_enable_translation(struct intel_iommu *iommu)
{
	u32 sts;
	unsigned long flags;

	raw_spin_lock_irqsave(&iommu->register_lock, flags);
	iommu->gcmd |= DMA_GCMD_TE;
	writel(iommu->gcmd, iommu->reg + DMAR_GCMD_REG);

	/* Make sure hardware complete it */
	IOMMU_WAIT_OP(iommu, DMAR_GSTS_REG,
		      readl, (sts & DMA_GSTS_TES), sts);

	raw_spin_unlock_irqrestore(&iommu->register_lock, flags);
	return 0;
}

static int iommu_disable_translation(struct intel_iommu *iommu)
{
	u32 sts;
	unsigned long flag;

	raw_spin_lock_irqsave(&iommu->register_lock, flag);
	iommu->gcmd &= ~DMA_GCMD_TE;
	writel(iommu->gcmd, iommu->reg + DMAR_GCMD_REG);

	/* Make sure hardware complete it */
	IOMMU_WAIT_OP(iommu, DMAR_GSTS_REG,
		      readl, (!(sts & DMA_GSTS_TES)), sts);

	raw_spin_unlock_irqrestore(&iommu->register_lock, flag);
	return 0;
}


static int iommu_init_domains(struct intel_iommu *iommu)
{
	unsigned long ndomains;
	unsigned long nlongs;

	ndomains = cap_ndoms(iommu->cap);
	pr_debug("IOMMU%d: Number of Domains supported <%ld>\n",
		 iommu->seq_id, ndomains);
	nlongs = BITS_TO_LONGS(ndomains);

	spin_lock_init(&iommu->lock);

	/* TBD: there might be 64K domains,
	 * consider other allocation for future chip
	 */
	iommu->domain_ids = kcalloc(nlongs, sizeof(unsigned long), GFP_KERNEL);
	if (!iommu->domain_ids) {
		pr_err("IOMMU%d: allocating domain id array failed\n",
		       iommu->seq_id);
		return -ENOMEM;
	}
	iommu->domains = kcalloc(ndomains, sizeof(struct dmar_domain *),
			GFP_KERNEL);
	if (!iommu->domains) {
		pr_err("IOMMU%d: allocating domain array failed\n",
		       iommu->seq_id);
		kfree(iommu->domain_ids);
		iommu->domain_ids = NULL;
		return -ENOMEM;
	}

	/*
	 * if Caching mode is set, then invalid translations are tagged
	 * with domainid 0. Hence we need to pre-allocate it.
	 */
	if (cap_caching_mode(iommu->cap))
		set_bit(0, iommu->domain_ids);
	return 0;
}

static void free_dmar_iommu(struct intel_iommu *iommu)
{
	struct dmar_domain *domain;
	int i, count;
	unsigned long flags;

	if ((iommu->domains) && (iommu->domain_ids)) {
		for_each_set_bit(i, iommu->domain_ids, cap_ndoms(iommu->cap)) {
			/*
			 * Domain id 0 is reserved for invalid translation
			 * if hardware supports caching mode.
			 */
			if (cap_caching_mode(iommu->cap) && i == 0)
				continue;

			domain = iommu->domains[i];
			clear_bit(i, iommu->domain_ids);

			spin_lock_irqsave(&domain->iommu_lock, flags);
			count = --domain->iommu_count;
			spin_unlock_irqrestore(&domain->iommu_lock, flags);
			if (count == 0)
				domain_exit(domain);
		}
	}

	if (iommu->gcmd & DMA_GCMD_TE)
		iommu_disable_translation(iommu);

	kfree(iommu->domains);
	kfree(iommu->domain_ids);
	iommu->domains = NULL;
	iommu->domain_ids = NULL;

	g_iommus[iommu->seq_id] = NULL;

	/* free context mapping */
	free_context_table(iommu);
}

static struct dmar_domain *alloc_domain(bool vm)
{
	/* domain id for virtual machine, it won't be set in context */
	static atomic_t vm_domid = ATOMIC_INIT(0);
	struct dmar_domain *domain;

	domain = alloc_domain_mem();
	if (!domain)
		return NULL;

	domain->nid = -1;
	domain->iommu_count = 0;
	memset(domain->iommu_bmp, 0, sizeof(domain->iommu_bmp));
	domain->flags = 0;
	spin_lock_init(&domain->iommu_lock);
	INIT_LIST_HEAD(&domain->devices);
	if (vm) {
		domain->id = atomic_inc_return(&vm_domid);
		domain->flags = DOMAIN_FLAG_VIRTUAL_MACHINE;
	}

	return domain;
}

static int iommu_attach_domain(struct dmar_domain *domain,
			       struct intel_iommu *iommu)
{
	int num;
	unsigned long ndomains;
	unsigned long flags;

	ndomains = cap_ndoms(iommu->cap);

	spin_lock_irqsave(&iommu->lock, flags);

	num = find_first_zero_bit(iommu->domain_ids, ndomains);
	if (num >= ndomains) {
		spin_unlock_irqrestore(&iommu->lock, flags);
		printk(KERN_ERR "IOMMU: no free domain ids\n");
		return -ENOMEM;
	}

	domain->id = num;
	domain->iommu_count++;
	set_bit(num, iommu->domain_ids);
	set_bit(iommu->seq_id, domain->iommu_bmp);
	iommu->domains[num] = domain;
	spin_unlock_irqrestore(&iommu->lock, flags);

	return 0;
}

static void iommu_detach_domain(struct dmar_domain *domain,
				struct intel_iommu *iommu)
{
	unsigned long flags;
	int num, ndomains;

	spin_lock_irqsave(&iommu->lock, flags);
	ndomains = cap_ndoms(iommu->cap);
	for_each_set_bit(num, iommu->domain_ids, ndomains) {
		if (iommu->domains[num] == domain) {
			clear_bit(num, iommu->domain_ids);
			iommu->domains[num] = NULL;
			break;
		}
	}
	spin_unlock_irqrestore(&iommu->lock, flags);
}

static struct iova_domain reserved_iova_list;
static struct lock_class_key reserved_rbtree_key;

static int dmar_init_reserved_ranges(void)
{
	struct pci_dev *pdev = NULL;
	struct iova *iova;
	int i;

	init_iova_domain(&reserved_iova_list, DMA_32BIT_PFN);

	lockdep_set_class(&reserved_iova_list.iova_rbtree_lock,
		&reserved_rbtree_key);

	/* IOAPIC ranges shouldn't be accessed by DMA */
	iova = reserve_iova(&reserved_iova_list, IOVA_PFN(IOAPIC_RANGE_START),
		IOVA_PFN(IOAPIC_RANGE_END));
	if (!iova) {
		printk(KERN_ERR "Reserve IOAPIC range failed\n");
		return -ENODEV;
	}

	/* Reserve all PCI MMIO to avoid peer-to-peer access */
	for_each_pci_dev(pdev) {
		struct resource *r;

		for (i = 0; i < PCI_NUM_RESOURCES; i++) {
			r = &pdev->resource[i];
			if (!r->flags || !(r->flags & IORESOURCE_MEM))
				continue;
			iova = reserve_iova(&reserved_iova_list,
					    IOVA_PFN(r->start),
					    IOVA_PFN(r->end));
			if (!iova) {
				printk(KERN_ERR "Reserve iova failed\n");
				return -ENODEV;
			}
		}
	}
	return 0;
}

static void domain_reserve_special_ranges(struct dmar_domain *domain)
{
	copy_reserved_iova(&reserved_iova_list, &domain->iovad);
}

static inline int guestwidth_to_adjustwidth(int gaw)
{
	int agaw;
	int r = (gaw - 12) % 9;

	if (r == 0)
		agaw = gaw;
	else
		agaw = gaw + 9 - r;
	if (agaw > 64)
		agaw = 64;
	return agaw;
}

static int domain_init(struct dmar_domain *domain, int guest_width)
{
	struct intel_iommu *iommu;
	int adjust_width, agaw;
	unsigned long sagaw;

	init_iova_domain(&domain->iovad, DMA_32BIT_PFN);
	domain_reserve_special_ranges(domain);

	/* calculate AGAW */
	iommu = domain_get_iommu(domain);
	if (guest_width > cap_mgaw(iommu->cap))
		guest_width = cap_mgaw(iommu->cap);
	domain->gaw = guest_width;
	adjust_width = guestwidth_to_adjustwidth(guest_width);
	agaw = width_to_agaw(adjust_width);
	sagaw = cap_sagaw(iommu->cap);
	if (!test_bit(agaw, &sagaw)) {
		/* hardware doesn't support it, choose a bigger one */
		pr_debug("IOMMU: hardware doesn't support agaw %d\n", agaw);
		agaw = find_next_bit(&sagaw, 5, agaw);
		if (agaw >= 5)
			return -ENODEV;
	}
	domain->agaw = agaw;

	if (ecap_coherent(iommu->ecap))
		domain->iommu_coherency = 1;
	else
		domain->iommu_coherency = 0;

	if (ecap_sc_support(iommu->ecap))
		domain->iommu_snooping = 1;
	else
		domain->iommu_snooping = 0;

	if (intel_iommu_superpage)
		domain->iommu_superpage = fls(cap_super_page_val(iommu->cap));
	else
		domain->iommu_superpage = 0;

	domain->nid = iommu->node;

	/* always allocate the top pgd */
	domain->pgd = (struct dma_pte *)alloc_pgtable_page(domain->nid);
	if (!domain->pgd)
		return -ENOMEM;
	__iommu_flush_cache(iommu, domain->pgd, PAGE_SIZE);
	return 0;
}

static void domain_exit(struct dmar_domain *domain)
{
	struct dmar_drhd_unit *drhd;
	struct intel_iommu *iommu;
	struct page *freelist = NULL;

	/* Domain 0 is reserved, so dont process it */
	if (!domain)
		return;

	/* Flush any lazy unmaps that may reference this domain */
	if (!intel_iommu_strict)
		flush_unmaps_timeout(0);

	/* remove associated devices */
	domain_remove_dev_info(domain);

	/* destroy iovas */
	put_iova_domain(&domain->iovad);

	freelist = domain_unmap(domain, 0, DOMAIN_MAX_PFN(domain->gaw));

	/* clear attached or cached domains */
	rcu_read_lock();
	for_each_active_iommu(iommu, drhd)
		if (domain->flags & DOMAIN_FLAG_VIRTUAL_MACHINE ||
		    test_bit(iommu->seq_id, domain->iommu_bmp))
			iommu_detach_domain(domain, iommu);
	rcu_read_unlock();

	dma_free_pagelist(freelist);

	free_domain_mem(domain);
}

static int domain_context_mapping_one(struct dmar_domain *domain,
				      struct intel_iommu *iommu,
				      u8 bus, u8 devfn, int translation)
{
	struct context_entry *context;
	unsigned long flags;
	struct dma_pte *pgd;
	unsigned long num;
	unsigned long ndomains;
	int id;
	int agaw;
	struct device_domain_info *info = NULL;

	pr_debug("Set context mapping for %02x:%02x.%d\n",
		bus, PCI_SLOT(devfn), PCI_FUNC(devfn));

	BUG_ON(!domain->pgd);
	BUG_ON(translation != CONTEXT_TT_PASS_THROUGH &&
	       translation != CONTEXT_TT_MULTI_LEVEL);

	context = device_to_context_entry(iommu, bus, devfn);
	if (!context)
		return -ENOMEM;
	spin_lock_irqsave(&iommu->lock, flags);
	if (context_present(context)) {
		spin_unlock_irqrestore(&iommu->lock, flags);
		return 0;
	}

	id = domain->id;
	pgd = domain->pgd;

	if (domain->flags & DOMAIN_FLAG_VIRTUAL_MACHINE ||
	    domain->flags & DOMAIN_FLAG_STATIC_IDENTITY) {
		int found = 0;

		/* find an available domain id for this device in iommu */
		ndomains = cap_ndoms(iommu->cap);
		for_each_set_bit(num, iommu->domain_ids, ndomains) {
			if (iommu->domains[num] == domain) {
				id = num;
				found = 1;
				break;
			}
		}

		if (found == 0) {
			num = find_first_zero_bit(iommu->domain_ids, ndomains);
			if (num >= ndomains) {
				spin_unlock_irqrestore(&iommu->lock, flags);
				printk(KERN_ERR "IOMMU: no free domain ids\n");
				return -EFAULT;
			}

			set_bit(num, iommu->domain_ids);
			iommu->domains[num] = domain;
			id = num;
		}

		/* Skip top levels of page tables for
		 * iommu which has less agaw than default.
		 * Unnecessary for PT mode.
		 */
		if (translation != CONTEXT_TT_PASS_THROUGH) {
			for (agaw = domain->agaw; agaw != iommu->agaw; agaw--) {
				pgd = phys_to_virt(dma_pte_addr(pgd));
				if (!dma_pte_present(pgd)) {
					spin_unlock_irqrestore(&iommu->lock, flags);
					return -ENOMEM;
				}
			}
		}
	}

	context_set_domain_id(context, id);

	if (translation != CONTEXT_TT_PASS_THROUGH) {
		info = iommu_support_dev_iotlb(domain, iommu, bus, devfn);
		translation = info ? CONTEXT_TT_DEV_IOTLB :
				     CONTEXT_TT_MULTI_LEVEL;
	}
	/*
	 * In pass through mode, AW must be programmed to indicate the largest
	 * AGAW value supported by hardware. And ASR is ignored by hardware.
	 */
	if (unlikely(translation == CONTEXT_TT_PASS_THROUGH))
		context_set_address_width(context, iommu->msagaw);
	else {
		context_set_address_root(context, virt_to_phys(pgd));
		context_set_address_width(context, iommu->agaw);
	}

	context_set_translation_type(context, translation);
	context_set_fault_enable(context);
	context_set_present(context);
	domain_flush_cache(domain, context, sizeof(*context));

	/*
	 * It's a non-present to present mapping. If hardware doesn't cache
	 * non-present entry we only need to flush the write-buffer. If the
	 * _does_ cache non-present entries, then it does so in the special
	 * domain #0, which we have to flush:
	 */
	if (cap_caching_mode(iommu->cap)) {
		iommu->flush.flush_context(iommu, 0,
					   (((u16)bus) << 8) | devfn,
					   DMA_CCMD_MASK_NOBIT,
					   DMA_CCMD_DEVICE_INVL);
		iommu->flush.flush_iotlb(iommu, domain->id, 0, 0, DMA_TLB_DSI_FLUSH);
	} else {
		iommu_flush_write_buffer(iommu);
	}
	iommu_enable_dev_iotlb(info);
	spin_unlock_irqrestore(&iommu->lock, flags);

	spin_lock_irqsave(&domain->iommu_lock, flags);
	if (!test_and_set_bit(iommu->seq_id, domain->iommu_bmp)) {
		domain->iommu_count++;
		if (domain->iommu_count == 1)
			domain->nid = iommu->node;
		domain_update_iommu_cap(domain);
	}
	spin_unlock_irqrestore(&domain->iommu_lock, flags);
	return 0;
}

static int
domain_context_mapping(struct dmar_domain *domain, struct device *dev,
		       int translation)
{
	int ret;
	struct pci_dev *pdev, *tmp, *parent;
	struct intel_iommu *iommu;
	u8 bus, devfn;
<<<<<<< HEAD

	iommu = device_to_iommu(dev, &bus, &devfn);
	if (!iommu)
		return -ENODEV;

=======

	iommu = device_to_iommu(dev, &bus, &devfn);
	if (!iommu)
		return -ENODEV;

>>>>>>> f58b8487
	ret = domain_context_mapping_one(domain, iommu, bus, devfn,
					 translation);
	if (ret || !dev_is_pci(dev))
		return ret;

	/* dependent device mapping */
	pdev = to_pci_dev(dev);
	tmp = pci_find_upstream_pcie_bridge(pdev);
	if (!tmp)
		return 0;
	/* Secondary interface's bus number and devfn 0 */
	parent = pdev->bus->self;
	while (parent != tmp) {
		ret = domain_context_mapping_one(domain, iommu,
						 parent->bus->number,
						 parent->devfn, translation);
		if (ret)
			return ret;
		parent = parent->bus->self;
	}
	if (pci_is_pcie(tmp)) /* this is a PCIe-to-PCI bridge */
		return domain_context_mapping_one(domain, iommu,
					tmp->subordinate->number, 0,
					translation);
	else /* this is a legacy PCI bridge */
		return domain_context_mapping_one(domain, iommu,
						  tmp->bus->number,
						  tmp->devfn,
						  translation);
}

static int domain_context_mapped(struct device *dev)
{
	int ret;
	struct pci_dev *pdev, *tmp, *parent;
	struct intel_iommu *iommu;
	u8 bus, devfn;

	iommu = device_to_iommu(dev, &bus, &devfn);
	if (!iommu)
		return -ENODEV;

	ret = device_context_mapped(iommu, bus, devfn);
	if (!ret || !dev_is_pci(dev))
		return ret;

	/* dependent device mapping */
	pdev = to_pci_dev(dev);
	tmp = pci_find_upstream_pcie_bridge(pdev);
	if (!tmp)
		return ret;
	/* Secondary interface's bus number and devfn 0 */
	parent = pdev->bus->self;
	while (parent != tmp) {
		ret = device_context_mapped(iommu, parent->bus->number,
					    parent->devfn);
		if (!ret)
			return ret;
		parent = parent->bus->self;
	}
	if (pci_is_pcie(tmp))
		return device_context_mapped(iommu, tmp->subordinate->number,
					     0);
	else
		return device_context_mapped(iommu, tmp->bus->number,
					     tmp->devfn);
}

/* Returns a number of VTD pages, but aligned to MM page size */
static inline unsigned long aligned_nrpages(unsigned long host_addr,
					    size_t size)
{
	host_addr &= ~PAGE_MASK;
	return PAGE_ALIGN(host_addr + size) >> VTD_PAGE_SHIFT;
}

/* Return largest possible superpage level for a given mapping */
static inline int hardware_largepage_caps(struct dmar_domain *domain,
					  unsigned long iov_pfn,
					  unsigned long phy_pfn,
					  unsigned long pages)
{
	int support, level = 1;
	unsigned long pfnmerge;

	support = domain->iommu_superpage;

	/* To use a large page, the virtual *and* physical addresses
	   must be aligned to 2MiB/1GiB/etc. Lower bits set in either
	   of them will mean we have to use smaller pages. So just
	   merge them and check both at once. */
	pfnmerge = iov_pfn | phy_pfn;

	while (support && !(pfnmerge & ~VTD_STRIDE_MASK)) {
		pages >>= VTD_STRIDE_SHIFT;
		if (!pages)
			break;
		pfnmerge >>= VTD_STRIDE_SHIFT;
		level++;
		support--;
	}
	return level;
}

static int __domain_mapping(struct dmar_domain *domain, unsigned long iov_pfn,
			    struct scatterlist *sg, unsigned long phys_pfn,
			    unsigned long nr_pages, int prot)
{
	struct dma_pte *first_pte = NULL, *pte = NULL;
	phys_addr_t uninitialized_var(pteval);
	int addr_width = agaw_to_width(domain->agaw) - VTD_PAGE_SHIFT;
	unsigned long sg_res;
	unsigned int largepage_lvl = 0;
	unsigned long lvl_pages = 0;

	BUG_ON(addr_width < BITS_PER_LONG && (iov_pfn + nr_pages - 1) >> addr_width);

	if ((prot & (DMA_PTE_READ|DMA_PTE_WRITE)) == 0)
		return -EINVAL;

	prot &= DMA_PTE_READ | DMA_PTE_WRITE | DMA_PTE_SNP;

	if (sg)
		sg_res = 0;
	else {
		sg_res = nr_pages + 1;
		pteval = ((phys_addr_t)phys_pfn << VTD_PAGE_SHIFT) | prot;
	}

	while (nr_pages > 0) {
		uint64_t tmp;

		if (!sg_res) {
			sg_res = aligned_nrpages(sg->offset, sg->length);
			sg->dma_address = ((dma_addr_t)iov_pfn << VTD_PAGE_SHIFT) + sg->offset;
			sg->dma_length = sg->length;
			pteval = page_to_phys(sg_page(sg)) | prot;
			phys_pfn = pteval >> VTD_PAGE_SHIFT;
		}

		if (!pte) {
			largepage_lvl = hardware_largepage_caps(domain, iov_pfn, phys_pfn, sg_res);

			first_pte = pte = pfn_to_dma_pte(domain, iov_pfn, &largepage_lvl);
			if (!pte)
				return -ENOMEM;
			/* It is large page*/
			if (largepage_lvl > 1) {
				pteval |= DMA_PTE_LARGE_PAGE;
				/* Ensure that old small page tables are removed to make room
				   for superpage, if they exist. */
				dma_pte_clear_range(domain, iov_pfn,
						    iov_pfn + lvl_to_nr_pages(largepage_lvl) - 1);
				dma_pte_free_pagetable(domain, iov_pfn,
						       iov_pfn + lvl_to_nr_pages(largepage_lvl) - 1);
			} else {
				pteval &= ~(uint64_t)DMA_PTE_LARGE_PAGE;
			}

		}
		/* We don't need lock here, nobody else
		 * touches the iova range
		 */
		tmp = cmpxchg64_local(&pte->val, 0ULL, pteval);
		if (tmp) {
			static int dumps = 5;
			printk(KERN_CRIT "ERROR: DMA PTE for vPFN 0x%lx already set (to %llx not %llx)\n",
			       iov_pfn, tmp, (unsigned long long)pteval);
			if (dumps) {
				dumps--;
				debug_dma_dump_mappings(NULL);
			}
			WARN_ON(1);
		}

		lvl_pages = lvl_to_nr_pages(largepage_lvl);

		BUG_ON(nr_pages < lvl_pages);
		BUG_ON(sg_res < lvl_pages);

		nr_pages -= lvl_pages;
		iov_pfn += lvl_pages;
		phys_pfn += lvl_pages;
		pteval += lvl_pages * VTD_PAGE_SIZE;
		sg_res -= lvl_pages;

		/* If the next PTE would be the first in a new page, then we
		   need to flush the cache on the entries we've just written.
		   And then we'll need to recalculate 'pte', so clear it and
		   let it get set again in the if (!pte) block above.

		   If we're done (!nr_pages) we need to flush the cache too.

		   Also if we've been setting superpages, we may need to
		   recalculate 'pte' and switch back to smaller pages for the
		   end of the mapping, if the trailing size is not enough to
		   use another superpage (i.e. sg_res < lvl_pages). */
		pte++;
		if (!nr_pages || first_pte_in_page(pte) ||
		    (largepage_lvl > 1 && sg_res < lvl_pages)) {
			domain_flush_cache(domain, first_pte,
					   (void *)pte - (void *)first_pte);
			pte = NULL;
		}

		if (!sg_res && nr_pages)
			sg = sg_next(sg);
	}
	return 0;
}

static inline int domain_sg_mapping(struct dmar_domain *domain, unsigned long iov_pfn,
				    struct scatterlist *sg, unsigned long nr_pages,
				    int prot)
{
	return __domain_mapping(domain, iov_pfn, sg, 0, nr_pages, prot);
}

static inline int domain_pfn_mapping(struct dmar_domain *domain, unsigned long iov_pfn,
				     unsigned long phys_pfn, unsigned long nr_pages,
				     int prot)
{
	return __domain_mapping(domain, iov_pfn, NULL, phys_pfn, nr_pages, prot);
}

static void iommu_detach_dev(struct intel_iommu *iommu, u8 bus, u8 devfn)
{
	if (!iommu)
		return;

	clear_context_table(iommu, bus, devfn);
	iommu->flush.flush_context(iommu, 0, 0, 0,
					   DMA_CCMD_GLOBAL_INVL);
	iommu->flush.flush_iotlb(iommu, 0, 0, 0, DMA_TLB_GLOBAL_FLUSH);
}

static inline void unlink_domain_info(struct device_domain_info *info)
{
	assert_spin_locked(&device_domain_lock);
	list_del(&info->link);
	list_del(&info->global);
	if (info->dev)
		info->dev->archdata.iommu = NULL;
}

static void domain_remove_dev_info(struct dmar_domain *domain)
{
	struct device_domain_info *info;
	unsigned long flags, flags2;

	spin_lock_irqsave(&device_domain_lock, flags);
	while (!list_empty(&domain->devices)) {
		info = list_entry(domain->devices.next,
			struct device_domain_info, link);
		unlink_domain_info(info);
		spin_unlock_irqrestore(&device_domain_lock, flags);

		iommu_disable_dev_iotlb(info);
		iommu_detach_dev(info->iommu, info->bus, info->devfn);

		if (domain->flags & DOMAIN_FLAG_VIRTUAL_MACHINE) {
			iommu_detach_dependent_devices(info->iommu, info->dev);
			/* clear this iommu in iommu_bmp, update iommu count
			 * and capabilities
			 */
			spin_lock_irqsave(&domain->iommu_lock, flags2);
			if (test_and_clear_bit(info->iommu->seq_id,
					       domain->iommu_bmp)) {
				domain->iommu_count--;
				domain_update_iommu_cap(domain);
			}
			spin_unlock_irqrestore(&domain->iommu_lock, flags2);
		}

		free_devinfo_mem(info);
		spin_lock_irqsave(&device_domain_lock, flags);
	}
	spin_unlock_irqrestore(&device_domain_lock, flags);
}

/*
 * find_domain
 * Note: we use struct device->archdata.iommu stores the info
 */
static struct dmar_domain *find_domain(struct device *dev)
{
	struct device_domain_info *info;

	/* No lock here, assumes no domain exit in normal case */
	info = dev->archdata.iommu;
	if (info)
		return info->domain;
	return NULL;
}

static inline struct device_domain_info *
dmar_search_domain_by_dev_info(int segment, int bus, int devfn)
{
	struct device_domain_info *info;

	list_for_each_entry(info, &device_domain_list, global)
		if (info->iommu->segment == segment && info->bus == bus &&
		    info->devfn == devfn)
			return info;

	return NULL;
}

static struct dmar_domain *dmar_insert_dev_info(struct intel_iommu *iommu,
						int bus, int devfn,
						struct device *dev,
						struct dmar_domain *domain)
{
	struct dmar_domain *found = NULL;
	struct device_domain_info *info;
	unsigned long flags;

	info = alloc_devinfo_mem();
	if (!info)
		return NULL;

	info->bus = bus;
	info->devfn = devfn;
	info->dev = dev;
	info->domain = domain;
	info->iommu = iommu;
	if (!dev)
		domain->flags |= DOMAIN_FLAG_P2P_MULTIPLE_DEVICES;

	spin_lock_irqsave(&device_domain_lock, flags);
	if (dev)
		found = find_domain(dev);
	else {
		struct device_domain_info *info2;
		info2 = dmar_search_domain_by_dev_info(iommu->segment, bus, devfn);
		if (info2)
			found = info2->domain;
	}
	if (found) {
		spin_unlock_irqrestore(&device_domain_lock, flags);
		free_devinfo_mem(info);
		/* Caller must free the original domain */
		return found;
	}

	list_add(&info->link, &domain->devices);
	list_add(&info->global, &device_domain_list);
	if (dev)
		dev->archdata.iommu = info;
	spin_unlock_irqrestore(&device_domain_lock, flags);

	return domain;
}

/* domain is initialized */
static struct dmar_domain *get_domain_for_dev(struct device *dev, int gaw)
{
	struct dmar_domain *domain, *free = NULL;
	struct intel_iommu *iommu = NULL;
	struct device_domain_info *info;
	struct pci_dev *dev_tmp = NULL;
	unsigned long flags;
	u8 bus, devfn, bridge_bus, bridge_devfn;

	domain = find_domain(dev);
	if (domain)
		return domain;

	if (dev_is_pci(dev)) {
		struct pci_dev *pdev = to_pci_dev(dev);
		u16 segment;

		segment = pci_domain_nr(pdev->bus);
		dev_tmp = pci_find_upstream_pcie_bridge(pdev);
		if (dev_tmp) {
			if (pci_is_pcie(dev_tmp)) {
				bridge_bus = dev_tmp->subordinate->number;
				bridge_devfn = 0;
			} else {
				bridge_bus = dev_tmp->bus->number;
				bridge_devfn = dev_tmp->devfn;
			}
			spin_lock_irqsave(&device_domain_lock, flags);
<<<<<<< HEAD
			info = dmar_search_domain_by_dev_info(segment, bus, devfn);
=======
			info = dmar_search_domain_by_dev_info(segment,
							      bridge_bus,
							      bridge_devfn);
>>>>>>> f58b8487
			if (info) {
				iommu = info->iommu;
				domain = info->domain;
			}
			spin_unlock_irqrestore(&device_domain_lock, flags);
			/* pcie-pci bridge already has a domain, uses it */
			if (info)
				goto found_domain;
		}
	}

	iommu = device_to_iommu(dev, &bus, &devfn);
	if (!iommu)
		goto error;

	/* Allocate and initialize new domain for the device */
	domain = alloc_domain(false);
	if (!domain)
		goto error;
	if (iommu_attach_domain(domain, iommu)) {
		free_domain_mem(domain);
		domain = NULL;
		goto error;
	}
	free = domain;
	if (domain_init(domain, gaw))
		goto error;

	/* register pcie-to-pci device */
	if (dev_tmp) {
		domain = dmar_insert_dev_info(iommu, bridge_bus, bridge_devfn,
					      NULL, domain);
		if (!domain)
			goto error;
	}

found_domain:
	domain = dmar_insert_dev_info(iommu, bus, devfn, dev, domain);
error:
	if (free != domain)
		domain_exit(free);

	return domain;
}

static int iommu_identity_mapping;
#define IDENTMAP_ALL		1
#define IDENTMAP_GFX		2
#define IDENTMAP_AZALIA		4

static int iommu_domain_identity_map(struct dmar_domain *domain,
				     unsigned long long start,
				     unsigned long long end)
{
	unsigned long first_vpfn = start >> VTD_PAGE_SHIFT;
	unsigned long last_vpfn = end >> VTD_PAGE_SHIFT;

	if (!reserve_iova(&domain->iovad, dma_to_mm_pfn(first_vpfn),
			  dma_to_mm_pfn(last_vpfn))) {
		printk(KERN_ERR "IOMMU: reserve iova failed\n");
		return -ENOMEM;
	}

	pr_debug("Mapping reserved region %llx-%llx for domain %d\n",
		 start, end, domain->id);
	/*
	 * RMRR range might have overlap with physical memory range,
	 * clear it first
	 */
	dma_pte_clear_range(domain, first_vpfn, last_vpfn);

	return domain_pfn_mapping(domain, first_vpfn, first_vpfn,
				  last_vpfn - first_vpfn + 1,
				  DMA_PTE_READ|DMA_PTE_WRITE);
}

static int iommu_prepare_identity_map(struct device *dev,
				      unsigned long long start,
				      unsigned long long end)
{
	struct dmar_domain *domain;
	int ret;

	domain = get_domain_for_dev(dev, DEFAULT_DOMAIN_ADDRESS_WIDTH);
	if (!domain)
		return -ENOMEM;

	/* For _hardware_ passthrough, don't bother. But for software
	   passthrough, we do it anyway -- it may indicate a memory
	   range which is reserved in E820, so which didn't get set
	   up to start with in si_domain */
	if (domain == si_domain && hw_pass_through) {
		printk("Ignoring identity map for HW passthrough device %s [0x%Lx - 0x%Lx]\n",
		       dev_name(dev), start, end);
		return 0;
	}

	printk(KERN_INFO
	       "IOMMU: Setting identity map for device %s [0x%Lx - 0x%Lx]\n",
	       dev_name(dev), start, end);
	
	if (end < start) {
		WARN(1, "Your BIOS is broken; RMRR ends before it starts!\n"
			"BIOS vendor: %s; Ver: %s; Product Version: %s\n",
			dmi_get_system_info(DMI_BIOS_VENDOR),
			dmi_get_system_info(DMI_BIOS_VERSION),
		     dmi_get_system_info(DMI_PRODUCT_VERSION));
		ret = -EIO;
		goto error;
	}

	if (end >> agaw_to_width(domain->agaw)) {
		WARN(1, "Your BIOS is broken; RMRR exceeds permitted address width (%d bits)\n"
		     "BIOS vendor: %s; Ver: %s; Product Version: %s\n",
		     agaw_to_width(domain->agaw),
		     dmi_get_system_info(DMI_BIOS_VENDOR),
		     dmi_get_system_info(DMI_BIOS_VERSION),
		     dmi_get_system_info(DMI_PRODUCT_VERSION));
		ret = -EIO;
		goto error;
	}

	ret = iommu_domain_identity_map(domain, start, end);
	if (ret)
		goto error;

	/* context entry init */
	ret = domain_context_mapping(domain, dev, CONTEXT_TT_MULTI_LEVEL);
	if (ret)
		goto error;

	return 0;

 error:
	domain_exit(domain);
	return ret;
}

static inline int iommu_prepare_rmrr_dev(struct dmar_rmrr_unit *rmrr,
					 struct device *dev)
{
	if (dev->archdata.iommu == DUMMY_DEVICE_DOMAIN_INFO)
		return 0;
	return iommu_prepare_identity_map(dev, rmrr->base_address,
					  rmrr->end_address);
}

#ifdef CONFIG_INTEL_IOMMU_FLOPPY_WA
static inline void iommu_prepare_isa(void)
{
	struct pci_dev *pdev;
	int ret;

	pdev = pci_get_class(PCI_CLASS_BRIDGE_ISA << 8, NULL);
	if (!pdev)
		return;

	printk(KERN_INFO "IOMMU: Prepare 0-16MiB unity mapping for LPC\n");
	ret = iommu_prepare_identity_map(&pdev->dev, 0, 16*1024*1024 - 1);

	if (ret)
		printk(KERN_ERR "IOMMU: Failed to create 0-16MiB identity map; "
		       "floppy might not work\n");

}
#else
static inline void iommu_prepare_isa(void)
{
	return;
}
#endif /* !CONFIG_INTEL_IOMMU_FLPY_WA */

static int md_domain_init(struct dmar_domain *domain, int guest_width);

static int __init si_domain_init(int hw)
{
	struct dmar_drhd_unit *drhd;
	struct intel_iommu *iommu;
	int nid, ret = 0;

	si_domain = alloc_domain(false);
	if (!si_domain)
		return -EFAULT;

	si_domain->flags = DOMAIN_FLAG_STATIC_IDENTITY;

	for_each_active_iommu(iommu, drhd) {
		ret = iommu_attach_domain(si_domain, iommu);
		if (ret) {
			domain_exit(si_domain);
			return -EFAULT;
		}
	}

	if (md_domain_init(si_domain, DEFAULT_DOMAIN_ADDRESS_WIDTH)) {
		domain_exit(si_domain);
		return -EFAULT;
	}

	pr_debug("IOMMU: identity mapping domain is domain %d\n",
		 si_domain->id);

	if (hw)
		return 0;

	for_each_online_node(nid) {
		unsigned long start_pfn, end_pfn;
		int i;

		for_each_mem_pfn_range(i, nid, &start_pfn, &end_pfn, NULL) {
			ret = iommu_domain_identity_map(si_domain,
					PFN_PHYS(start_pfn), PFN_PHYS(end_pfn));
			if (ret)
				return ret;
		}
	}

	return 0;
}

static int identity_mapping(struct device *dev)
{
	struct device_domain_info *info;

	if (likely(!iommu_identity_mapping))
		return 0;

	info = dev->archdata.iommu;
	if (info && info != DUMMY_DEVICE_DOMAIN_INFO)
		return (info->domain == si_domain);

	return 0;
}

static int domain_add_dev_info(struct dmar_domain *domain,
			       struct device *dev, int translation)
{
	struct dmar_domain *ndomain;
	struct intel_iommu *iommu;
	u8 bus, devfn;
	int ret;

	iommu = device_to_iommu(dev, &bus, &devfn);
	if (!iommu)
		return -ENODEV;

	ndomain = dmar_insert_dev_info(iommu, bus, devfn, dev, domain);
	if (ndomain != domain)
		return -EBUSY;

	ret = domain_context_mapping(domain, dev, translation);
	if (ret) {
		domain_remove_one_dev_info(domain, dev);
		return ret;
	}

	return 0;
}

static bool device_has_rmrr(struct device *dev)
{
	struct dmar_rmrr_unit *rmrr;
	struct device *tmp;
	int i;

	rcu_read_lock();
	for_each_rmrr_units(rmrr) {
		/*
		 * Return TRUE if this RMRR contains the device that
		 * is passed in.
		 */
		for_each_active_dev_scope(rmrr->devices,
					  rmrr->devices_cnt, i, tmp)
			if (tmp == dev) {
				rcu_read_unlock();
				return true;
			}
	}
	rcu_read_unlock();
	return false;
}

static int iommu_should_identity_map(struct device *dev, int startup)
{

	if (dev_is_pci(dev)) {
		struct pci_dev *pdev = to_pci_dev(dev);

		/*
		 * We want to prevent any device associated with an RMRR from
		 * getting placed into the SI Domain. This is done because
		 * problems exist when devices are moved in and out of domains
		 * and their respective RMRR info is lost. We exempt USB devices
		 * from this process due to their usage of RMRRs that are known
		 * to not be needed after BIOS hand-off to OS.
		 */
		if (device_has_rmrr(dev) &&
		    (pdev->class >> 8) != PCI_CLASS_SERIAL_USB)
			return 0;

		if ((iommu_identity_mapping & IDENTMAP_AZALIA) && IS_AZALIA(pdev))
			return 1;

		if ((iommu_identity_mapping & IDENTMAP_GFX) && IS_GFX_DEVICE(pdev))
			return 1;

		if (!(iommu_identity_mapping & IDENTMAP_ALL))
			return 0;

		/*
		 * We want to start off with all devices in the 1:1 domain, and
		 * take them out later if we find they can't access all of memory.
		 *
		 * However, we can't do this for PCI devices behind bridges,
		 * because all PCI devices behind the same bridge will end up
		 * with the same source-id on their transactions.
		 *
		 * Practically speaking, we can't change things around for these
		 * devices at run-time, because we can't be sure there'll be no
		 * DMA transactions in flight for any of their siblings.
		 *
		 * So PCI devices (unless they're on the root bus) as well as
		 * their parent PCI-PCI or PCIe-PCI bridges must be left _out_ of
		 * the 1:1 domain, just in _case_ one of their siblings turns out
		 * not to be able to map all of memory.
		 */
		if (!pci_is_pcie(pdev)) {
			if (!pci_is_root_bus(pdev->bus))
				return 0;
			if (pdev->class >> 8 == PCI_CLASS_BRIDGE_PCI)
				return 0;
		} else if (pci_pcie_type(pdev) == PCI_EXP_TYPE_PCI_BRIDGE)
			return 0;
	} else {
		if (device_has_rmrr(dev))
			return 0;
	}

	/*
	 * At boot time, we don't yet know if devices will be 64-bit capable.
	 * Assume that they will — if they turn out not to be, then we can
	 * take them out of the 1:1 domain later.
	 */
	if (!startup) {
		/*
		 * If the device's dma_mask is less than the system's memory
		 * size then this is not a candidate for identity mapping.
		 */
		u64 dma_mask = *dev->dma_mask;

		if (dev->coherent_dma_mask &&
		    dev->coherent_dma_mask < dma_mask)
			dma_mask = dev->coherent_dma_mask;

		return dma_mask >= dma_get_required_mask(dev);
	}

	return 1;
}

static int __init dev_prepare_static_identity_mapping(struct device *dev, int hw)
{
	int ret;

	if (!iommu_should_identity_map(dev, 1))
		return 0;

	ret = domain_add_dev_info(si_domain, dev,
				  hw ? CONTEXT_TT_PASS_THROUGH :
				       CONTEXT_TT_MULTI_LEVEL);
	if (!ret)
		pr_info("IOMMU: %s identity mapping for device %s\n",
			hw ? "hardware" : "software", dev_name(dev));
	else if (ret == -ENODEV)
		/* device not associated with an iommu */
		ret = 0;

	return ret;
}


static int __init iommu_prepare_static_identity_mapping(int hw)
{
	struct pci_dev *pdev = NULL;
	struct dmar_drhd_unit *drhd;
	struct intel_iommu *iommu;
	struct device *dev;
	int i;
	int ret = 0;

	ret = si_domain_init(hw);
	if (ret)
		return -EFAULT;

	for_each_pci_dev(pdev) {
		ret = dev_prepare_static_identity_mapping(&pdev->dev, hw);
		if (ret)
			return ret;
	}

	for_each_active_iommu(iommu, drhd)
		for_each_active_dev_scope(drhd->devices, drhd->devices_cnt, i, dev) {
			struct acpi_device_physical_node *pn;
			struct acpi_device *adev;

			if (dev->bus != &acpi_bus_type)
				continue;
				
			adev= to_acpi_device(dev);
			mutex_lock(&adev->physical_node_lock);
			list_for_each_entry(pn, &adev->physical_node_list, node) {
				ret = dev_prepare_static_identity_mapping(pn->dev, hw);
				if (ret)
					break;
			}
			mutex_unlock(&adev->physical_node_lock);
			if (ret)
				return ret;
		}

	return 0;
}

static int __init init_dmars(void)
{
	struct dmar_drhd_unit *drhd;
	struct dmar_rmrr_unit *rmrr;
	struct device *dev;
	struct intel_iommu *iommu;
	int i, ret;

	/*
	 * for each drhd
	 *    allocate root
	 *    initialize and program root entry to not present
	 * endfor
	 */
	for_each_drhd_unit(drhd) {
		/*
		 * lock not needed as this is only incremented in the single
		 * threaded kernel __init code path all other access are read
		 * only
		 */
		if (g_num_of_iommus < IOMMU_UNITS_SUPPORTED) {
			g_num_of_iommus++;
			continue;
		}
		printk_once(KERN_ERR "intel-iommu: exceeded %d IOMMUs\n",
			  IOMMU_UNITS_SUPPORTED);
	}

	g_iommus = kcalloc(g_num_of_iommus, sizeof(struct intel_iommu *),
			GFP_KERNEL);
	if (!g_iommus) {
		printk(KERN_ERR "Allocating global iommu array failed\n");
		ret = -ENOMEM;
		goto error;
	}

	deferred_flush = kzalloc(g_num_of_iommus *
		sizeof(struct deferred_flush_tables), GFP_KERNEL);
	if (!deferred_flush) {
		ret = -ENOMEM;
		goto free_g_iommus;
	}

	for_each_active_iommu(iommu, drhd) {
		g_iommus[iommu->seq_id] = iommu;

		ret = iommu_init_domains(iommu);
		if (ret)
			goto free_iommu;

		/*
		 * TBD:
		 * we could share the same root & context tables
		 * among all IOMMU's. Need to Split it later.
		 */
		ret = iommu_alloc_root_entry(iommu);
		if (ret) {
			printk(KERN_ERR "IOMMU: allocate root entry failed\n");
			goto free_iommu;
		}
		if (!ecap_pass_through(iommu->ecap))
			hw_pass_through = 0;
	}

	/*
	 * Start from the sane iommu hardware state.
	 */
	for_each_active_iommu(iommu, drhd) {
		/*
		 * If the queued invalidation is already initialized by us
		 * (for example, while enabling interrupt-remapping) then
		 * we got the things already rolling from a sane state.
		 */
		if (iommu->qi)
			continue;

		/*
		 * Clear any previous faults.
		 */
		dmar_fault(-1, iommu);
		/*
		 * Disable queued invalidation if supported and already enabled
		 * before OS handover.
		 */
		dmar_disable_qi(iommu);
	}

	for_each_active_iommu(iommu, drhd) {
		if (dmar_enable_qi(iommu)) {
			/*
			 * Queued Invalidate not enabled, use Register Based
			 * Invalidate
			 */
			iommu->flush.flush_context = __iommu_flush_context;
			iommu->flush.flush_iotlb = __iommu_flush_iotlb;
			printk(KERN_INFO "IOMMU %d 0x%Lx: using Register based "
			       "invalidation\n",
				iommu->seq_id,
			       (unsigned long long)drhd->reg_base_addr);
		} else {
			iommu->flush.flush_context = qi_flush_context;
			iommu->flush.flush_iotlb = qi_flush_iotlb;
			printk(KERN_INFO "IOMMU %d 0x%Lx: using Queued "
			       "invalidation\n",
				iommu->seq_id,
			       (unsigned long long)drhd->reg_base_addr);
		}
	}

	if (iommu_pass_through)
		iommu_identity_mapping |= IDENTMAP_ALL;

#ifdef CONFIG_INTEL_IOMMU_BROKEN_GFX_WA
	iommu_identity_mapping |= IDENTMAP_GFX;
#endif

	check_tylersburg_isoch();

	/*
	 * If pass through is not set or not enabled, setup context entries for
	 * identity mappings for rmrr, gfx, and isa and may fall back to static
	 * identity mapping if iommu_identity_mapping is set.
	 */
	if (iommu_identity_mapping) {
		ret = iommu_prepare_static_identity_mapping(hw_pass_through);
		if (ret) {
			printk(KERN_CRIT "Failed to setup IOMMU pass-through\n");
			goto free_iommu;
		}
	}
	/*
	 * For each rmrr
	 *   for each dev attached to rmrr
	 *   do
	 *     locate drhd for dev, alloc domain for dev
	 *     allocate free domain
	 *     allocate page table entries for rmrr
	 *     if context not allocated for bus
	 *           allocate and init context
	 *           set present in root table for this bus
	 *     init context with domain, translation etc
	 *    endfor
	 * endfor
	 */
	printk(KERN_INFO "IOMMU: Setting RMRR:\n");
	for_each_rmrr_units(rmrr) {
		/* some BIOS lists non-exist devices in DMAR table. */
		for_each_active_dev_scope(rmrr->devices, rmrr->devices_cnt,
					  i, dev) {
			ret = iommu_prepare_rmrr_dev(rmrr, dev);
			if (ret)
				printk(KERN_ERR
				       "IOMMU: mapping reserved region failed\n");
		}
	}

	iommu_prepare_isa();

	/*
	 * for each drhd
	 *   enable fault log
	 *   global invalidate context cache
	 *   global invalidate iotlb
	 *   enable translation
	 */
	for_each_iommu(iommu, drhd) {
		if (drhd->ignored) {
			/*
			 * we always have to disable PMRs or DMA may fail on
			 * this device
			 */
			if (force_on)
				iommu_disable_protect_mem_regions(iommu);
			continue;
		}

		iommu_flush_write_buffer(iommu);

		ret = dmar_set_interrupt(iommu);
		if (ret)
			goto free_iommu;

		iommu_set_root_entry(iommu);

		iommu->flush.flush_context(iommu, 0, 0, 0, DMA_CCMD_GLOBAL_INVL);
		iommu->flush.flush_iotlb(iommu, 0, 0, 0, DMA_TLB_GLOBAL_FLUSH);

		ret = iommu_enable_translation(iommu);
		if (ret)
			goto free_iommu;

		iommu_disable_protect_mem_regions(iommu);
	}

	return 0;

free_iommu:
	for_each_active_iommu(iommu, drhd)
		free_dmar_iommu(iommu);
	kfree(deferred_flush);
free_g_iommus:
	kfree(g_iommus);
error:
	return ret;
}

/* This takes a number of _MM_ pages, not VTD pages */
static struct iova *intel_alloc_iova(struct device *dev,
				     struct dmar_domain *domain,
				     unsigned long nrpages, uint64_t dma_mask)
{
	struct iova *iova = NULL;

	/* Restrict dma_mask to the width that the iommu can handle */
	dma_mask = min_t(uint64_t, DOMAIN_MAX_ADDR(domain->gaw), dma_mask);

	if (!dmar_forcedac && dma_mask > DMA_BIT_MASK(32)) {
		/*
		 * First try to allocate an io virtual address in
		 * DMA_BIT_MASK(32) and if that fails then try allocating
		 * from higher range
		 */
		iova = alloc_iova(&domain->iovad, nrpages,
				  IOVA_PFN(DMA_BIT_MASK(32)), 1);
		if (iova)
			return iova;
	}
	iova = alloc_iova(&domain->iovad, nrpages, IOVA_PFN(dma_mask), 1);
	if (unlikely(!iova)) {
		printk(KERN_ERR "Allocating %ld-page iova for %s failed",
		       nrpages, dev_name(dev));
		return NULL;
	}

	return iova;
}

static struct dmar_domain *__get_valid_domain_for_dev(struct device *dev)
{
	struct dmar_domain *domain;
	int ret;

	domain = get_domain_for_dev(dev, DEFAULT_DOMAIN_ADDRESS_WIDTH);
	if (!domain) {
		printk(KERN_ERR "Allocating domain for %s failed",
		       dev_name(dev));
		return NULL;
	}

	/* make sure context mapping is ok */
	if (unlikely(!domain_context_mapped(dev))) {
		ret = domain_context_mapping(domain, dev, CONTEXT_TT_MULTI_LEVEL);
		if (ret) {
			printk(KERN_ERR "Domain context map for %s failed",
			       dev_name(dev));
			return NULL;
		}
	}

	return domain;
}

static inline struct dmar_domain *get_valid_domain_for_dev(struct device *dev)
{
	struct device_domain_info *info;

	/* No lock here, assumes no domain exit in normal case */
	info = dev->archdata.iommu;
	if (likely(info))
		return info->domain;

	return __get_valid_domain_for_dev(dev);
}

static int iommu_dummy(struct device *dev)
{
	return dev->archdata.iommu == DUMMY_DEVICE_DOMAIN_INFO;
}

/* Check if the dev needs to go through non-identity map and unmap process.*/
static int iommu_no_mapping(struct device *dev)
{
	int found;

	if (iommu_dummy(dev))
		return 1;

	if (!iommu_identity_mapping)
		return 0;

	found = identity_mapping(dev);
	if (found) {
		if (iommu_should_identity_map(dev, 0))
			return 1;
		else {
			/*
			 * 32 bit DMA is removed from si_domain and fall back
			 * to non-identity mapping.
			 */
			domain_remove_one_dev_info(si_domain, dev);
			printk(KERN_INFO "32bit %s uses non-identity mapping\n",
			       dev_name(dev));
			return 0;
		}
	} else {
		/*
		 * In case of a detached 64 bit DMA device from vm, the device
		 * is put into si_domain for identity mapping.
		 */
		if (iommu_should_identity_map(dev, 0)) {
			int ret;
			ret = domain_add_dev_info(si_domain, dev,
						  hw_pass_through ?
						  CONTEXT_TT_PASS_THROUGH :
						  CONTEXT_TT_MULTI_LEVEL);
			if (!ret) {
				printk(KERN_INFO "64bit %s uses identity mapping\n",
				       dev_name(dev));
				return 1;
			}
		}
	}

	return 0;
}

static dma_addr_t __intel_map_single(struct device *dev, phys_addr_t paddr,
				     size_t size, int dir, u64 dma_mask)
{
	struct dmar_domain *domain;
	phys_addr_t start_paddr;
	struct iova *iova;
	int prot = 0;
	int ret;
	struct intel_iommu *iommu;
	unsigned long paddr_pfn = paddr >> PAGE_SHIFT;

	BUG_ON(dir == DMA_NONE);

	if (iommu_no_mapping(dev))
		return paddr;

	domain = get_valid_domain_for_dev(dev);
	if (!domain)
		return 0;

	iommu = domain_get_iommu(domain);
	size = aligned_nrpages(paddr, size);

	iova = intel_alloc_iova(dev, domain, dma_to_mm_pfn(size), dma_mask);
	if (!iova)
		goto error;

	/*
	 * Check if DMAR supports zero-length reads on write only
	 * mappings..
	 */
	if (dir == DMA_TO_DEVICE || dir == DMA_BIDIRECTIONAL || \
			!cap_zlr(iommu->cap))
		prot |= DMA_PTE_READ;
	if (dir == DMA_FROM_DEVICE || dir == DMA_BIDIRECTIONAL)
		prot |= DMA_PTE_WRITE;
	/*
	 * paddr - (paddr + size) might be partial page, we should map the whole
	 * page.  Note: if two part of one page are separately mapped, we
	 * might have two guest_addr mapping to the same host paddr, but this
	 * is not a big problem
	 */
	ret = domain_pfn_mapping(domain, mm_to_dma_pfn(iova->pfn_lo),
				 mm_to_dma_pfn(paddr_pfn), size, prot);
	if (ret)
		goto error;

	/* it's a non-present to present mapping. Only flush if caching mode */
	if (cap_caching_mode(iommu->cap))
		iommu_flush_iotlb_psi(iommu, domain->id, mm_to_dma_pfn(iova->pfn_lo), size, 0, 1);
	else
		iommu_flush_write_buffer(iommu);

	start_paddr = (phys_addr_t)iova->pfn_lo << PAGE_SHIFT;
	start_paddr += paddr & ~PAGE_MASK;
	return start_paddr;

error:
	if (iova)
		__free_iova(&domain->iovad, iova);
	printk(KERN_ERR"Device %s request: %zx@%llx dir %d --- failed\n",
		dev_name(dev), size, (unsigned long long)paddr, dir);
	return 0;
}

static dma_addr_t intel_map_page(struct device *dev, struct page *page,
				 unsigned long offset, size_t size,
				 enum dma_data_direction dir,
				 struct dma_attrs *attrs)
{
	return __intel_map_single(dev, page_to_phys(page) + offset, size,
				  dir, *dev->dma_mask);
}

static void flush_unmaps(void)
{
	int i, j;

	timer_on = 0;

	/* just flush them all */
	for (i = 0; i < g_num_of_iommus; i++) {
		struct intel_iommu *iommu = g_iommus[i];
		if (!iommu)
			continue;

		if (!deferred_flush[i].next)
			continue;

		/* In caching mode, global flushes turn emulation expensive */
		if (!cap_caching_mode(iommu->cap))
			iommu->flush.flush_iotlb(iommu, 0, 0, 0,
					 DMA_TLB_GLOBAL_FLUSH);
		for (j = 0; j < deferred_flush[i].next; j++) {
			unsigned long mask;
			struct iova *iova = deferred_flush[i].iova[j];
			struct dmar_domain *domain = deferred_flush[i].domain[j];

			/* On real hardware multiple invalidations are expensive */
			if (cap_caching_mode(iommu->cap))
				iommu_flush_iotlb_psi(iommu, domain->id,
					iova->pfn_lo, iova->pfn_hi - iova->pfn_lo + 1,
					!deferred_flush[i].freelist[j], 0);
			else {
				mask = ilog2(mm_to_dma_pfn(iova->pfn_hi - iova->pfn_lo + 1));
				iommu_flush_dev_iotlb(deferred_flush[i].domain[j],
						(uint64_t)iova->pfn_lo << PAGE_SHIFT, mask);
			}
			__free_iova(&deferred_flush[i].domain[j]->iovad, iova);
			if (deferred_flush[i].freelist[j])
				dma_free_pagelist(deferred_flush[i].freelist[j]);
		}
		deferred_flush[i].next = 0;
	}

	list_size = 0;
}

static void flush_unmaps_timeout(unsigned long data)
{
	unsigned long flags;

	spin_lock_irqsave(&async_umap_flush_lock, flags);
	flush_unmaps();
	spin_unlock_irqrestore(&async_umap_flush_lock, flags);
}

static void add_unmap(struct dmar_domain *dom, struct iova *iova, struct page *freelist)
{
	unsigned long flags;
	int next, iommu_id;
	struct intel_iommu *iommu;

	spin_lock_irqsave(&async_umap_flush_lock, flags);
	if (list_size == HIGH_WATER_MARK)
		flush_unmaps();

	iommu = domain_get_iommu(dom);
	iommu_id = iommu->seq_id;

	next = deferred_flush[iommu_id].next;
	deferred_flush[iommu_id].domain[next] = dom;
	deferred_flush[iommu_id].iova[next] = iova;
	deferred_flush[iommu_id].freelist[next] = freelist;
	deferred_flush[iommu_id].next++;

	if (!timer_on) {
		mod_timer(&unmap_timer, jiffies + msecs_to_jiffies(10));
		timer_on = 1;
	}
	list_size++;
	spin_unlock_irqrestore(&async_umap_flush_lock, flags);
}

static void intel_unmap_page(struct device *dev, dma_addr_t dev_addr,
			     size_t size, enum dma_data_direction dir,
			     struct dma_attrs *attrs)
{
	struct dmar_domain *domain;
	unsigned long start_pfn, last_pfn;
	struct iova *iova;
	struct intel_iommu *iommu;
	struct page *freelist;

	if (iommu_no_mapping(dev))
		return;

	domain = find_domain(dev);
	BUG_ON(!domain);

	iommu = domain_get_iommu(domain);

	iova = find_iova(&domain->iovad, IOVA_PFN(dev_addr));
	if (WARN_ONCE(!iova, "Driver unmaps unmatched page at PFN %llx\n",
		      (unsigned long long)dev_addr))
		return;

	start_pfn = mm_to_dma_pfn(iova->pfn_lo);
	last_pfn = mm_to_dma_pfn(iova->pfn_hi + 1) - 1;

	pr_debug("Device %s unmapping: pfn %lx-%lx\n",
		 dev_name(dev), start_pfn, last_pfn);

	freelist = domain_unmap(domain, start_pfn, last_pfn);

	if (intel_iommu_strict) {
		iommu_flush_iotlb_psi(iommu, domain->id, start_pfn,
				      last_pfn - start_pfn + 1, !freelist, 0);
		/* free iova */
		__free_iova(&domain->iovad, iova);
		dma_free_pagelist(freelist);
	} else {
		add_unmap(domain, iova, freelist);
		/*
		 * queue up the release of the unmap to save the 1/6th of the
		 * cpu used up by the iotlb flush operation...
		 */
	}
}

static void *intel_alloc_coherent(struct device *dev, size_t size,
				  dma_addr_t *dma_handle, gfp_t flags,
				  struct dma_attrs *attrs)
{
	void *vaddr;
	int order;

	size = PAGE_ALIGN(size);
	order = get_order(size);

	if (!iommu_no_mapping(dev))
		flags &= ~(GFP_DMA | GFP_DMA32);
	else if (dev->coherent_dma_mask < dma_get_required_mask(dev)) {
		if (dev->coherent_dma_mask < DMA_BIT_MASK(32))
			flags |= GFP_DMA;
		else
			flags |= GFP_DMA32;
	}

	vaddr = (void *)__get_free_pages(flags, order);
	if (!vaddr)
		return NULL;
	memset(vaddr, 0, size);

	*dma_handle = __intel_map_single(dev, virt_to_bus(vaddr), size,
					 DMA_BIDIRECTIONAL,
					 dev->coherent_dma_mask);
	if (*dma_handle)
		return vaddr;
	free_pages((unsigned long)vaddr, order);
	return NULL;
}

static void intel_free_coherent(struct device *dev, size_t size, void *vaddr,
				dma_addr_t dma_handle, struct dma_attrs *attrs)
{
	int order;

	size = PAGE_ALIGN(size);
	order = get_order(size);

	intel_unmap_page(dev, dma_handle, size, DMA_BIDIRECTIONAL, NULL);
	free_pages((unsigned long)vaddr, order);
}

static void intel_unmap_sg(struct device *dev, struct scatterlist *sglist,
			   int nelems, enum dma_data_direction dir,
			   struct dma_attrs *attrs)
{
	struct dmar_domain *domain;
	unsigned long start_pfn, last_pfn;
	struct iova *iova;
	struct intel_iommu *iommu;
	struct page *freelist;

	if (iommu_no_mapping(dev))
		return;

	domain = find_domain(dev);
	BUG_ON(!domain);

	iommu = domain_get_iommu(domain);

	iova = find_iova(&domain->iovad, IOVA_PFN(sglist[0].dma_address));
	if (WARN_ONCE(!iova, "Driver unmaps unmatched sglist at PFN %llx\n",
		      (unsigned long long)sglist[0].dma_address))
		return;

	start_pfn = mm_to_dma_pfn(iova->pfn_lo);
	last_pfn = mm_to_dma_pfn(iova->pfn_hi + 1) - 1;

	freelist = domain_unmap(domain, start_pfn, last_pfn);

	if (intel_iommu_strict) {
		iommu_flush_iotlb_psi(iommu, domain->id, start_pfn,
				      last_pfn - start_pfn + 1, !freelist, 0);
		/* free iova */
		__free_iova(&domain->iovad, iova);
		dma_free_pagelist(freelist);
	} else {
		add_unmap(domain, iova, freelist);
		/*
		 * queue up the release of the unmap to save the 1/6th of the
		 * cpu used up by the iotlb flush operation...
		 */
	}
}

static int intel_nontranslate_map_sg(struct device *hddev,
	struct scatterlist *sglist, int nelems, int dir)
{
	int i;
	struct scatterlist *sg;

	for_each_sg(sglist, sg, nelems, i) {
		BUG_ON(!sg_page(sg));
		sg->dma_address = page_to_phys(sg_page(sg)) + sg->offset;
		sg->dma_length = sg->length;
	}
	return nelems;
}

static int intel_map_sg(struct device *dev, struct scatterlist *sglist, int nelems,
			enum dma_data_direction dir, struct dma_attrs *attrs)
{
	int i;
	struct dmar_domain *domain;
	size_t size = 0;
	int prot = 0;
	struct iova *iova = NULL;
	int ret;
	struct scatterlist *sg;
	unsigned long start_vpfn;
	struct intel_iommu *iommu;

	BUG_ON(dir == DMA_NONE);
	if (iommu_no_mapping(dev))
		return intel_nontranslate_map_sg(dev, sglist, nelems, dir);

	domain = get_valid_domain_for_dev(dev);
	if (!domain)
		return 0;

	iommu = domain_get_iommu(domain);

	for_each_sg(sglist, sg, nelems, i)
		size += aligned_nrpages(sg->offset, sg->length);

	iova = intel_alloc_iova(dev, domain, dma_to_mm_pfn(size),
				*dev->dma_mask);
	if (!iova) {
		sglist->dma_length = 0;
		return 0;
	}

	/*
	 * Check if DMAR supports zero-length reads on write only
	 * mappings..
	 */
	if (dir == DMA_TO_DEVICE || dir == DMA_BIDIRECTIONAL || \
			!cap_zlr(iommu->cap))
		prot |= DMA_PTE_READ;
	if (dir == DMA_FROM_DEVICE || dir == DMA_BIDIRECTIONAL)
		prot |= DMA_PTE_WRITE;

	start_vpfn = mm_to_dma_pfn(iova->pfn_lo);

	ret = domain_sg_mapping(domain, start_vpfn, sglist, size, prot);
	if (unlikely(ret)) {
		/*  clear the page */
		dma_pte_clear_range(domain, start_vpfn,
				    start_vpfn + size - 1);
		/* free page tables */
		dma_pte_free_pagetable(domain, start_vpfn,
				       start_vpfn + size - 1);
		/* free iova */
		__free_iova(&domain->iovad, iova);
		return 0;
	}

	/* it's a non-present to present mapping. Only flush if caching mode */
	if (cap_caching_mode(iommu->cap))
		iommu_flush_iotlb_psi(iommu, domain->id, start_vpfn, size, 0, 1);
	else
		iommu_flush_write_buffer(iommu);

	return nelems;
}

static int intel_mapping_error(struct device *dev, dma_addr_t dma_addr)
{
	return !dma_addr;
}

struct dma_map_ops intel_dma_ops = {
	.alloc = intel_alloc_coherent,
	.free = intel_free_coherent,
	.map_sg = intel_map_sg,
	.unmap_sg = intel_unmap_sg,
	.map_page = intel_map_page,
	.unmap_page = intel_unmap_page,
	.mapping_error = intel_mapping_error,
};

static inline int iommu_domain_cache_init(void)
{
	int ret = 0;

	iommu_domain_cache = kmem_cache_create("iommu_domain",
					 sizeof(struct dmar_domain),
					 0,
					 SLAB_HWCACHE_ALIGN,

					 NULL);
	if (!iommu_domain_cache) {
		printk(KERN_ERR "Couldn't create iommu_domain cache\n");
		ret = -ENOMEM;
	}

	return ret;
}

static inline int iommu_devinfo_cache_init(void)
{
	int ret = 0;

	iommu_devinfo_cache = kmem_cache_create("iommu_devinfo",
					 sizeof(struct device_domain_info),
					 0,
					 SLAB_HWCACHE_ALIGN,
					 NULL);
	if (!iommu_devinfo_cache) {
		printk(KERN_ERR "Couldn't create devinfo cache\n");
		ret = -ENOMEM;
	}

	return ret;
}

static inline int iommu_iova_cache_init(void)
{
	int ret = 0;

	iommu_iova_cache = kmem_cache_create("iommu_iova",
					 sizeof(struct iova),
					 0,
					 SLAB_HWCACHE_ALIGN,
					 NULL);
	if (!iommu_iova_cache) {
		printk(KERN_ERR "Couldn't create iova cache\n");
		ret = -ENOMEM;
	}

	return ret;
}

static int __init iommu_init_mempool(void)
{
	int ret;
	ret = iommu_iova_cache_init();
	if (ret)
		return ret;

	ret = iommu_domain_cache_init();
	if (ret)
		goto domain_error;

	ret = iommu_devinfo_cache_init();
	if (!ret)
		return ret;

	kmem_cache_destroy(iommu_domain_cache);
domain_error:
	kmem_cache_destroy(iommu_iova_cache);

	return -ENOMEM;
}

static void __init iommu_exit_mempool(void)
{
	kmem_cache_destroy(iommu_devinfo_cache);
	kmem_cache_destroy(iommu_domain_cache);
	kmem_cache_destroy(iommu_iova_cache);

}

static void quirk_ioat_snb_local_iommu(struct pci_dev *pdev)
{
	struct dmar_drhd_unit *drhd;
	u32 vtbar;
	int rc;

	/* We know that this device on this chipset has its own IOMMU.
	 * If we find it under a different IOMMU, then the BIOS is lying
	 * to us. Hope that the IOMMU for this device is actually
	 * disabled, and it needs no translation...
	 */
	rc = pci_bus_read_config_dword(pdev->bus, PCI_DEVFN(0, 0), 0xb0, &vtbar);
	if (rc) {
		/* "can't" happen */
		dev_info(&pdev->dev, "failed to run vt-d quirk\n");
		return;
	}
	vtbar &= 0xffff0000;

	/* we know that the this iommu should be at offset 0xa000 from vtbar */
	drhd = dmar_find_matched_drhd_unit(pdev);
	if (WARN_TAINT_ONCE(!drhd || drhd->reg_base_addr - vtbar != 0xa000,
			    TAINT_FIRMWARE_WORKAROUND,
			    "BIOS assigned incorrect VT-d unit for Intel(R) QuickData Technology device\n"))
		pdev->dev.archdata.iommu = DUMMY_DEVICE_DOMAIN_INFO;
}
DECLARE_PCI_FIXUP_ENABLE(PCI_VENDOR_ID_INTEL, PCI_DEVICE_ID_INTEL_IOAT_SNB, quirk_ioat_snb_local_iommu);

static void __init init_no_remapping_devices(void)
{
	struct dmar_drhd_unit *drhd;
	struct device *dev;
	int i;

	for_each_drhd_unit(drhd) {
		if (!drhd->include_all) {
			for_each_active_dev_scope(drhd->devices,
						  drhd->devices_cnt, i, dev)
				break;
			/* ignore DMAR unit if no devices exist */
			if (i == drhd->devices_cnt)
				drhd->ignored = 1;
		}
	}

	for_each_active_drhd_unit(drhd) {
		if (drhd->include_all)
			continue;

		for_each_active_dev_scope(drhd->devices,
					  drhd->devices_cnt, i, dev)
			if (!dev_is_pci(dev) || !IS_GFX_DEVICE(to_pci_dev(dev)))
				break;
		if (i < drhd->devices_cnt)
			continue;

		/* This IOMMU has *only* gfx devices. Either bypass it or
		   set the gfx_mapped flag, as appropriate */
		if (dmar_map_gfx) {
			intel_iommu_gfx_mapped = 1;
		} else {
			drhd->ignored = 1;
			for_each_active_dev_scope(drhd->devices,
						  drhd->devices_cnt, i, dev)
				dev->archdata.iommu = DUMMY_DEVICE_DOMAIN_INFO;
		}
	}
}

#ifdef CONFIG_SUSPEND
static int init_iommu_hw(void)
{
	struct dmar_drhd_unit *drhd;
	struct intel_iommu *iommu = NULL;

	for_each_active_iommu(iommu, drhd)
		if (iommu->qi)
			dmar_reenable_qi(iommu);

	for_each_iommu(iommu, drhd) {
		if (drhd->ignored) {
			/*
			 * we always have to disable PMRs or DMA may fail on
			 * this device
			 */
			if (force_on)
				iommu_disable_protect_mem_regions(iommu);
			continue;
		}
	
		iommu_flush_write_buffer(iommu);

		iommu_set_root_entry(iommu);

		iommu->flush.flush_context(iommu, 0, 0, 0,
					   DMA_CCMD_GLOBAL_INVL);
		iommu->flush.flush_iotlb(iommu, 0, 0, 0,
					 DMA_TLB_GLOBAL_FLUSH);
		if (iommu_enable_translation(iommu))
			return 1;
		iommu_disable_protect_mem_regions(iommu);
	}

	return 0;
}

static void iommu_flush_all(void)
{
	struct dmar_drhd_unit *drhd;
	struct intel_iommu *iommu;

	for_each_active_iommu(iommu, drhd) {
		iommu->flush.flush_context(iommu, 0, 0, 0,
					   DMA_CCMD_GLOBAL_INVL);
		iommu->flush.flush_iotlb(iommu, 0, 0, 0,
					 DMA_TLB_GLOBAL_FLUSH);
	}
}

static int iommu_suspend(void)
{
	struct dmar_drhd_unit *drhd;
	struct intel_iommu *iommu = NULL;
	unsigned long flag;

	for_each_active_iommu(iommu, drhd) {
		iommu->iommu_state = kzalloc(sizeof(u32) * MAX_SR_DMAR_REGS,
						 GFP_ATOMIC);
		if (!iommu->iommu_state)
			goto nomem;
	}

	iommu_flush_all();

	for_each_active_iommu(iommu, drhd) {
		iommu_disable_translation(iommu);

		raw_spin_lock_irqsave(&iommu->register_lock, flag);

		iommu->iommu_state[SR_DMAR_FECTL_REG] =
			readl(iommu->reg + DMAR_FECTL_REG);
		iommu->iommu_state[SR_DMAR_FEDATA_REG] =
			readl(iommu->reg + DMAR_FEDATA_REG);
		iommu->iommu_state[SR_DMAR_FEADDR_REG] =
			readl(iommu->reg + DMAR_FEADDR_REG);
		iommu->iommu_state[SR_DMAR_FEUADDR_REG] =
			readl(iommu->reg + DMAR_FEUADDR_REG);

		raw_spin_unlock_irqrestore(&iommu->register_lock, flag);
	}
	return 0;

nomem:
	for_each_active_iommu(iommu, drhd)
		kfree(iommu->iommu_state);

	return -ENOMEM;
}

static void iommu_resume(void)
{
	struct dmar_drhd_unit *drhd;
	struct intel_iommu *iommu = NULL;
	unsigned long flag;

	if (init_iommu_hw()) {
		if (force_on)
			panic("tboot: IOMMU setup failed, DMAR can not resume!\n");
		else
			WARN(1, "IOMMU setup failed, DMAR can not resume!\n");
		return;
	}

	for_each_active_iommu(iommu, drhd) {

		raw_spin_lock_irqsave(&iommu->register_lock, flag);

		writel(iommu->iommu_state[SR_DMAR_FECTL_REG],
			iommu->reg + DMAR_FECTL_REG);
		writel(iommu->iommu_state[SR_DMAR_FEDATA_REG],
			iommu->reg + DMAR_FEDATA_REG);
		writel(iommu->iommu_state[SR_DMAR_FEADDR_REG],
			iommu->reg + DMAR_FEADDR_REG);
		writel(iommu->iommu_state[SR_DMAR_FEUADDR_REG],
			iommu->reg + DMAR_FEUADDR_REG);

		raw_spin_unlock_irqrestore(&iommu->register_lock, flag);
	}

	for_each_active_iommu(iommu, drhd)
		kfree(iommu->iommu_state);
}

static struct syscore_ops iommu_syscore_ops = {
	.resume		= iommu_resume,
	.suspend	= iommu_suspend,
};

static void __init init_iommu_pm_ops(void)
{
	register_syscore_ops(&iommu_syscore_ops);
}

#else
static inline void init_iommu_pm_ops(void) {}
#endif	/* CONFIG_PM */


int __init dmar_parse_one_rmrr(struct acpi_dmar_header *header)
{
	struct acpi_dmar_reserved_memory *rmrr;
	struct dmar_rmrr_unit *rmrru;

	rmrru = kzalloc(sizeof(*rmrru), GFP_KERNEL);
	if (!rmrru)
		return -ENOMEM;

	rmrru->hdr = header;
	rmrr = (struct acpi_dmar_reserved_memory *)header;
	rmrru->base_address = rmrr->base_address;
	rmrru->end_address = rmrr->end_address;
	rmrru->devices = dmar_alloc_dev_scope((void *)(rmrr + 1),
				((void *)rmrr) + rmrr->header.length,
				&rmrru->devices_cnt);
	if (rmrru->devices_cnt && rmrru->devices == NULL) {
		kfree(rmrru);
		return -ENOMEM;
	}

	list_add(&rmrru->list, &dmar_rmrr_units);

	return 0;
}

int __init dmar_parse_one_atsr(struct acpi_dmar_header *hdr)
{
	struct acpi_dmar_atsr *atsr;
	struct dmar_atsr_unit *atsru;

	atsr = container_of(hdr, struct acpi_dmar_atsr, header);
	atsru = kzalloc(sizeof(*atsru), GFP_KERNEL);
	if (!atsru)
		return -ENOMEM;

	atsru->hdr = hdr;
	atsru->include_all = atsr->flags & 0x1;
	if (!atsru->include_all) {
		atsru->devices = dmar_alloc_dev_scope((void *)(atsr + 1),
				(void *)atsr + atsr->header.length,
				&atsru->devices_cnt);
		if (atsru->devices_cnt && atsru->devices == NULL) {
			kfree(atsru);
			return -ENOMEM;
		}
	}

	list_add_rcu(&atsru->list, &dmar_atsr_units);

	return 0;
}

static void intel_iommu_free_atsr(struct dmar_atsr_unit *atsru)
{
	dmar_free_dev_scope(&atsru->devices, &atsru->devices_cnt);
	kfree(atsru);
}

static void intel_iommu_free_dmars(void)
{
	struct dmar_rmrr_unit *rmrru, *rmrr_n;
	struct dmar_atsr_unit *atsru, *atsr_n;

	list_for_each_entry_safe(rmrru, rmrr_n, &dmar_rmrr_units, list) {
		list_del(&rmrru->list);
		dmar_free_dev_scope(&rmrru->devices, &rmrru->devices_cnt);
		kfree(rmrru);
	}

	list_for_each_entry_safe(atsru, atsr_n, &dmar_atsr_units, list) {
		list_del(&atsru->list);
		intel_iommu_free_atsr(atsru);
	}
}

int dmar_find_matched_atsr_unit(struct pci_dev *dev)
{
	int i, ret = 1;
	struct pci_bus *bus;
	struct pci_dev *bridge = NULL;
	struct device *tmp;
	struct acpi_dmar_atsr *atsr;
	struct dmar_atsr_unit *atsru;

	dev = pci_physfn(dev);
	for (bus = dev->bus; bus; bus = bus->parent) {
		bridge = bus->self;
		if (!bridge || !pci_is_pcie(bridge) ||
		    pci_pcie_type(bridge) == PCI_EXP_TYPE_PCI_BRIDGE)
			return 0;
		if (pci_pcie_type(bridge) == PCI_EXP_TYPE_ROOT_PORT)
			break;
	}
	if (!bridge)
		return 0;

	rcu_read_lock();
	list_for_each_entry_rcu(atsru, &dmar_atsr_units, list) {
		atsr = container_of(atsru->hdr, struct acpi_dmar_atsr, header);
		if (atsr->segment != pci_domain_nr(dev->bus))
			continue;

		for_each_dev_scope(atsru->devices, atsru->devices_cnt, i, tmp)
			if (tmp == &bridge->dev)
				goto out;

		if (atsru->include_all)
			goto out;
	}
	ret = 0;
out:
	rcu_read_unlock();

	return ret;
}

int dmar_iommu_notify_scope_dev(struct dmar_pci_notify_info *info)
{
	int ret = 0;
	struct dmar_rmrr_unit *rmrru;
	struct dmar_atsr_unit *atsru;
	struct acpi_dmar_atsr *atsr;
	struct acpi_dmar_reserved_memory *rmrr;

	if (!intel_iommu_enabled && system_state != SYSTEM_BOOTING)
		return 0;

	list_for_each_entry(rmrru, &dmar_rmrr_units, list) {
		rmrr = container_of(rmrru->hdr,
				    struct acpi_dmar_reserved_memory, header);
		if (info->event == BUS_NOTIFY_ADD_DEVICE) {
			ret = dmar_insert_dev_scope(info, (void *)(rmrr + 1),
				((void *)rmrr) + rmrr->header.length,
				rmrr->segment, rmrru->devices,
				rmrru->devices_cnt);
			if (ret > 0)
				break;
			else if(ret < 0)
				return ret;
		} else if (info->event == BUS_NOTIFY_DEL_DEVICE) {
			if (dmar_remove_dev_scope(info, rmrr->segment,
				rmrru->devices, rmrru->devices_cnt))
				break;
		}
	}

	list_for_each_entry(atsru, &dmar_atsr_units, list) {
		if (atsru->include_all)
			continue;

		atsr = container_of(atsru->hdr, struct acpi_dmar_atsr, header);
		if (info->event == BUS_NOTIFY_ADD_DEVICE) {
			ret = dmar_insert_dev_scope(info, (void *)(atsr + 1),
					(void *)atsr + atsr->header.length,
					atsr->segment, atsru->devices,
					atsru->devices_cnt);
			if (ret > 0)
				break;
			else if(ret < 0)
				return ret;
		} else if (info->event == BUS_NOTIFY_DEL_DEVICE) {
			if (dmar_remove_dev_scope(info, atsr->segment,
					atsru->devices, atsru->devices_cnt))
				break;
		}
	}

	return 0;
}

/*
 * Here we only respond to action of unbound device from driver.
 *
 * Added device is not attached to its DMAR domain here yet. That will happen
 * when mapping the device to iova.
 */
static int device_notifier(struct notifier_block *nb,
				  unsigned long action, void *data)
{
	struct device *dev = data;
	struct dmar_domain *domain;

	if (iommu_dummy(dev))
		return 0;

	if (action != BUS_NOTIFY_UNBOUND_DRIVER &&
	    action != BUS_NOTIFY_DEL_DEVICE)
		return 0;

	domain = find_domain(dev);
	if (!domain)
		return 0;

	down_read(&dmar_global_lock);
	domain_remove_one_dev_info(domain, dev);
	if (!(domain->flags & DOMAIN_FLAG_VIRTUAL_MACHINE) &&
	    !(domain->flags & DOMAIN_FLAG_STATIC_IDENTITY) &&
	    list_empty(&domain->devices))
		domain_exit(domain);
	up_read(&dmar_global_lock);

	return 0;
}

static struct notifier_block device_nb = {
	.notifier_call = device_notifier,
};

static int intel_iommu_memory_notifier(struct notifier_block *nb,
				       unsigned long val, void *v)
{
	struct memory_notify *mhp = v;
	unsigned long long start, end;
	unsigned long start_vpfn, last_vpfn;

	switch (val) {
	case MEM_GOING_ONLINE:
		start = mhp->start_pfn << PAGE_SHIFT;
		end = ((mhp->start_pfn + mhp->nr_pages) << PAGE_SHIFT) - 1;
		if (iommu_domain_identity_map(si_domain, start, end)) {
			pr_warn("dmar: failed to build identity map for [%llx-%llx]\n",
				start, end);
			return NOTIFY_BAD;
		}
		break;

	case MEM_OFFLINE:
	case MEM_CANCEL_ONLINE:
		start_vpfn = mm_to_dma_pfn(mhp->start_pfn);
		last_vpfn = mm_to_dma_pfn(mhp->start_pfn + mhp->nr_pages - 1);
		while (start_vpfn <= last_vpfn) {
			struct iova *iova;
			struct dmar_drhd_unit *drhd;
			struct intel_iommu *iommu;
			struct page *freelist;

			iova = find_iova(&si_domain->iovad, start_vpfn);
			if (iova == NULL) {
				pr_debug("dmar: failed get IOVA for PFN %lx\n",
					 start_vpfn);
				break;
			}

			iova = split_and_remove_iova(&si_domain->iovad, iova,
						     start_vpfn, last_vpfn);
			if (iova == NULL) {
				pr_warn("dmar: failed to split IOVA PFN [%lx-%lx]\n",
					start_vpfn, last_vpfn);
				return NOTIFY_BAD;
			}

			freelist = domain_unmap(si_domain, iova->pfn_lo,
					       iova->pfn_hi);

			rcu_read_lock();
			for_each_active_iommu(iommu, drhd)
				iommu_flush_iotlb_psi(iommu, si_domain->id,
					iova->pfn_lo,
					iova->pfn_hi - iova->pfn_lo + 1,
					!freelist, 0);
			rcu_read_unlock();
			dma_free_pagelist(freelist);

			start_vpfn = iova->pfn_hi + 1;
			free_iova_mem(iova);
		}
		break;
	}

	return NOTIFY_OK;
}

static struct notifier_block intel_iommu_memory_nb = {
	.notifier_call = intel_iommu_memory_notifier,
	.priority = 0
};

int __init intel_iommu_init(void)
{
	int ret = -ENODEV;
	struct dmar_drhd_unit *drhd;
	struct intel_iommu *iommu;

	/* VT-d is required for a TXT/tboot launch, so enforce that */
	force_on = tboot_force_iommu();

	if (iommu_init_mempool()) {
		if (force_on)
			panic("tboot: Failed to initialize iommu memory\n");
		return -ENOMEM;
	}

	down_write(&dmar_global_lock);
	if (dmar_table_init()) {
		if (force_on)
			panic("tboot: Failed to initialize DMAR table\n");
		goto out_free_dmar;
	}

	/*
	 * Disable translation if already enabled prior to OS handover.
	 */
	for_each_active_iommu(iommu, drhd)
		if (iommu->gcmd & DMA_GCMD_TE)
			iommu_disable_translation(iommu);

	if (dmar_dev_scope_init() < 0) {
		if (force_on)
			panic("tboot: Failed to initialize DMAR device scope\n");
		goto out_free_dmar;
	}

	if (no_iommu || dmar_disabled)
		goto out_free_dmar;

	if (list_empty(&dmar_rmrr_units))
		printk(KERN_INFO "DMAR: No RMRR found\n");

	if (list_empty(&dmar_atsr_units))
		printk(KERN_INFO "DMAR: No ATSR found\n");

	if (dmar_init_reserved_ranges()) {
		if (force_on)
			panic("tboot: Failed to reserve iommu ranges\n");
		goto out_free_reserved_range;
	}

	init_no_remapping_devices();

	ret = init_dmars();
	if (ret) {
		if (force_on)
			panic("tboot: Failed to initialize DMARs\n");
		printk(KERN_ERR "IOMMU: dmar init failed\n");
		goto out_free_reserved_range;
	}
	up_write(&dmar_global_lock);
	printk(KERN_INFO
	"PCI-DMA: Intel(R) Virtualization Technology for Directed I/O\n");

	init_timer(&unmap_timer);
#ifdef CONFIG_SWIOTLB
	swiotlb = 0;
#endif
	dma_ops = &intel_dma_ops;

	init_iommu_pm_ops();

	bus_set_iommu(&pci_bus_type, &intel_iommu_ops);
	bus_register_notifier(&pci_bus_type, &device_nb);
	if (si_domain && !hw_pass_through)
		register_memory_notifier(&intel_iommu_memory_nb);

	intel_iommu_enabled = 1;

	return 0;

out_free_reserved_range:
	put_iova_domain(&reserved_iova_list);
out_free_dmar:
	intel_iommu_free_dmars();
	up_write(&dmar_global_lock);
	iommu_exit_mempool();
	return ret;
}

static void iommu_detach_dependent_devices(struct intel_iommu *iommu,
					   struct device *dev)
{
	struct pci_dev *tmp, *parent, *pdev;

	if (!iommu || !dev || !dev_is_pci(dev))
		return;

	pdev = to_pci_dev(dev);

	/* dependent device detach */
	tmp = pci_find_upstream_pcie_bridge(pdev);
	/* Secondary interface's bus number and devfn 0 */
	if (tmp) {
		parent = pdev->bus->self;
		while (parent != tmp) {
			iommu_detach_dev(iommu, parent->bus->number,
					 parent->devfn);
			parent = parent->bus->self;
		}
		if (pci_is_pcie(tmp)) /* this is a PCIe-to-PCI bridge */
			iommu_detach_dev(iommu,
				tmp->subordinate->number, 0);
		else /* this is a legacy PCI bridge */
			iommu_detach_dev(iommu, tmp->bus->number,
					 tmp->devfn);
	}
}

static void domain_remove_one_dev_info(struct dmar_domain *domain,
				       struct device *dev)
{
	struct device_domain_info *info, *tmp;
	struct intel_iommu *iommu;
	unsigned long flags;
	int found = 0;
	u8 bus, devfn;

	iommu = device_to_iommu(dev, &bus, &devfn);
	if (!iommu)
		return;

	spin_lock_irqsave(&device_domain_lock, flags);
	list_for_each_entry_safe(info, tmp, &domain->devices, link) {
		if (info->iommu == iommu && info->bus == bus &&
		    info->devfn == devfn) {
			unlink_domain_info(info);
			spin_unlock_irqrestore(&device_domain_lock, flags);

			iommu_disable_dev_iotlb(info);
			iommu_detach_dev(iommu, info->bus, info->devfn);
			iommu_detach_dependent_devices(iommu, dev);
			free_devinfo_mem(info);

			spin_lock_irqsave(&device_domain_lock, flags);

			if (found)
				break;
			else
				continue;
		}

		/* if there is no other devices under the same iommu
		 * owned by this domain, clear this iommu in iommu_bmp
		 * update iommu count and coherency
		 */
		if (info->iommu == iommu)
			found = 1;
	}

	spin_unlock_irqrestore(&device_domain_lock, flags);

	if (found == 0) {
		unsigned long tmp_flags;
		spin_lock_irqsave(&domain->iommu_lock, tmp_flags);
		clear_bit(iommu->seq_id, domain->iommu_bmp);
		domain->iommu_count--;
		domain_update_iommu_cap(domain);
		spin_unlock_irqrestore(&domain->iommu_lock, tmp_flags);

		if (!(domain->flags & DOMAIN_FLAG_VIRTUAL_MACHINE) &&
		    !(domain->flags & DOMAIN_FLAG_STATIC_IDENTITY)) {
			spin_lock_irqsave(&iommu->lock, tmp_flags);
			clear_bit(domain->id, iommu->domain_ids);
			iommu->domains[domain->id] = NULL;
			spin_unlock_irqrestore(&iommu->lock, tmp_flags);
		}
	}
}

static int md_domain_init(struct dmar_domain *domain, int guest_width)
{
	int adjust_width;

	init_iova_domain(&domain->iovad, DMA_32BIT_PFN);
	domain_reserve_special_ranges(domain);

	/* calculate AGAW */
	domain->gaw = guest_width;
	adjust_width = guestwidth_to_adjustwidth(guest_width);
	domain->agaw = width_to_agaw(adjust_width);

	domain->iommu_coherency = 0;
	domain->iommu_snooping = 0;
	domain->iommu_superpage = 0;
	domain->max_addr = 0;
	domain->nid = -1;

	/* always allocate the top pgd */
	domain->pgd = (struct dma_pte *)alloc_pgtable_page(domain->nid);
	if (!domain->pgd)
		return -ENOMEM;
	domain_flush_cache(domain, domain->pgd, PAGE_SIZE);
	return 0;
}

static int intel_iommu_domain_init(struct iommu_domain *domain)
{
	struct dmar_domain *dmar_domain;

	dmar_domain = alloc_domain(true);
	if (!dmar_domain) {
		printk(KERN_ERR
			"intel_iommu_domain_init: dmar_domain == NULL\n");
		return -ENOMEM;
	}
	if (md_domain_init(dmar_domain, DEFAULT_DOMAIN_ADDRESS_WIDTH)) {
		printk(KERN_ERR
			"intel_iommu_domain_init() failed\n");
		domain_exit(dmar_domain);
		return -ENOMEM;
	}
	domain_update_iommu_cap(dmar_domain);
	domain->priv = dmar_domain;

	domain->geometry.aperture_start = 0;
	domain->geometry.aperture_end   = __DOMAIN_MAX_ADDR(dmar_domain->gaw);
	domain->geometry.force_aperture = true;

	return 0;
}

static void intel_iommu_domain_destroy(struct iommu_domain *domain)
{
	struct dmar_domain *dmar_domain = domain->priv;

	domain->priv = NULL;
	domain_exit(dmar_domain);
}

static int intel_iommu_attach_device(struct iommu_domain *domain,
				     struct device *dev)
{
	struct dmar_domain *dmar_domain = domain->priv;
	struct intel_iommu *iommu;
	int addr_width;
	u8 bus, devfn;

	/* normally dev is not mapped */
	if (unlikely(domain_context_mapped(dev))) {
		struct dmar_domain *old_domain;

		old_domain = find_domain(dev);
		if (old_domain) {
			if (dmar_domain->flags & DOMAIN_FLAG_VIRTUAL_MACHINE ||
			    dmar_domain->flags & DOMAIN_FLAG_STATIC_IDENTITY)
				domain_remove_one_dev_info(old_domain, dev);
			else
				domain_remove_dev_info(old_domain);
		}
	}

	iommu = device_to_iommu(dev, &bus, &devfn);
	if (!iommu)
		return -ENODEV;

	/* check if this iommu agaw is sufficient for max mapped address */
	addr_width = agaw_to_width(iommu->agaw);
	if (addr_width > cap_mgaw(iommu->cap))
		addr_width = cap_mgaw(iommu->cap);

	if (dmar_domain->max_addr > (1LL << addr_width)) {
		printk(KERN_ERR "%s: iommu width (%d) is not "
		       "sufficient for the mapped address (%llx)\n",
		       __func__, addr_width, dmar_domain->max_addr);
		return -EFAULT;
	}
	dmar_domain->gaw = addr_width;

	/*
	 * Knock out extra levels of page tables if necessary
	 */
	while (iommu->agaw < dmar_domain->agaw) {
		struct dma_pte *pte;

		pte = dmar_domain->pgd;
		if (dma_pte_present(pte)) {
			dmar_domain->pgd = (struct dma_pte *)
				phys_to_virt(dma_pte_addr(pte));
			free_pgtable_page(pte);
		}
		dmar_domain->agaw--;
	}

	return domain_add_dev_info(dmar_domain, dev, CONTEXT_TT_MULTI_LEVEL);
}

static void intel_iommu_detach_device(struct iommu_domain *domain,
				      struct device *dev)
{
	struct dmar_domain *dmar_domain = domain->priv;

	domain_remove_one_dev_info(dmar_domain, dev);
}

static int intel_iommu_map(struct iommu_domain *domain,
			   unsigned long iova, phys_addr_t hpa,
			   size_t size, int iommu_prot)
{
	struct dmar_domain *dmar_domain = domain->priv;
	u64 max_addr;
	int prot = 0;
	int ret;

	if (iommu_prot & IOMMU_READ)
		prot |= DMA_PTE_READ;
	if (iommu_prot & IOMMU_WRITE)
		prot |= DMA_PTE_WRITE;
	if ((iommu_prot & IOMMU_CACHE) && dmar_domain->iommu_snooping)
		prot |= DMA_PTE_SNP;

	max_addr = iova + size;
	if (dmar_domain->max_addr < max_addr) {
		u64 end;

		/* check if minimum agaw is sufficient for mapped address */
		end = __DOMAIN_MAX_ADDR(dmar_domain->gaw) + 1;
		if (end < max_addr) {
			printk(KERN_ERR "%s: iommu width (%d) is not "
			       "sufficient for the mapped address (%llx)\n",
			       __func__, dmar_domain->gaw, max_addr);
			return -EFAULT;
		}
		dmar_domain->max_addr = max_addr;
	}
	/* Round up size to next multiple of PAGE_SIZE, if it and
	   the low bits of hpa would take us onto the next page */
	size = aligned_nrpages(hpa, size);
	ret = domain_pfn_mapping(dmar_domain, iova >> VTD_PAGE_SHIFT,
				 hpa >> VTD_PAGE_SHIFT, size, prot);
	return ret;
}

static size_t intel_iommu_unmap(struct iommu_domain *domain,
				unsigned long iova, size_t size)
{
	struct dmar_domain *dmar_domain = domain->priv;
	struct page *freelist = NULL;
	struct intel_iommu *iommu;
	unsigned long start_pfn, last_pfn;
	unsigned int npages;
	int iommu_id, num, ndomains, level = 0;

	/* Cope with horrid API which requires us to unmap more than the
	   size argument if it happens to be a large-page mapping. */
	if (!pfn_to_dma_pte(dmar_domain, iova >> VTD_PAGE_SHIFT, &level))
		BUG();

	if (size < VTD_PAGE_SIZE << level_to_offset_bits(level))
		size = VTD_PAGE_SIZE << level_to_offset_bits(level);

	start_pfn = iova >> VTD_PAGE_SHIFT;
	last_pfn = (iova + size - 1) >> VTD_PAGE_SHIFT;

	freelist = domain_unmap(dmar_domain, start_pfn, last_pfn);

	npages = last_pfn - start_pfn + 1;

	for_each_set_bit(iommu_id, dmar_domain->iommu_bmp, g_num_of_iommus) {
               iommu = g_iommus[iommu_id];

               /*
                * find bit position of dmar_domain
                */
               ndomains = cap_ndoms(iommu->cap);
               for_each_set_bit(num, iommu->domain_ids, ndomains) {
                       if (iommu->domains[num] == dmar_domain)
                               iommu_flush_iotlb_psi(iommu, num, start_pfn,
						     npages, !freelist, 0);
	       }

	}

	dma_free_pagelist(freelist);

	if (dmar_domain->max_addr == iova + size)
		dmar_domain->max_addr = iova;

	return size;
}

static phys_addr_t intel_iommu_iova_to_phys(struct iommu_domain *domain,
					    dma_addr_t iova)
{
	struct dmar_domain *dmar_domain = domain->priv;
	struct dma_pte *pte;
	int level = 0;
	u64 phys = 0;

	pte = pfn_to_dma_pte(dmar_domain, iova >> VTD_PAGE_SHIFT, &level);
	if (pte)
		phys = dma_pte_addr(pte);

	return phys;
}

static int intel_iommu_domain_has_cap(struct iommu_domain *domain,
				      unsigned long cap)
{
	struct dmar_domain *dmar_domain = domain->priv;

	if (cap == IOMMU_CAP_CACHE_COHERENCY)
		return dmar_domain->iommu_snooping;
	if (cap == IOMMU_CAP_INTR_REMAP)
		return irq_remapping_enabled;

	return 0;
}

#define REQ_ACS_FLAGS	(PCI_ACS_SV | PCI_ACS_RR | PCI_ACS_CR | PCI_ACS_UF)

static int intel_iommu_add_device(struct device *dev)
{
	struct pci_dev *pdev = to_pci_dev(dev);
	struct pci_dev *bridge, *dma_pdev = NULL;
	struct iommu_group *group;
	int ret;
	u8 bus, devfn;

	if (!device_to_iommu(dev, &bus, &devfn))
		return -ENODEV;

	bridge = pci_find_upstream_pcie_bridge(pdev);
	if (bridge) {
		if (pci_is_pcie(bridge))
			dma_pdev = pci_get_domain_bus_and_slot(
						pci_domain_nr(pdev->bus),
						bridge->subordinate->number, 0);
		if (!dma_pdev)
			dma_pdev = pci_dev_get(bridge);
	} else
		dma_pdev = pci_dev_get(pdev);

	/* Account for quirked devices */
	swap_pci_ref(&dma_pdev, pci_get_dma_source(dma_pdev));

	/*
	 * If it's a multifunction device that does not support our
	 * required ACS flags, add to the same group as lowest numbered
	 * function that also does not suport the required ACS flags.
	 */
	if (dma_pdev->multifunction &&
	    !pci_acs_enabled(dma_pdev, REQ_ACS_FLAGS)) {
		u8 i, slot = PCI_SLOT(dma_pdev->devfn);

		for (i = 0; i < 8; i++) {
			struct pci_dev *tmp;

			tmp = pci_get_slot(dma_pdev->bus, PCI_DEVFN(slot, i));
			if (!tmp)
				continue;

			if (!pci_acs_enabled(tmp, REQ_ACS_FLAGS)) {
				swap_pci_ref(&dma_pdev, tmp);
				break;
			}
			pci_dev_put(tmp);
		}
	}

	/*
	 * Devices on the root bus go through the iommu.  If that's not us,
	 * find the next upstream device and test ACS up to the root bus.
	 * Finding the next device may require skipping virtual buses.
	 */
	while (!pci_is_root_bus(dma_pdev->bus)) {
		struct pci_bus *bus = dma_pdev->bus;

		while (!bus->self) {
			if (!pci_is_root_bus(bus))
				bus = bus->parent;
			else
				goto root_bus;
		}

		if (pci_acs_path_enabled(bus->self, NULL, REQ_ACS_FLAGS))
			break;

		swap_pci_ref(&dma_pdev, pci_dev_get(bus->self));
	}

root_bus:
	group = iommu_group_get(&dma_pdev->dev);
	pci_dev_put(dma_pdev);
	if (!group) {
		group = iommu_group_alloc();
		if (IS_ERR(group))
			return PTR_ERR(group);
	}

	ret = iommu_group_add_device(group, dev);

	iommu_group_put(group);
	return ret;
}

static void intel_iommu_remove_device(struct device *dev)
{
	iommu_group_remove_device(dev);
}

static struct iommu_ops intel_iommu_ops = {
	.domain_init	= intel_iommu_domain_init,
	.domain_destroy = intel_iommu_domain_destroy,
	.attach_dev	= intel_iommu_attach_device,
	.detach_dev	= intel_iommu_detach_device,
	.map		= intel_iommu_map,
	.unmap		= intel_iommu_unmap,
	.iova_to_phys	= intel_iommu_iova_to_phys,
	.domain_has_cap = intel_iommu_domain_has_cap,
	.add_device	= intel_iommu_add_device,
	.remove_device	= intel_iommu_remove_device,
	.pgsize_bitmap	= INTEL_IOMMU_PGSIZES,
};

static void quirk_iommu_g4x_gfx(struct pci_dev *dev)
{
	/* G4x/GM45 integrated gfx dmar support is totally busted. */
	printk(KERN_INFO "DMAR: Disabling IOMMU for graphics on this chipset\n");
	dmar_map_gfx = 0;
}

DECLARE_PCI_FIXUP_HEADER(PCI_VENDOR_ID_INTEL, 0x2a40, quirk_iommu_g4x_gfx);
DECLARE_PCI_FIXUP_HEADER(PCI_VENDOR_ID_INTEL, 0x2e00, quirk_iommu_g4x_gfx);
DECLARE_PCI_FIXUP_HEADER(PCI_VENDOR_ID_INTEL, 0x2e10, quirk_iommu_g4x_gfx);
DECLARE_PCI_FIXUP_HEADER(PCI_VENDOR_ID_INTEL, 0x2e20, quirk_iommu_g4x_gfx);
DECLARE_PCI_FIXUP_HEADER(PCI_VENDOR_ID_INTEL, 0x2e30, quirk_iommu_g4x_gfx);
DECLARE_PCI_FIXUP_HEADER(PCI_VENDOR_ID_INTEL, 0x2e40, quirk_iommu_g4x_gfx);
DECLARE_PCI_FIXUP_HEADER(PCI_VENDOR_ID_INTEL, 0x2e90, quirk_iommu_g4x_gfx);

static void quirk_iommu_rwbf(struct pci_dev *dev)
{
	/*
	 * Mobile 4 Series Chipset neglects to set RWBF capability,
	 * but needs it. Same seems to hold for the desktop versions.
	 */
	printk(KERN_INFO "DMAR: Forcing write-buffer flush capability\n");
	rwbf_quirk = 1;
}

DECLARE_PCI_FIXUP_HEADER(PCI_VENDOR_ID_INTEL, 0x2a40, quirk_iommu_rwbf);
DECLARE_PCI_FIXUP_HEADER(PCI_VENDOR_ID_INTEL, 0x2e00, quirk_iommu_rwbf);
DECLARE_PCI_FIXUP_HEADER(PCI_VENDOR_ID_INTEL, 0x2e10, quirk_iommu_rwbf);
DECLARE_PCI_FIXUP_HEADER(PCI_VENDOR_ID_INTEL, 0x2e20, quirk_iommu_rwbf);
DECLARE_PCI_FIXUP_HEADER(PCI_VENDOR_ID_INTEL, 0x2e30, quirk_iommu_rwbf);
DECLARE_PCI_FIXUP_HEADER(PCI_VENDOR_ID_INTEL, 0x2e40, quirk_iommu_rwbf);
DECLARE_PCI_FIXUP_HEADER(PCI_VENDOR_ID_INTEL, 0x2e90, quirk_iommu_rwbf);

#define GGC 0x52
#define GGC_MEMORY_SIZE_MASK	(0xf << 8)
#define GGC_MEMORY_SIZE_NONE	(0x0 << 8)
#define GGC_MEMORY_SIZE_1M	(0x1 << 8)
#define GGC_MEMORY_SIZE_2M	(0x3 << 8)
#define GGC_MEMORY_VT_ENABLED	(0x8 << 8)
#define GGC_MEMORY_SIZE_2M_VT	(0x9 << 8)
#define GGC_MEMORY_SIZE_3M_VT	(0xa << 8)
#define GGC_MEMORY_SIZE_4M_VT	(0xb << 8)

static void quirk_calpella_no_shadow_gtt(struct pci_dev *dev)
{
	unsigned short ggc;

	if (pci_read_config_word(dev, GGC, &ggc))
		return;

	if (!(ggc & GGC_MEMORY_VT_ENABLED)) {
		printk(KERN_INFO "DMAR: BIOS has allocated no shadow GTT; disabling IOMMU for graphics\n");
		dmar_map_gfx = 0;
	} else if (dmar_map_gfx) {
		/* we have to ensure the gfx device is idle before we flush */
		printk(KERN_INFO "DMAR: Disabling batched IOTLB flush on Ironlake\n");
		intel_iommu_strict = 1;
       }
}
DECLARE_PCI_FIXUP_HEADER(PCI_VENDOR_ID_INTEL, 0x0040, quirk_calpella_no_shadow_gtt);
DECLARE_PCI_FIXUP_HEADER(PCI_VENDOR_ID_INTEL, 0x0044, quirk_calpella_no_shadow_gtt);
DECLARE_PCI_FIXUP_HEADER(PCI_VENDOR_ID_INTEL, 0x0062, quirk_calpella_no_shadow_gtt);
DECLARE_PCI_FIXUP_HEADER(PCI_VENDOR_ID_INTEL, 0x006a, quirk_calpella_no_shadow_gtt);

/* On Tylersburg chipsets, some BIOSes have been known to enable the
   ISOCH DMAR unit for the Azalia sound device, but not give it any
   TLB entries, which causes it to deadlock. Check for that.  We do
   this in a function called from init_dmars(), instead of in a PCI
   quirk, because we don't want to print the obnoxious "BIOS broken"
   message if VT-d is actually disabled.
*/
static void __init check_tylersburg_isoch(void)
{
	struct pci_dev *pdev;
	uint32_t vtisochctrl;

	/* If there's no Azalia in the system anyway, forget it. */
	pdev = pci_get_device(PCI_VENDOR_ID_INTEL, 0x3a3e, NULL);
	if (!pdev)
		return;
	pci_dev_put(pdev);

	/* System Management Registers. Might be hidden, in which case
	   we can't do the sanity check. But that's OK, because the
	   known-broken BIOSes _don't_ actually hide it, so far. */
	pdev = pci_get_device(PCI_VENDOR_ID_INTEL, 0x342e, NULL);
	if (!pdev)
		return;

	if (pci_read_config_dword(pdev, 0x188, &vtisochctrl)) {
		pci_dev_put(pdev);
		return;
	}

	pci_dev_put(pdev);

	/* If Azalia DMA is routed to the non-isoch DMAR unit, fine. */
	if (vtisochctrl & 1)
		return;

	/* Drop all bits other than the number of TLB entries */
	vtisochctrl &= 0x1c;

	/* If we have the recommended number of TLB entries (16), fine. */
	if (vtisochctrl == 0x10)
		return;

	/* Zero TLB entries? You get to ride the short bus to school. */
	if (!vtisochctrl) {
		WARN(1, "Your BIOS is broken; DMA routed to ISOCH DMAR unit but no TLB space.\n"
		     "BIOS vendor: %s; Ver: %s; Product Version: %s\n",
		     dmi_get_system_info(DMI_BIOS_VENDOR),
		     dmi_get_system_info(DMI_BIOS_VERSION),
		     dmi_get_system_info(DMI_PRODUCT_VERSION));
		iommu_identity_mapping |= IDENTMAP_AZALIA;
		return;
	}
	
	printk(KERN_WARNING "DMAR: Recommended TLB entries for ISOCH unit is 16; your BIOS set %d\n",
	       vtisochctrl);
}<|MERGE_RESOLUTION|>--- conflicted
+++ resolved
@@ -1009,13 +1009,6 @@
 	if (level == 1)
 		return freelist;
 
-<<<<<<< HEAD
-	for (pte = page_address(pg); !first_pte_in_page(pte); pte++) {
-		if (dma_pte_present(pte) && !dma_pte_superpage(pte))
-			freelist = dma_pte_list_pagetables(domain, level - 1,
-							   pte, freelist);
-	}
-=======
 	pte = page_address(pg);
 	do {
 		if (dma_pte_present(pte) && !dma_pte_superpage(pte))
@@ -1023,7 +1016,6 @@
 							   pte, freelist);
 		pte++;
 	} while (!first_pte_in_page(pte));
->>>>>>> f58b8487
 
 	return freelist;
 }
@@ -1857,19 +1849,11 @@
 	struct pci_dev *pdev, *tmp, *parent;
 	struct intel_iommu *iommu;
 	u8 bus, devfn;
-<<<<<<< HEAD
 
 	iommu = device_to_iommu(dev, &bus, &devfn);
 	if (!iommu)
 		return -ENODEV;
 
-=======
-
-	iommu = device_to_iommu(dev, &bus, &devfn);
-	if (!iommu)
-		return -ENODEV;
-
->>>>>>> f58b8487
 	ret = domain_context_mapping_one(domain, iommu, bus, devfn,
 					 translation);
 	if (ret || !dev_is_pci(dev))
@@ -2253,13 +2237,9 @@
 				bridge_devfn = dev_tmp->devfn;
 			}
 			spin_lock_irqsave(&device_domain_lock, flags);
-<<<<<<< HEAD
-			info = dmar_search_domain_by_dev_info(segment, bus, devfn);
-=======
 			info = dmar_search_domain_by_dev_info(segment,
 							      bridge_bus,
 							      bridge_devfn);
->>>>>>> f58b8487
 			if (info) {
 				iommu = info->iommu;
 				domain = info->domain;
