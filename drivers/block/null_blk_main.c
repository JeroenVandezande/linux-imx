--- conflicted
+++ resolved
@@ -287,11 +287,7 @@
 {									\
 	int (*apply_fn)(struct nullb_device *dev, TYPE new_value) = APPLY;\
 	struct nullb_device *dev = to_nullb_device(item);		\
-<<<<<<< HEAD
-	TYPE uninitialized_var(new_value);				\
-=======
 	TYPE new_value = 0;						\
->>>>>>> 04d5ce62
 	int ret;							\
 									\
 	ret = nullb_device_##TYPE##_attr_store(&new_value, page, count);\
