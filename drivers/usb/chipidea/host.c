// SPDX-License-Identifier: GPL-2.0
/*
 * host.c - ChipIdea USB host controller driver
 *
 * Copyright (c) 2012 Intel Corporation
 *
 * Author: Alexander Shishkin
 */

#include <linux/kernel.h>
#include <linux/io.h>
#include <linux/usb.h>
#include <linux/usb/hcd.h>
#include <linux/usb/chipidea.h>
#include <linux/regulator/consumer.h>
#include <linux/pinctrl/consumer.h>

#include "../host/ehci.h"

#include "ci.h"
#include "bits.h"
#include "host.h"

static struct hc_driver __read_mostly ci_ehci_hc_driver;
static int (*orig_bus_suspend)(struct usb_hcd *hcd);
static int (*orig_bus_resume)(struct usb_hcd *hcd);

struct ehci_ci_priv {
	struct regulator *reg_vbus;
	bool enabled;
};

static int ehci_ci_portpower(struct usb_hcd *hcd, int portnum, bool enable)
{
	struct ehci_hcd *ehci = hcd_to_ehci(hcd);
	struct ehci_ci_priv *priv = (struct ehci_ci_priv *)ehci->priv;
	struct device *dev = hcd->self.controller;
	struct ci_hdrc *ci = dev_get_drvdata(dev);
	int ret = 0;
	int port = HCS_N_PORTS(ehci->hcs_params);

	if (priv->reg_vbus && enable != priv->enabled) {
		if (port > 1) {
			dev_warn(dev,
				"Not support multi-port regulator control\n");
			return 0;
		}
		if (enable)
			ret = regulator_enable(priv->reg_vbus);
		else
			ret = regulator_disable(priv->reg_vbus);
		if (ret) {
			dev_err(dev,
				"Failed to %s vbus regulator, ret=%d\n",
				enable ? "enable" : "disable", ret);
			return ret;
		}
		priv->enabled = enable;
	}

	if (enable && (ci->platdata->phy_mode == USBPHY_INTERFACE_MODE_HSIC)) {
		/*
		 * Marvell 28nm HSIC PHY requires forcing the port to HS mode.
		 * As HSIC is always HS, this should be safe for others.
		 */
		hw_port_test_set(ci, 5);
		hw_port_test_set(ci, 0);
	}
	return 0;
};

static int ehci_ci_reset(struct usb_hcd *hcd)
{
	struct device *dev = hcd->self.controller;
	struct ci_hdrc *ci = dev_get_drvdata(dev);
	struct ehci_hcd *ehci = hcd_to_ehci(hcd);
	int ret;

	ret = ehci_setup(hcd);
	if (ret)
		return ret;

	ehci->need_io_watchdog = 0;

	if (ci->platdata->notify_event) {
		ret = ci->platdata->notify_event(ci,
				CI_HDRC_CONTROLLER_RESET_EVENT);
		if (ret)
			return ret;
	}

	ci_platform_configure(ci);

	return ret;
}

static const struct ehci_driver_overrides ehci_ci_overrides = {
	.extra_priv_size = sizeof(struct ehci_ci_priv),
	.port_power	 = ehci_ci_portpower,
	.reset		 = ehci_ci_reset,
};

static irqreturn_t host_irq(struct ci_hdrc *ci)
{
	return usb_hcd_irq(ci->irq, ci->hcd);
}

static int host_start(struct ci_hdrc *ci)
{
	struct usb_hcd *hcd;
	struct ehci_hcd *ehci;
	struct ehci_ci_priv *priv;
	int ret;

	if (usb_disabled())
		return -ENODEV;

	hcd = __usb_create_hcd(&ci_ehci_hc_driver, ci->dev->parent,
			       ci->dev, dev_name(ci->dev), NULL);
	if (!hcd)
		return -ENOMEM;

	dev_set_drvdata(ci->dev, ci);
	hcd->rsrc_start = ci->hw_bank.phys;
	hcd->rsrc_len = ci->hw_bank.size;
	hcd->regs = ci->hw_bank.abs;
	hcd->has_tt = 1;

	hcd->power_budget = ci->platdata->power_budget;
	hcd->tpl_support = ci->platdata->tpl_support;
	if (ci->phy || ci->usb_phy) {
		hcd->skip_phy_initialization = 1;
		if (ci->usb_phy)
			hcd->usb_phy = ci->usb_phy;
	}

	ehci = hcd_to_ehci(hcd);
	ehci->caps = ci->hw_bank.cap;
	ehci->has_hostpc = ci->hw_bank.lpm;
	ehci->has_tdi_phy_lpm = ci->hw_bank.lpm;
	ehci->imx28_write_fix = ci->imx28_write_fix;

	priv = (struct ehci_ci_priv *)ehci->priv;
	priv->reg_vbus = NULL;

	if (ci->platdata->reg_vbus && !ci_otg_is_fsm_mode(ci)) {
		if (ci->platdata->flags & CI_HDRC_TURN_VBUS_EARLY_ON) {
			ret = regulator_enable(ci->platdata->reg_vbus);
			if (ret) {
				dev_err(ci->dev,
				"Failed to enable vbus regulator, ret=%d\n",
									ret);
				goto put_hcd;
			}
		} else {
			priv->reg_vbus = ci->platdata->reg_vbus;
		}
	}

	if (ci->platdata->pins_host)
		pinctrl_select_state(ci->platdata->pctl,
				     ci->platdata->pins_host);

	ret = usb_add_hcd(hcd, 0, 0);
	if (ret) {
		goto disable_reg;
	} else {
		struct usb_otg *otg = &ci->otg;

		ci->hcd = hcd;

		if (ci_otg_is_fsm_mode(ci)) {
			otg->host = &hcd->self;
			hcd->self.otg_port = 1;
		}

		if (ci->platdata->notify_event &&
			(ci->platdata->flags & CI_HDRC_IMX_IS_HSIC))
			ci->platdata->notify_event
				(ci, CI_HDRC_IMX_HSIC_ACTIVE_EVENT);
	}

	return ret;

disable_reg:
	if (ci->platdata->reg_vbus && !ci_otg_is_fsm_mode(ci) &&
			(ci->platdata->flags & CI_HDRC_TURN_VBUS_EARLY_ON))
		regulator_disable(ci->platdata->reg_vbus);
put_hcd:
	usb_put_hcd(hcd);

	return ret;
}

static void host_stop(struct ci_hdrc *ci)
{
	struct usb_hcd *hcd = ci->hcd;

	if (hcd) {
		if (ci->platdata->notify_event)
			ci->platdata->notify_event(ci,
				CI_HDRC_CONTROLLER_STOPPED_EVENT);
		usb_remove_hcd(hcd);
		ci->role = CI_ROLE_END;
		synchronize_irq(ci->irq);
		usb_put_hcd(hcd);
		if (ci->platdata->reg_vbus && !ci_otg_is_fsm_mode(ci) &&
			(ci->platdata->flags & CI_HDRC_TURN_VBUS_EARLY_ON))
				regulator_disable(ci->platdata->reg_vbus);
	}
	ci->hcd = NULL;
	ci->otg.host = NULL;

	if (ci->platdata->pins_host && ci->platdata->pins_default)
		pinctrl_select_state(ci->platdata->pctl,
				     ci->platdata->pins_default);
}


void ci_hdrc_host_destroy(struct ci_hdrc *ci)
{
	if (ci->role == CI_ROLE_HOST && ci->hcd)
		host_stop(ci);
}

/* The below code is based on tegra ehci driver */
static int ci_ehci_hub_control(
	struct usb_hcd	*hcd,
	u16		typeReq,
	u16		wValue,
	u16		wIndex,
	char		*buf,
	u16		wLength
)
{
	struct ehci_hcd	*ehci = hcd_to_ehci(hcd);
	unsigned int	ports = HCS_N_PORTS(ehci->hcs_params);
	u32 __iomem	*status_reg;
<<<<<<< HEAD
	u32		temp, suspend_line_state;
=======
	u32		temp, port_index;
>>>>>>> 5aa003b3
	unsigned long	flags;
	int		retval = 0;
	struct device *dev = hcd->self.controller;
	struct ci_hdrc *ci = dev_get_drvdata(dev);

	port_index = wIndex & 0xff;
	port_index -= (port_index > 0);
	status_reg = &ehci->regs->port_status[port_index];

	spin_lock_irqsave(&ehci->lock, flags);

	if (typeReq == SetPortFeature && wValue == USB_PORT_FEAT_SUSPEND) {
		if (!wIndex || wIndex > ports) {
			retval = -EPIPE;
			goto done;
		}

		temp = ehci_readl(ehci, status_reg);
		if ((temp & PORT_PE) == 0 || (temp & PORT_RESET) != 0) {
			retval = -EPIPE;
			goto done;
		}

		temp &= ~(PORT_RWC_BITS | PORT_WKCONN_E);
		temp |= PORT_WKDISC_E | PORT_WKOC_E;
		ehci_writel(ehci, temp | PORT_SUSPEND, status_reg);

		/*
		 * If a transaction is in progress, there may be a delay in
		 * suspending the port. Poll until the port is suspended.
		 */
		if (ehci_handshake(ehci, status_reg, PORT_SUSPEND,
			PORT_SUSPEND, 5000))
			ehci_err(ehci, "timeout waiting for SUSPEND\n");

		if (ci->platdata->flags & CI_HDRC_HOST_SUSP_PHY_LPM) {
			if (PORT_SPEED_LOW(temp))
				suspend_line_state = PORTSC_LS_K;
			else
				suspend_line_state = PORTSC_LS_J;
			if (!ehci_handshake(ehci, status_reg, PORTSC_LS,
					   suspend_line_state, 5000))
				ci_hdrc_enter_lpm(ci, true);
		}


		if (ci->platdata->flags & CI_HDRC_IMX_IS_HSIC) {
			if (ci->platdata->notify_event)
				ci->platdata->notify_event(ci,
					CI_HDRC_IMX_HSIC_SUSPEND_EVENT);

			temp = ehci_readl(ehci, status_reg);
			temp &= ~(PORT_WKDISC_E | PORT_WKCONN_E);
			ehci_writel(ehci, temp, status_reg);
		}

<<<<<<< HEAD
		spin_unlock_irqrestore(&ehci->lock, flags);
		if (ehci_port_speed(ehci, temp) ==
				USB_PORT_STAT_HIGH_SPEED && hcd->usb_phy) {
			/* notify the USB PHY */
			usb_phy_notify_suspend(hcd->usb_phy, USB_SPEED_HIGH);
		}
		spin_lock_irqsave(&ehci->lock, flags);

		set_bit((wIndex & 0xff) - 1, &ehci->suspended_ports);
=======
		set_bit(port_index, &ehci->suspended_ports);
>>>>>>> 5aa003b3
		goto done;
	}

	/*
	 * After resume has finished, it needs do some post resume
	 * operation for some SoCs.
	 */
	else if (typeReq == ClearPortFeature &&
		wValue == USB_PORT_FEAT_C_SUSPEND) {
		/* Make sure the resume has finished, it should be finished */
		if (ehci_handshake(ehci, status_reg, PORT_RESUME, 0, 25000))
			ehci_err(ehci, "timeout waiting for resume\n");

		temp = ehci_readl(ehci, status_reg);

		if (ehci_port_speed(ehci, temp) ==
				USB_PORT_STAT_HIGH_SPEED && hcd->usb_phy) {
			/* notify the USB PHY */
			usb_phy_notify_resume(hcd->usb_phy, USB_SPEED_HIGH);
		}
	}

	spin_unlock_irqrestore(&ehci->lock, flags);

	/* Handle the hub control events here */
	return ehci_hub_control(hcd, typeReq, wValue, wIndex, buf, wLength);
done:
	spin_unlock_irqrestore(&ehci->lock, flags);
	return retval;
}
static int ci_ehci_bus_suspend(struct usb_hcd *hcd)
{
	struct ehci_hcd *ehci = hcd_to_ehci(hcd);
	struct device *dev = hcd->self.controller;
	struct ci_hdrc *ci = dev_get_drvdata(dev);
	int port;
	u32 tmp;

	int ret = orig_bus_suspend(hcd);

	if (ret)
		return ret;

	port = HCS_N_PORTS(ehci->hcs_params);
	while (port--) {
		u32 __iomem *reg = &ehci->regs->port_status[port];
		u32 portsc = ehci_readl(ehci, reg);

		if (portsc & PORT_CONNECT) {
			/*
			 * For chipidea, the resume signal will be ended
			 * automatically, so for remote wakeup case, the
			 * usbcmd.rs may not be set before the resume has
			 * ended if other resume paths consumes too much
			 * time (~24ms), in that case, the SOF will not
			 * send out within 3ms after resume ends, then the
			 * high speed device will enter full speed mode.
			 */

			tmp = ehci_readl(ehci, &ehci->regs->command);
			tmp |= CMD_RUN;
			ehci_writel(ehci, tmp, &ehci->regs->command);
			/*
			 * It needs a short delay between set RS bit and PHCD.
			 */
			usleep_range(150, 200);
			/*
			 * If a transaction is in progress, there may be
			 * a delay in suspending the port. Poll until the
			 * port is suspended.
			 */
			if (test_bit(port, &ehci->bus_suspended) &&
					ehci_handshake(ehci, reg, PORT_SUSPEND,
							PORT_SUSPEND, 5000))
				ehci_err(ehci, "timeout waiting for SUSPEND\n");
			/*
			 * Need to clear WKCN and WKOC for imx HSIC,
			 * otherwise, there will be wakeup event.
			 */
			if (ci->platdata->flags & CI_HDRC_IMX_IS_HSIC) {
				tmp = ehci_readl(ehci, reg);
				tmp &= ~(PORT_WKDISC_E | PORT_WKCONN_E);
				ehci_writel(ehci, tmp, reg);
			}

			if (hcd->usb_phy && test_bit(port, &ehci->bus_suspended)
				&& (ehci_port_speed(ehci, portsc) ==
					USB_PORT_STAT_HIGH_SPEED))
				/*
				 * notify the USB PHY, it is for global
				 * suspend case.
				 */
				usb_phy_notify_suspend(hcd->usb_phy,
					USB_SPEED_HIGH);
			break;
		}
	}

	return 0;
}

static void ci_hdrc_host_save_for_power_lost(struct ci_hdrc *ci)
{
	struct ehci_hcd *ehci;

	if (!ci->hcd)
		return;

	ehci = hcd_to_ehci(ci->hcd);
	/* save EHCI registers */
	ci->pm_usbmode = ehci_readl(ehci, &ehci->regs->usbmode);
	ci->pm_command = ehci_readl(ehci, &ehci->regs->command);
	ci->pm_command &= ~CMD_RUN;
	ci->pm_status  = ehci_readl(ehci, &ehci->regs->status);
	ci->pm_intr_enable  = ehci_readl(ehci, &ehci->regs->intr_enable);
	ci->pm_frame_index  = ehci_readl(ehci, &ehci->regs->frame_index);
	ci->pm_segment  = ehci_readl(ehci, &ehci->regs->segment);
	ci->pm_frame_list  = ehci_readl(ehci, &ehci->regs->frame_list);
	ci->pm_async_next  = ehci_readl(ehci, &ehci->regs->async_next);
	ci->pm_configured_flag  =
			ehci_readl(ehci, &ehci->regs->configured_flag);
	ci->pm_portsc = ehci_readl(ehci, &ehci->regs->port_status[0]);
}

static void ci_hdrc_host_restore_from_power_lost(struct ci_hdrc *ci)
{
	struct ehci_hcd *ehci;
	unsigned long   flags;
	u32 tmp;
	int step_ms;
	/*
	 * If the vbus is off during system suspend, most of devices will pull
	 * DP up within 200ms when they see vbus, set 1000ms for safety.
	 */
	int timeout_ms = 1000;

	if (!ci->hcd)
		return;

	hw_controller_reset(ci);

	ehci = hcd_to_ehci(ci->hcd);
	spin_lock_irqsave(&ehci->lock, flags);
	/* Restore EHCI registers */
	ehci_writel(ehci, ci->pm_usbmode, &ehci->regs->usbmode);
	ehci_writel(ehci, ci->pm_portsc, &ehci->regs->port_status[0]);
	ehci_writel(ehci, ci->pm_command, &ehci->regs->command);
	ehci_writel(ehci, ci->pm_intr_enable, &ehci->regs->intr_enable);
	ehci_writel(ehci, ci->pm_frame_index, &ehci->regs->frame_index);
	ehci_writel(ehci, ci->pm_segment, &ehci->regs->segment);
	ehci_writel(ehci, ci->pm_frame_list, &ehci->regs->frame_list);
	ehci_writel(ehci, ci->pm_async_next, &ehci->regs->async_next);
	ehci_writel(ehci, ci->pm_configured_flag,
					&ehci->regs->configured_flag);
	/* Restore the PHY's connect notifier setting */
	if (ci->pm_portsc & PORTSC_HSP)
		usb_phy_notify_connect(ci->usb_phy, USB_SPEED_HIGH);

	tmp = ehci_readl(ehci, &ehci->regs->command);
	tmp |= CMD_RUN;
	ehci_writel(ehci, tmp, &ehci->regs->command);
	spin_unlock_irqrestore(&ehci->lock, flags);

	if (!(ci->pm_portsc & PORTSC_CCS))
		return;

	for (step_ms = 0; step_ms < timeout_ms; step_ms += 25) {
		if (ehci_readl(ehci, &ehci->regs->port_status[0]) & PORTSC_CCS)
			break;
		msleep(25);
	}
}

static void ci_hdrc_host_suspend(struct ci_hdrc *ci)
{
	ci_hdrc_host_save_for_power_lost(ci);
}

static void ci_hdrc_host_resume(struct ci_hdrc *ci, bool power_lost)
{
	if (power_lost)
		ci_hdrc_host_restore_from_power_lost(ci);
}

static int ci_ehci_bus_resume(struct usb_hcd *hcd)
{
	struct ehci_hcd *ehci = hcd_to_ehci(hcd);
	int port;

	int ret = orig_bus_resume(hcd);

	if (ret)
		return ret;

	port = HCS_N_PORTS(ehci->hcs_params);
	while (port--) {
		u32 __iomem *reg = &ehci->regs->port_status[port];
		u32 portsc = ehci_readl(ehci, reg);
		/*
		 * Notify PHY after resume signal has finished, it is
		 * for global suspend case.
		 */
		if (hcd->usb_phy
			&& test_bit(port, &ehci->bus_suspended)
			&& (portsc & PORT_CONNECT)
			&& (ehci_port_speed(ehci, portsc) ==
				USB_PORT_STAT_HIGH_SPEED))
			/* notify the USB PHY */
			usb_phy_notify_resume(hcd->usb_phy, USB_SPEED_HIGH);
	}

	return 0;
}

int ci_hdrc_host_init(struct ci_hdrc *ci)
{
	struct ci_role_driver *rdrv;

	if (!hw_read(ci, CAP_DCCPARAMS, DCCPARAMS_HC))
		return -ENXIO;

	rdrv = devm_kzalloc(ci->dev, sizeof(struct ci_role_driver), GFP_KERNEL);
	if (!rdrv)
		return -ENOMEM;

	rdrv->start	= host_start;
	rdrv->stop	= host_stop;
	rdrv->suspend	= ci_hdrc_host_suspend;
	rdrv->resume	= ci_hdrc_host_resume;
	rdrv->irq	= host_irq;
	rdrv->name	= "host";
	ci->roles[CI_ROLE_HOST] = rdrv;

	return 0;
}

void ci_hdrc_host_driver_init(void)
{
	ehci_init_driver(&ci_ehci_hc_driver, &ehci_ci_overrides);
	orig_bus_suspend = ci_ehci_hc_driver.bus_suspend;
	orig_bus_resume = ci_ehci_hc_driver.bus_resume;
	ci_ehci_hc_driver.bus_resume = ci_ehci_bus_resume;
	ci_ehci_hc_driver.bus_suspend = ci_ehci_bus_suspend;
	ci_ehci_hc_driver.hub_control = ci_ehci_hub_control;
}<|MERGE_RESOLUTION|>--- conflicted
+++ resolved
@@ -236,11 +236,7 @@
 	struct ehci_hcd	*ehci = hcd_to_ehci(hcd);
 	unsigned int	ports = HCS_N_PORTS(ehci->hcs_params);
 	u32 __iomem	*status_reg;
-<<<<<<< HEAD
-	u32		temp, suspend_line_state;
-=======
-	u32		temp, port_index;
->>>>>>> 5aa003b3
+	u32		temp, suspend_line_state, port_index;
 	unsigned long	flags;
 	int		retval = 0;
 	struct device *dev = hcd->self.controller;
@@ -297,7 +293,6 @@
 			ehci_writel(ehci, temp, status_reg);
 		}
 
-<<<<<<< HEAD
 		spin_unlock_irqrestore(&ehci->lock, flags);
 		if (ehci_port_speed(ehci, temp) ==
 				USB_PORT_STAT_HIGH_SPEED && hcd->usb_phy) {
@@ -306,10 +301,7 @@
 		}
 		spin_lock_irqsave(&ehci->lock, flags);
 
-		set_bit((wIndex & 0xff) - 1, &ehci->suspended_ports);
-=======
 		set_bit(port_index, &ehci->suspended_ports);
->>>>>>> 5aa003b3
 		goto done;
 	}
 
