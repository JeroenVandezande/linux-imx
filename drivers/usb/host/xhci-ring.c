// SPDX-License-Identifier: GPL-2.0
/*
 * xHCI host controller driver
 *
 * Copyright (C) 2008 Intel Corp.
 *
 * Author: Sarah Sharp
 * Some code borrowed from the Linux EHCI driver.
 */

/*
 * Ring initialization rules:
 * 1. Each segment is initialized to zero, except for link TRBs.
 * 2. Ring cycle state = 0.  This represents Producer Cycle State (PCS) or
 *    Consumer Cycle State (CCS), depending on ring function.
 * 3. Enqueue pointer = dequeue pointer = address of first TRB in the segment.
 *
 * Ring behavior rules:
 * 1. A ring is empty if enqueue == dequeue.  This means there will always be at
 *    least one free TRB in the ring.  This is useful if you want to turn that
 *    into a link TRB and expand the ring.
 * 2. When incrementing an enqueue or dequeue pointer, if the next TRB is a
 *    link TRB, then load the pointer with the address in the link TRB.  If the
 *    link TRB had its toggle bit set, you may need to update the ring cycle
 *    state (see cycle bit rules).  You may have to do this multiple times
 *    until you reach a non-link TRB.
 * 3. A ring is full if enqueue++ (for the definition of increment above)
 *    equals the dequeue pointer.
 *
 * Cycle bit rules:
 * 1. When a consumer increments a dequeue pointer and encounters a toggle bit
 *    in a link TRB, it must toggle the ring cycle state.
 * 2. When a producer increments an enqueue pointer and encounters a toggle bit
 *    in a link TRB, it must toggle the ring cycle state.
 *
 * Producer rules:
 * 1. Check if ring is full before you enqueue.
 * 2. Write the ring cycle state to the cycle bit in the TRB you're enqueuing.
 *    Update enqueue pointer between each write (which may update the ring
 *    cycle state).
 * 3. Notify consumer.  If SW is producer, it rings the doorbell for command
 *    and endpoint rings.  If HC is the producer for the event ring,
 *    and it generates an interrupt according to interrupt modulation rules.
 *
 * Consumer rules:
 * 1. Check if TRB belongs to you.  If the cycle bit == your ring cycle state,
 *    the TRB is owned by the consumer.
 * 2. Update dequeue pointer (which may update the ring cycle state) and
 *    continue processing TRBs until you reach a TRB which is not owned by you.
 * 3. Notify the producer.  SW is the consumer for the event ring, and it
 *   updates event ring dequeue pointer.  HC is the consumer for the command and
 *   endpoint rings; it generates events on the event ring for these.
 */

#include <linux/scatterlist.h>
#include <linux/slab.h>
#include <linux/dma-mapping.h>
#include "xhci.h"
#include "xhci-trace.h"

static int queue_command(struct xhci_hcd *xhci, struct xhci_command *cmd,
			 u32 field1, u32 field2,
			 u32 field3, u32 field4, bool command_must_succeed);

/*
 * Returns zero if the TRB isn't in this segment, otherwise it returns the DMA
 * address of the TRB.
 */
dma_addr_t xhci_trb_virt_to_dma(struct xhci_segment *seg,
		union xhci_trb *trb)
{
	unsigned long segment_offset;

	if (!seg || !trb || trb < seg->trbs)
		return 0;
	/* offset in TRBs */
	segment_offset = trb - seg->trbs;
	if (segment_offset >= TRBS_PER_SEGMENT)
		return 0;
	return seg->dma + (segment_offset * sizeof(*trb));
}
EXPORT_SYMBOL_GPL(xhci_trb_virt_to_dma);

static bool trb_is_noop(union xhci_trb *trb)
{
	return TRB_TYPE_NOOP_LE32(trb->generic.field[3]);
}

static bool trb_is_link(union xhci_trb *trb)
{
	return TRB_TYPE_LINK_LE32(trb->link.control);
}

static bool last_trb_on_seg(struct xhci_segment *seg, union xhci_trb *trb)
{
	return trb == &seg->trbs[TRBS_PER_SEGMENT - 1];
}

static bool last_trb_on_ring(struct xhci_ring *ring,
			struct xhci_segment *seg, union xhci_trb *trb)
{
	return last_trb_on_seg(seg, trb) && (seg->next == ring->first_seg);
}

static bool link_trb_toggles_cycle(union xhci_trb *trb)
{
	return le32_to_cpu(trb->link.control) & LINK_TOGGLE;
}

static bool last_td_in_urb(struct xhci_td *td)
{
	struct urb_priv *urb_priv = td->urb->hcpriv;

	return urb_priv->num_tds_done == urb_priv->num_tds;
}

static void inc_td_cnt(struct urb *urb)
{
	struct urb_priv *urb_priv = urb->hcpriv;

	urb_priv->num_tds_done++;
}

static void trb_to_noop(union xhci_trb *trb, u32 noop_type)
{
	if (trb_is_link(trb)) {
		/* unchain chained link TRBs */
		trb->link.control &= cpu_to_le32(~TRB_CHAIN);
	} else {
		trb->generic.field[0] = 0;
		trb->generic.field[1] = 0;
		trb->generic.field[2] = 0;
		/* Preserve only the cycle bit of this TRB */
		trb->generic.field[3] &= cpu_to_le32(TRB_CYCLE);
		trb->generic.field[3] |= cpu_to_le32(TRB_TYPE(noop_type));
	}
}

/* Updates trb to point to the next TRB in the ring, and updates seg if the next
 * TRB is in a new segment.  This does not skip over link TRBs, and it does not
 * effect the ring dequeue or enqueue pointers.
 */
static void next_trb(struct xhci_hcd *xhci,
		struct xhci_ring *ring,
		struct xhci_segment **seg,
		union xhci_trb **trb)
{
	if (trb_is_link(*trb)) {
		*seg = (*seg)->next;
		*trb = ((*seg)->trbs);
	} else {
		(*trb)++;
	}
}

/*
 * See Cycle bit rules. SW is the consumer for the event ring only.
 */
void inc_deq(struct xhci_hcd *xhci, struct xhci_ring *ring)
{
	unsigned int link_trb_count = 0;

	/* event ring doesn't have link trbs, check for last trb */
	if (ring->type == TYPE_EVENT) {
		if (!last_trb_on_seg(ring->deq_seg, ring->dequeue)) {
			ring->dequeue++;
			goto out;
		}
		if (last_trb_on_ring(ring, ring->deq_seg, ring->dequeue))
			ring->cycle_state ^= 1;
		ring->deq_seg = ring->deq_seg->next;
		ring->dequeue = ring->deq_seg->trbs;
		goto out;
	}

	/* All other rings have link trbs */
	if (!trb_is_link(ring->dequeue)) {
		if (last_trb_on_seg(ring->deq_seg, ring->dequeue)) {
			xhci_warn(xhci, "Missing link TRB at end of segment\n");
		} else {
			ring->dequeue++;
			ring->num_trbs_free++;
		}
	}

	while (trb_is_link(ring->dequeue)) {
		ring->deq_seg = ring->deq_seg->next;
		ring->dequeue = ring->deq_seg->trbs;

		if (link_trb_count++ > ring->num_segs) {
			xhci_warn(xhci, "Ring is an endless link TRB loop\n");
			break;
		}
	}
out:
	trace_xhci_inc_deq(ring);

	return;
}

/*
 * See Cycle bit rules. SW is the consumer for the event ring only.
 *
 * If we've just enqueued a TRB that is in the middle of a TD (meaning the
 * chain bit is set), then set the chain bit in all the following link TRBs.
 * If we've enqueued the last TRB in a TD, make sure the following link TRBs
 * have their chain bit cleared (so that each Link TRB is a separate TD).
 *
 * Section 6.4.4.1 of the 0.95 spec says link TRBs cannot have the chain bit
 * set, but other sections talk about dealing with the chain bit set.  This was
 * fixed in the 0.96 specification errata, but we have to assume that all 0.95
 * xHCI hardware can't handle the chain bit being cleared on a link TRB.
 *
 * @more_trbs_coming:	Will you enqueue more TRBs before calling
 *			prepare_transfer()?
 */
static void inc_enq(struct xhci_hcd *xhci, struct xhci_ring *ring,
			bool more_trbs_coming)
{
	u32 chain;
	union xhci_trb *next;
	unsigned int link_trb_count = 0;

	chain = le32_to_cpu(ring->enqueue->generic.field[3]) & TRB_CHAIN;
	/* If this is not event ring, there is one less usable TRB */
	if (!trb_is_link(ring->enqueue))
		ring->num_trbs_free--;

	if (last_trb_on_seg(ring->enq_seg, ring->enqueue)) {
		xhci_err(xhci, "Tried to move enqueue past ring segment\n");
		return;
	}

	next = ++(ring->enqueue);

	/* Update the dequeue pointer further if that was a link TRB */
	while (trb_is_link(next)) {

		/*
		 * If the caller doesn't plan on enqueueing more TDs before
		 * ringing the doorbell, then we don't want to give the link TRB
		 * to the hardware just yet. We'll give the link TRB back in
		 * prepare_ring() just before we enqueue the TD at the top of
		 * the ring.
		 */
		if (!chain && !more_trbs_coming)
			break;

		/* If we're not dealing with 0.95 hardware or isoc rings on
		 * AMD 0.96 host, carry over the chain bit of the previous TRB
		 * (which may mean the chain bit is cleared).
		 */
		if (!(ring->type == TYPE_ISOC &&
		      (xhci->quirks & XHCI_AMD_0x96_HOST)) &&
		    !xhci_link_trb_quirk(xhci)) {
			next->link.control &= cpu_to_le32(~TRB_CHAIN);
			next->link.control |= cpu_to_le32(chain);
		}
		/* Give this link TRB to the hardware */
		wmb();
		next->link.control ^= cpu_to_le32(TRB_CYCLE);

		/* Toggle the cycle bit after the last ring segment. */
		if (link_trb_toggles_cycle(next))
			ring->cycle_state ^= 1;

		ring->enq_seg = ring->enq_seg->next;
		ring->enqueue = ring->enq_seg->trbs;
		next = ring->enqueue;

		if (link_trb_count++ > ring->num_segs) {
			xhci_warn(xhci, "%s: Ring link TRB loop\n", __func__);
			break;
		}
	}

	trace_xhci_inc_enq(ring);
}

/*
 * Check to see if there's room to enqueue num_trbs on the ring and make sure
 * enqueue pointer will not advance into dequeue segment. See rules above.
 */
static inline int room_on_ring(struct xhci_hcd *xhci, struct xhci_ring *ring,
		unsigned int num_trbs)
{
	int num_trbs_in_deq_seg;

	if (ring->num_trbs_free < num_trbs)
		return 0;

	if (ring->type != TYPE_COMMAND && ring->type != TYPE_EVENT) {
		num_trbs_in_deq_seg = ring->dequeue - ring->deq_seg->trbs;
		if (ring->num_trbs_free < num_trbs + num_trbs_in_deq_seg)
			return 0;
	}

	return 1;
}

/* Ring the host controller doorbell after placing a command on the ring */
void xhci_ring_cmd_db(struct xhci_hcd *xhci)
{
	if (!(xhci->cmd_ring_state & CMD_RING_STATE_RUNNING))
		return;

	xhci_dbg(xhci, "// Ding dong!\n");

	trace_xhci_ring_host_doorbell(0, DB_VALUE_HOST);

	writel(DB_VALUE_HOST, &xhci->dba->doorbell[0]);
	/* Flush PCI posted writes */
	readl(&xhci->dba->doorbell[0]);
}
EXPORT_SYMBOL_GPL(xhci_ring_cmd_db);

static bool xhci_mod_cmd_timer(struct xhci_hcd *xhci, unsigned long delay)
{
	return mod_delayed_work(system_wq, &xhci->cmd_timer, delay);
}

static struct xhci_command *xhci_next_queued_cmd(struct xhci_hcd *xhci)
{
	return list_first_entry_or_null(&xhci->cmd_list, struct xhci_command,
					cmd_list);
}

/*
 * Turn all commands on command ring with status set to "aborted" to no-op trbs.
 * If there are other commands waiting then restart the ring and kick the timer.
 * This must be called with command ring stopped and xhci->lock held.
 */
static void xhci_handle_stopped_cmd_ring(struct xhci_hcd *xhci,
					 struct xhci_command *cur_cmd)
{
	struct xhci_command *i_cmd;

	/* Turn all aborted commands in list to no-ops, then restart */
	list_for_each_entry(i_cmd, &xhci->cmd_list, cmd_list) {

		if (i_cmd->status != COMP_COMMAND_ABORTED)
			continue;

		i_cmd->status = COMP_COMMAND_RING_STOPPED;

		xhci_dbg(xhci, "Turn aborted command %p to no-op\n",
			 i_cmd->command_trb);

		trb_to_noop(i_cmd->command_trb, TRB_CMD_NOOP);

		/*
		 * caller waiting for completion is called when command
		 *  completion event is received for these no-op commands
		 */
	}

	xhci->cmd_ring_state = CMD_RING_STATE_RUNNING;

	/* ring command ring doorbell to restart the command ring */
	if ((xhci->cmd_ring->dequeue != xhci->cmd_ring->enqueue) &&
	    !(xhci->xhc_state & XHCI_STATE_DYING)) {
		xhci->current_cmd = cur_cmd;
		xhci_mod_cmd_timer(xhci, XHCI_CMD_DEFAULT_TIMEOUT);
		xhci_ring_cmd_db(xhci);
	}
}

/* Must be called with xhci->lock held, releases and aquires lock back */
static int xhci_abort_cmd_ring(struct xhci_hcd *xhci, unsigned long flags)
{
	u64 temp_64;
	int ret;

	xhci_dbg(xhci, "Abort command ring\n");

	reinit_completion(&xhci->cmd_ring_stop_completion);

	temp_64 = xhci_read_64(xhci, &xhci->op_regs->cmd_ring);
	xhci_write_64(xhci, temp_64 | CMD_RING_ABORT,
			&xhci->op_regs->cmd_ring);

	/* Section 4.6.1.2 of xHCI 1.0 spec says software should also time the
	 * completion of the Command Abort operation. If CRR is not negated in 5
	 * seconds then driver handles it as if host died (-ENODEV).
	 * In the future we should distinguish between -ENODEV and -ETIMEDOUT
	 * and try to recover a -ETIMEDOUT with a host controller reset.
	 */
	ret = xhci_handshake(&xhci->op_regs->cmd_ring,
			CMD_RING_RUNNING, 0, 5 * 1000 * 1000);
	if (ret < 0) {
		xhci_err(xhci, "Abort failed to stop command ring: %d\n", ret);
		xhci_halt(xhci);
		xhci_hc_died(xhci);
		return ret;
	}
	/*
	 * Writing the CMD_RING_ABORT bit should cause a cmd completion event,
	 * however on some host hw the CMD_RING_RUNNING bit is correctly cleared
	 * but the completion event in never sent. Wait 2 secs (arbitrary
	 * number) to handle those cases after negation of CMD_RING_RUNNING.
	 */
	spin_unlock_irqrestore(&xhci->lock, flags);
	ret = wait_for_completion_timeout(&xhci->cmd_ring_stop_completion,
					  msecs_to_jiffies(2000));
	spin_lock_irqsave(&xhci->lock, flags);
	if (!ret) {
		xhci_dbg(xhci, "No stop event for abort, ring start fail?\n");
		xhci_cleanup_command_queue(xhci);
	} else {
		xhci_handle_stopped_cmd_ring(xhci, xhci_next_queued_cmd(xhci));
	}
	return 0;
}

void xhci_ring_ep_doorbell(struct xhci_hcd *xhci,
		unsigned int slot_id,
		unsigned int ep_index,
		unsigned int stream_id)
{
	__le32 __iomem *db_addr = &xhci->dba->doorbell[slot_id];
	struct xhci_virt_ep *ep = &xhci->devs[slot_id]->eps[ep_index];
	unsigned int ep_state = ep->ep_state;

	/* Don't ring the doorbell for this endpoint if there are pending
	 * cancellations because we don't want to interrupt processing.
	 * We don't want to restart any stream rings if there's a set dequeue
	 * pointer command pending because the device can choose to start any
	 * stream once the endpoint is on the HW schedule.
	 */
	if ((ep_state & EP_STOP_CMD_PENDING) || (ep_state & SET_DEQ_PENDING) ||
	    (ep_state & EP_HALTED) || (ep_state & EP_CLEARING_TT))
		return;

	trace_xhci_ring_ep_doorbell(slot_id, DB_VALUE(ep_index, stream_id));

	writel(DB_VALUE(ep_index, stream_id), db_addr);
	/* flush the write */
	readl(db_addr);
}

/* Ring the doorbell for any rings with pending URBs */
static void ring_doorbell_for_active_rings(struct xhci_hcd *xhci,
		unsigned int slot_id,
		unsigned int ep_index)
{
	unsigned int stream_id;
	struct xhci_virt_ep *ep;

	ep = &xhci->devs[slot_id]->eps[ep_index];

	/* A ring has pending URBs if its TD list is not empty */
	if (!(ep->ep_state & EP_HAS_STREAMS)) {
		if (ep->ring && !(list_empty(&ep->ring->td_list)))
			xhci_ring_ep_doorbell(xhci, slot_id, ep_index, 0);
		return;
	}

	for (stream_id = 1; stream_id < ep->stream_info->num_streams;
			stream_id++) {
		struct xhci_stream_info *stream_info = ep->stream_info;
		if (!list_empty(&stream_info->stream_rings[stream_id]->td_list))
			xhci_ring_ep_doorbell(xhci, slot_id, ep_index,
						stream_id);
	}
}

void xhci_ring_doorbell_for_active_rings(struct xhci_hcd *xhci,
		unsigned int slot_id,
		unsigned int ep_index)
{
	ring_doorbell_for_active_rings(xhci, slot_id, ep_index);
}

static struct xhci_virt_ep *xhci_get_virt_ep(struct xhci_hcd *xhci,
					     unsigned int slot_id,
					     unsigned int ep_index)
{
	if (slot_id == 0 || slot_id >= MAX_HC_SLOTS) {
		xhci_warn(xhci, "Invalid slot_id %u\n", slot_id);
		return NULL;
	}
	if (ep_index >= EP_CTX_PER_DEV) {
		xhci_warn(xhci, "Invalid endpoint index %u\n", ep_index);
		return NULL;
	}
	if (!xhci->devs[slot_id]) {
		xhci_warn(xhci, "No xhci virt device for slot_id %u\n", slot_id);
		return NULL;
	}

	return &xhci->devs[slot_id]->eps[ep_index];
}

static struct xhci_ring *xhci_virt_ep_to_ring(struct xhci_hcd *xhci,
					      struct xhci_virt_ep *ep,
					      unsigned int stream_id)
{
	/* common case, no streams */
	if (!(ep->ep_state & EP_HAS_STREAMS))
		return ep->ring;

	if (!ep->stream_info)
		return NULL;

	if (stream_id == 0 || stream_id >= ep->stream_info->num_streams) {
		xhci_warn(xhci, "Invalid stream_id %u request for slot_id %u ep_index %u\n",
			  stream_id, ep->vdev->slot_id, ep->ep_index);
		return NULL;
	}

	return ep->stream_info->stream_rings[stream_id];
}

/* Get the right ring for the given slot_id, ep_index and stream_id.
 * If the endpoint supports streams, boundary check the URB's stream ID.
 * If the endpoint doesn't support streams, return the singular endpoint ring.
 */
struct xhci_ring *xhci_triad_to_transfer_ring(struct xhci_hcd *xhci,
		unsigned int slot_id, unsigned int ep_index,
		unsigned int stream_id)
{
	struct xhci_virt_ep *ep;

	ep = xhci_get_virt_ep(xhci, slot_id, ep_index);
	if (!ep)
		return NULL;

	return xhci_virt_ep_to_ring(xhci, ep, stream_id);
}


/*
 * Get the hw dequeue pointer xHC stopped on, either directly from the
 * endpoint context, or if streams are in use from the stream context.
 * The returned hw_dequeue contains the lowest four bits with cycle state
 * and possbile stream context type.
 */
static u64 xhci_get_hw_deq(struct xhci_hcd *xhci, struct xhci_virt_device *vdev,
			   unsigned int ep_index, unsigned int stream_id)
{
	struct xhci_ep_ctx *ep_ctx;
	struct xhci_stream_ctx *st_ctx;
	struct xhci_virt_ep *ep;

	ep = &vdev->eps[ep_index];

	if (ep->ep_state & EP_HAS_STREAMS) {
		st_ctx = &ep->stream_info->stream_ctx_array[stream_id];
		return le64_to_cpu(st_ctx->stream_ring);
	}
	ep_ctx = xhci_get_ep_ctx(xhci, vdev->out_ctx, ep_index);
	return le64_to_cpu(ep_ctx->deq);
}

static int xhci_move_dequeue_past_td(struct xhci_hcd *xhci,
				unsigned int slot_id, unsigned int ep_index,
				unsigned int stream_id, struct xhci_td *td)
{
	struct xhci_virt_device *dev = xhci->devs[slot_id];
	struct xhci_virt_ep *ep = &dev->eps[ep_index];
	struct xhci_ring *ep_ring;
	struct xhci_command *cmd;
	struct xhci_segment *new_seg;
	union xhci_trb *new_deq;
	int new_cycle;
	dma_addr_t addr;
	u64 hw_dequeue;
	bool cycle_found = false;
	bool td_last_trb_found = false;
	u32 trb_sct = 0;
	int ret;

	ep_ring = xhci_triad_to_transfer_ring(xhci, slot_id,
			ep_index, stream_id);
	if (!ep_ring) {
		xhci_warn(xhci, "WARN can't find new dequeue, invalid stream ID %u\n",
			  stream_id);
		return -ENODEV;
	}
	/*
	 * A cancelled TD can complete with a stall if HW cached the trb.
	 * In this case driver can't find td, but if the ring is empty we
	 * can move the dequeue pointer to the current enqueue position.
	 * We shouldn't hit this anymore as cached cancelled TRBs are given back
	 * after clearing the cache, but be on the safe side and keep it anyway
	 */
	if (!td) {
		if (list_empty(&ep_ring->td_list)) {
			new_seg = ep_ring->enq_seg;
			new_deq = ep_ring->enqueue;
			new_cycle = ep_ring->cycle_state;
			xhci_dbg(xhci, "ep ring empty, Set new dequeue = enqueue");
			goto deq_found;
		} else {
			xhci_warn(xhci, "Can't find new dequeue state, missing td\n");
			return -EINVAL;
		}
	}

	hw_dequeue = xhci_get_hw_deq(xhci, dev, ep_index, stream_id);
	new_seg = ep_ring->deq_seg;
	new_deq = ep_ring->dequeue;
	new_cycle = hw_dequeue & 0x1;

	/*
	 * We want to find the pointer, segment and cycle state of the new trb
	 * (the one after current TD's last_trb). We know the cycle state at
	 * hw_dequeue, so walk the ring until both hw_dequeue and last_trb are
	 * found.
	 */
	do {
		if (!cycle_found && xhci_trb_virt_to_dma(new_seg, new_deq)
		    == (dma_addr_t)(hw_dequeue & ~0xf)) {
			cycle_found = true;
			if (td_last_trb_found)
				break;
		}
		if (new_deq == td->last_trb)
			td_last_trb_found = true;

		if (cycle_found && trb_is_link(new_deq) &&
		    link_trb_toggles_cycle(new_deq))
			new_cycle ^= 0x1;

		next_trb(xhci, ep_ring, &new_seg, &new_deq);

		/* Search wrapped around, bail out */
		if (new_deq == ep->ring->dequeue) {
			xhci_err(xhci, "Error: Failed finding new dequeue state\n");
			return -EINVAL;
		}

	} while (!cycle_found || !td_last_trb_found);

deq_found:

	/* Don't update the ring cycle state for the producer (us). */
	addr = xhci_trb_virt_to_dma(new_seg, new_deq);
	if (addr == 0) {
		xhci_warn(xhci, "Can't find dma of new dequeue ptr\n");
		xhci_warn(xhci, "deq seg = %p, deq ptr = %p\n", new_seg, new_deq);
		return -EINVAL;
	}

	if ((ep->ep_state & SET_DEQ_PENDING)) {
		xhci_warn(xhci, "Set TR Deq already pending, don't submit for 0x%pad\n",
			  &addr);
		return -EBUSY;
	}

	/* This function gets called from contexts where it cannot sleep */
	cmd = xhci_alloc_command(xhci, false, GFP_ATOMIC);
	if (!cmd) {
		xhci_warn(xhci, "Can't alloc Set TR Deq cmd 0x%pad\n", &addr);
		return -ENOMEM;
	}

	if (stream_id)
		trb_sct = SCT_FOR_TRB(SCT_PRI_TR);
	ret = queue_command(xhci, cmd,
		lower_32_bits(addr) | trb_sct | new_cycle,
		upper_32_bits(addr),
		STREAM_ID_FOR_TRB(stream_id), SLOT_ID_FOR_TRB(slot_id) |
		EP_ID_FOR_TRB(ep_index) | TRB_TYPE(TRB_SET_DEQ), false);
	if (ret < 0) {
		xhci_free_command(xhci, cmd);
		return ret;
	}
	ep->queued_deq_seg = new_seg;
	ep->queued_deq_ptr = new_deq;

	xhci_dbg_trace(xhci, trace_xhci_dbg_cancel_urb,
		       "Set TR Deq ptr 0x%llx, cycle %u\n", addr, new_cycle);

	/* Stop the TD queueing code from ringing the doorbell until
	 * this command completes.  The HC won't set the dequeue pointer
	 * if the ring is running, and ringing the doorbell starts the
	 * ring running.
	 */
	ep->ep_state |= SET_DEQ_PENDING;
	xhci_ring_cmd_db(xhci);
	return 0;
}

/* flip_cycle means flip the cycle bit of all but the first and last TRB.
 * (The last TRB actually points to the ring enqueue pointer, which is not part
 * of this TD.)  This is used to remove partially enqueued isoc TDs from a ring.
 */
static void td_to_noop(struct xhci_hcd *xhci, struct xhci_ring *ep_ring,
		       struct xhci_td *td, bool flip_cycle)
{
	struct xhci_segment *seg	= td->start_seg;
	union xhci_trb *trb		= td->first_trb;

	while (1) {
		trb_to_noop(trb, TRB_TR_NOOP);

		/* flip cycle if asked to */
		if (flip_cycle && trb != td->first_trb && trb != td->last_trb)
			trb->generic.field[3] ^= cpu_to_le32(TRB_CYCLE);

		if (trb == td->last_trb)
			break;

		next_trb(xhci, ep_ring, &seg, &trb);
	}
}

static void xhci_stop_watchdog_timer_in_irq(struct xhci_hcd *xhci,
		struct xhci_virt_ep *ep)
{
	ep->ep_state &= ~EP_STOP_CMD_PENDING;
	/* Can't del_timer_sync in interrupt */
	del_timer(&ep->stop_cmd_timer);
}

/*
 * Must be called with xhci->lock held in interrupt context,
 * releases and re-acquires xhci->lock
 */
static void xhci_giveback_urb_in_irq(struct xhci_hcd *xhci,
				     struct xhci_td *cur_td, int status)
{
	struct urb	*urb		= cur_td->urb;
	struct urb_priv	*urb_priv	= urb->hcpriv;
	struct usb_hcd	*hcd		= bus_to_hcd(urb->dev->bus);

	if (usb_pipetype(urb->pipe) == PIPE_ISOCHRONOUS) {
		xhci_to_hcd(xhci)->self.bandwidth_isoc_reqs--;
		if (xhci_to_hcd(xhci)->self.bandwidth_isoc_reqs	== 0) {
			if (xhci->quirks & XHCI_AMD_PLL_FIX)
				usb_amd_quirk_pll_enable();
		}
	}
	xhci_urb_free_priv(urb_priv);
	usb_hcd_unlink_urb_from_ep(hcd, urb);
	trace_xhci_urb_giveback(urb);
	usb_hcd_giveback_urb(hcd, urb, status);
}

static void xhci_unmap_td_bounce_buffer(struct xhci_hcd *xhci,
		struct xhci_ring *ring, struct xhci_td *td)
{
	struct device *dev = xhci_to_hcd(xhci)->self.controller;
	struct xhci_segment *seg = td->bounce_seg;
	struct urb *urb = td->urb;
	size_t len;

	if (!ring || !seg || !urb)
		return;

	if (usb_urb_dir_out(urb)) {
		dma_unmap_single(dev, seg->bounce_dma, ring->bounce_buf_len,
				 DMA_TO_DEVICE);
		return;
	}

	dma_unmap_single(dev, seg->bounce_dma, ring->bounce_buf_len,
			 DMA_FROM_DEVICE);
	/* for in tranfers we need to copy the data from bounce to sg */
	if (urb->num_sgs) {
		len = sg_pcopy_from_buffer(urb->sg, urb->num_sgs, seg->bounce_buf,
					   seg->bounce_len, seg->bounce_offs);
		if (len != seg->bounce_len)
			xhci_warn(xhci, "WARN Wrong bounce buffer read length: %zu != %d\n",
				  len, seg->bounce_len);
	} else {
		memcpy(urb->transfer_buffer + seg->bounce_offs, seg->bounce_buf,
		       seg->bounce_len);
	}
	seg->bounce_len = 0;
	seg->bounce_offs = 0;
}

static int xhci_td_cleanup(struct xhci_hcd *xhci, struct xhci_td *td,
			   struct xhci_ring *ep_ring, int status)
{
	struct urb *urb = NULL;

	/* Clean up the endpoint's TD list */
	urb = td->urb;

	/* if a bounce buffer was used to align this td then unmap it */
	xhci_unmap_td_bounce_buffer(xhci, ep_ring, td);

	/* Do one last check of the actual transfer length.
	 * If the host controller said we transferred more data than the buffer
	 * length, urb->actual_length will be a very big number (since it's
	 * unsigned).  Play it safe and say we didn't transfer anything.
	 */
	if (urb->actual_length > urb->transfer_buffer_length) {
		xhci_warn(xhci, "URB req %u and actual %u transfer length mismatch\n",
			  urb->transfer_buffer_length, urb->actual_length);
		urb->actual_length = 0;
		status = 0;
	}
	/* TD might be removed from td_list if we are giving back a cancelled URB */
	if (!list_empty(&td->td_list))
		list_del_init(&td->td_list);
	/* Giving back a cancelled URB, or if a slated TD completed anyway */
	if (!list_empty(&td->cancelled_td_list))
		list_del_init(&td->cancelled_td_list);

	inc_td_cnt(urb);
	/* Giveback the urb when all the tds are completed */
	if (last_td_in_urb(td)) {
		if ((urb->actual_length != urb->transfer_buffer_length &&
		     (urb->transfer_flags & URB_SHORT_NOT_OK)) ||
		    (status != 0 && !usb_endpoint_xfer_isoc(&urb->ep->desc)))
			xhci_dbg(xhci, "Giveback URB %p, len = %d, expected = %d, status = %d\n",
				 urb, urb->actual_length,
				 urb->transfer_buffer_length, status);

		/* set isoc urb status to 0 just as EHCI, UHCI, and OHCI */
		if (usb_pipetype(urb->pipe) == PIPE_ISOCHRONOUS)
			status = 0;
		xhci_giveback_urb_in_irq(xhci, td, status);
	}

	return 0;
}


/* Complete the cancelled URBs we unlinked from td_list. */
static void xhci_giveback_invalidated_tds(struct xhci_virt_ep *ep)
{
	struct xhci_ring *ring;
	struct xhci_td *td, *tmp_td;

	list_for_each_entry_safe(td, tmp_td, &ep->cancelled_td_list,
				 cancelled_td_list) {

		/*
		 * Doesn't matter what we pass for status, since the core will
		 * just overwrite it (because the URB has been unlinked).
		 */
		ring = xhci_urb_to_transfer_ring(ep->xhci, td->urb);

		if (td->cancel_status == TD_CLEARED)
			xhci_td_cleanup(ep->xhci, td, ring, 0);

		if (ep->xhci->xhc_state & XHCI_STATE_DYING)
			return;
	}
}

static int xhci_reset_halted_ep(struct xhci_hcd *xhci, unsigned int slot_id,
				unsigned int ep_index, enum xhci_ep_reset_type reset_type)
{
	struct xhci_command *command;
	int ret = 0;

	command = xhci_alloc_command(xhci, false, GFP_ATOMIC);
	if (!command) {
		ret = -ENOMEM;
		goto done;
	}

	ret = xhci_queue_reset_ep(xhci, command, slot_id, ep_index, reset_type);
done:
	if (ret)
		xhci_err(xhci, "ERROR queuing reset endpoint for slot %d ep_index %d, %d\n",
			 slot_id, ep_index, ret);
	return ret;
}

static void xhci_handle_halted_endpoint(struct xhci_hcd *xhci,
				struct xhci_virt_ep *ep, unsigned int stream_id,
				struct xhci_td *td,
				enum xhci_ep_reset_type reset_type)
{
	unsigned int slot_id = ep->vdev->slot_id;
	int err;

	/*
	 * Avoid resetting endpoint if link is inactive. Can cause host hang.
	 * Device will be reset soon to recover the link so don't do anything
	 */
	if (ep->vdev->flags & VDEV_PORT_ERROR)
		return;

	/* add td to cancelled list and let reset ep handler take care of it */
	if (reset_type == EP_HARD_RESET) {
		ep->ep_state |= EP_HARD_CLEAR_TOGGLE;
		if (td && list_empty(&td->cancelled_td_list)) {
			list_add_tail(&td->cancelled_td_list, &ep->cancelled_td_list);
			td->cancel_status = TD_HALTED;
		}
	}

	if (ep->ep_state & EP_HALTED) {
		xhci_dbg(xhci, "Reset ep command already pending\n");
		return;
	}

	err = xhci_reset_halted_ep(xhci, slot_id, ep->ep_index, reset_type);
	if (err)
		return;

	ep->ep_state |= EP_HALTED;

	xhci_ring_cmd_db(xhci);
}

/*
 * Fix up the ep ring first, so HW stops executing cancelled TDs.
 * We have the xHCI lock, so nothing can modify this list until we drop it.
 * We're also in the event handler, so we can't get re-interrupted if another
 * Stop Endpoint command completes.
 *
 * only call this when ring is not in a running state
 */

static int xhci_invalidate_cancelled_tds(struct xhci_virt_ep *ep)
{
	struct xhci_hcd		*xhci;
	struct xhci_td		*td = NULL;
	struct xhci_td		*tmp_td = NULL;
	struct xhci_td		*cached_td = NULL;
	struct xhci_ring	*ring;
	u64			hw_deq;
	unsigned int		slot_id = ep->vdev->slot_id;
	int			err;

	xhci = ep->xhci;

	list_for_each_entry_safe(td, tmp_td, &ep->cancelled_td_list, cancelled_td_list) {
		xhci_dbg_trace(xhci, trace_xhci_dbg_cancel_urb,
				"Removing canceled TD starting at 0x%llx (dma).",
				(unsigned long long)xhci_trb_virt_to_dma(
					td->start_seg, td->first_trb));
		list_del_init(&td->td_list);
		ring = xhci_urb_to_transfer_ring(xhci, td->urb);
		if (!ring) {
			xhci_warn(xhci, "WARN Cancelled URB %p has invalid stream ID %u.\n",
				  td->urb, td->urb->stream_id);
			continue;
		}
		/*
		 * If ring stopped on the TD we need to cancel, then we have to
		 * move the xHC endpoint ring dequeue pointer past this TD.
		 */
		hw_deq = xhci_get_hw_deq(xhci, ep->vdev, ep->ep_index,
					 td->urb->stream_id);
		hw_deq &= ~0xf;

		if (trb_in_td(xhci, td->start_seg, td->first_trb,
			      td->last_trb, hw_deq, false)) {
			switch (td->cancel_status) {
			case TD_CLEARED: /* TD is already no-op */
			case TD_CLEARING_CACHE: /* set TR deq command already queued */
				break;
			case TD_DIRTY: /* TD is cached, clear it */
			case TD_HALTED:
				/* FIXME  stream case, several stopped rings */
				cached_td = td;
				break;
			}
		} else {
			td_to_noop(xhci, ring, td, false);
			td->cancel_status = TD_CLEARED;
		}
	}
	if (cached_td) {
		cached_td->cancel_status = TD_CLEARING_CACHE;

		err = xhci_move_dequeue_past_td(xhci, slot_id, ep->ep_index,
						cached_td->urb->stream_id,
						cached_td);
		/* Failed to move past cached td, try just setting it noop */
		if (err) {
			td_to_noop(xhci, ring, cached_td, false);
			cached_td->cancel_status = TD_CLEARED;
		}
		cached_td = NULL;
	}
	return 0;
}

/*
 * Returns the TD the endpoint ring halted on.
 * Only call for non-running rings without streams.
 */
static struct xhci_td *find_halted_td(struct xhci_virt_ep *ep)
{
	struct xhci_td	*td;
	u64		hw_deq;

	if (!list_empty(&ep->ring->td_list)) { /* Not streams compatible */
		hw_deq = xhci_get_hw_deq(ep->xhci, ep->vdev, ep->ep_index, 0);
		hw_deq &= ~0xf;
		td = list_first_entry(&ep->ring->td_list, struct xhci_td, td_list);
		if (trb_in_td(ep->xhci, td->start_seg, td->first_trb,
				td->last_trb, hw_deq, false))
			return td;
	}
	return NULL;
}

/*
 * When we get a command completion for a Stop Endpoint Command, we need to
 * unlink any cancelled TDs from the ring.  There are two ways to do that:
 *
 *  1. If the HW was in the middle of processing the TD that needs to be
 *     cancelled, then we must move the ring's dequeue pointer past the last TRB
 *     in the TD with a Set Dequeue Pointer Command.
 *  2. Otherwise, we turn all the TRBs in the TD into No-op TRBs (with the chain
 *     bit cleared) so that the HW will skip over them.
 */
static void xhci_handle_cmd_stop_ep(struct xhci_hcd *xhci, int slot_id,
				    union xhci_trb *trb, u32 comp_code)
{
	unsigned int ep_index;
	struct xhci_virt_ep *ep;
	struct xhci_ep_ctx *ep_ctx;
	struct xhci_td *td = NULL;
	enum xhci_ep_reset_type reset_type;
	struct xhci_command *command;

	if (unlikely(TRB_TO_SUSPEND_PORT(le32_to_cpu(trb->generic.field[3])))) {
		if (!xhci->devs[slot_id])
			xhci_warn(xhci, "Stop endpoint command completion for disabled slot %u\n",
				  slot_id);
		return;
	}

	ep_index = TRB_TO_EP_INDEX(le32_to_cpu(trb->generic.field[3]));
	ep = xhci_get_virt_ep(xhci, slot_id, ep_index);
	if (!ep)
		return;

	ep_ctx = xhci_get_ep_ctx(xhci, ep->vdev->out_ctx, ep_index);

	trace_xhci_handle_cmd_stop_ep(ep_ctx);

	if (comp_code == COMP_CONTEXT_STATE_ERROR) {
	/*
	 * If stop endpoint command raced with a halting endpoint we need to
	 * reset the host side endpoint first.
	 * If the TD we halted on isn't cancelled the TD should be given back
	 * with a proper error code, and the ring dequeue moved past the TD.
	 * If streams case we can't find hw_deq, or the TD we halted on so do a
	 * soft reset.
	 *
	 * Proper error code is unknown here, it would be -EPIPE if device side
	 * of enadpoit halted (aka STALL), and -EPROTO if not (transaction error)
	 * We use -EPROTO, if device is stalled it should return a stall error on
	 * next transfer, which then will return -EPIPE, and device side stall is
	 * noted and cleared by class driver.
	 */
		switch (GET_EP_CTX_STATE(ep_ctx)) {
		case EP_STATE_HALTED:
			xhci_dbg(xhci, "Stop ep completion raced with stall, reset ep\n");
			if (ep->ep_state & EP_HAS_STREAMS) {
				reset_type = EP_SOFT_RESET;
			} else {
				reset_type = EP_HARD_RESET;
				td = find_halted_td(ep);
				if (td)
					td->status = -EPROTO;
			}
			/* reset ep, reset handler cleans up cancelled tds */
			xhci_handle_halted_endpoint(xhci, ep, 0, td, reset_type);
			xhci_stop_watchdog_timer_in_irq(xhci, ep);
			return;
		case EP_STATE_RUNNING:
			/* Race, HW handled stop ep cmd before ep was running */
			command = xhci_alloc_command(xhci, false, GFP_ATOMIC);
			if (!command)
				xhci_stop_watchdog_timer_in_irq(xhci, ep);

			mod_timer(&ep->stop_cmd_timer,
				  jiffies + XHCI_STOP_EP_CMD_TIMEOUT * HZ);
			xhci_queue_stop_endpoint(xhci, command, slot_id, ep_index, 0);
			xhci_ring_cmd_db(xhci);

			return;
		default:
			break;
		}
	}
	/* will queue a set TR deq if stopped on a cancelled, uncleared TD */
	xhci_invalidate_cancelled_tds(ep);
	xhci_stop_watchdog_timer_in_irq(xhci, ep);

	/* Otherwise ring the doorbell(s) to restart queued transfers */
	xhci_giveback_invalidated_tds(ep);
	ring_doorbell_for_active_rings(xhci, slot_id, ep_index);
}

static void xhci_kill_ring_urbs(struct xhci_hcd *xhci, struct xhci_ring *ring)
{
	struct xhci_td *cur_td;
	struct xhci_td *tmp;

	list_for_each_entry_safe(cur_td, tmp, &ring->td_list, td_list) {
		list_del_init(&cur_td->td_list);

		if (!list_empty(&cur_td->cancelled_td_list))
			list_del_init(&cur_td->cancelled_td_list);

		xhci_unmap_td_bounce_buffer(xhci, ring, cur_td);

		inc_td_cnt(cur_td->urb);
		if (last_td_in_urb(cur_td))
			xhci_giveback_urb_in_irq(xhci, cur_td, -ESHUTDOWN);
	}
}

static void xhci_kill_endpoint_urbs(struct xhci_hcd *xhci,
		int slot_id, int ep_index)
{
	struct xhci_td *cur_td;
	struct xhci_td *tmp;
	struct xhci_virt_ep *ep;
	struct xhci_ring *ring;

	ep = &xhci->devs[slot_id]->eps[ep_index];
	if ((ep->ep_state & EP_HAS_STREAMS) ||
			(ep->ep_state & EP_GETTING_NO_STREAMS)) {
		int stream_id;

		for (stream_id = 1; stream_id < ep->stream_info->num_streams;
				stream_id++) {
			ring = ep->stream_info->stream_rings[stream_id];
			if (!ring)
				continue;

			xhci_dbg_trace(xhci, trace_xhci_dbg_cancel_urb,
					"Killing URBs for slot ID %u, ep index %u, stream %u",
					slot_id, ep_index, stream_id);
			xhci_kill_ring_urbs(xhci, ring);
		}
	} else {
		ring = ep->ring;
		if (!ring)
			return;
		xhci_dbg_trace(xhci, trace_xhci_dbg_cancel_urb,
				"Killing URBs for slot ID %u, ep index %u",
				slot_id, ep_index);
		xhci_kill_ring_urbs(xhci, ring);
	}

	list_for_each_entry_safe(cur_td, tmp, &ep->cancelled_td_list,
			cancelled_td_list) {
		list_del_init(&cur_td->cancelled_td_list);
		inc_td_cnt(cur_td->urb);

		if (last_td_in_urb(cur_td))
			xhci_giveback_urb_in_irq(xhci, cur_td, -ESHUTDOWN);
	}
}

/*
 * host controller died, register read returns 0xffffffff
 * Complete pending commands, mark them ABORTED.
 * URBs need to be given back as usb core might be waiting with device locks
 * held for the URBs to finish during device disconnect, blocking host remove.
 *
 * Call with xhci->lock held.
 * lock is relased and re-acquired while giving back urb.
 */
void xhci_hc_died(struct xhci_hcd *xhci)
{
	int i, j;

	if (xhci->xhc_state & XHCI_STATE_DYING)
		return;

	xhci_err(xhci, "xHCI host controller not responding, assume dead\n");
	xhci->xhc_state |= XHCI_STATE_DYING;

	xhci_cleanup_command_queue(xhci);

	/* return any pending urbs, remove may be waiting for them */
	for (i = 0; i <= HCS_MAX_SLOTS(xhci->hcs_params1); i++) {
		if (!xhci->devs[i])
			continue;
		for (j = 0; j < 31; j++)
			xhci_kill_endpoint_urbs(xhci, i, j);
	}

	/* inform usb core hc died if PCI remove isn't already handling it */
	if (!(xhci->xhc_state & XHCI_STATE_REMOVING))
		usb_hc_died(xhci_to_hcd(xhci));
}

/* Watchdog timer function for when a stop endpoint command fails to complete.
 * In this case, we assume the host controller is broken or dying or dead.  The
 * host may still be completing some other events, so we have to be careful to
 * let the event ring handler and the URB dequeueing/enqueueing functions know
 * through xhci->state.
 *
 * The timer may also fire if the host takes a very long time to respond to the
 * command, and the stop endpoint command completion handler cannot delete the
 * timer before the timer function is called.  Another endpoint cancellation may
 * sneak in before the timer function can grab the lock, and that may queue
 * another stop endpoint command and add the timer back.  So we cannot use a
 * simple flag to say whether there is a pending stop endpoint command for a
 * particular endpoint.
 *
 * Instead we use a combination of that flag and checking if a new timer is
 * pending.
 */
void xhci_stop_endpoint_command_watchdog(struct timer_list *t)
{
	struct xhci_virt_ep *ep = from_timer(ep, t, stop_cmd_timer);
	struct xhci_hcd *xhci = ep->xhci;
	unsigned long flags;
	u32 usbsts;

	spin_lock_irqsave(&xhci->lock, flags);

	/* bail out if cmd completed but raced with stop ep watchdog timer.*/
	if (!(ep->ep_state & EP_STOP_CMD_PENDING) ||
	    timer_pending(&ep->stop_cmd_timer)) {
		spin_unlock_irqrestore(&xhci->lock, flags);
		xhci_dbg(xhci, "Stop EP timer raced with cmd completion, exit");
		return;
	}
	usbsts = readl(&xhci->op_regs->status);

	xhci_warn(xhci, "xHCI host not responding to stop endpoint command.\n");
	xhci_warn(xhci, "USBSTS:%s\n", xhci_decode_usbsts(usbsts));

	ep->ep_state &= ~EP_STOP_CMD_PENDING;

	xhci_halt(xhci);

	/*
	 * handle a stop endpoint cmd timeout as if host died (-ENODEV).
	 * In the future we could distinguish between -ENODEV and -ETIMEDOUT
	 * and try to recover a -ETIMEDOUT with a host controller reset
	 */
	xhci_hc_died(xhci);

	spin_unlock_irqrestore(&xhci->lock, flags);
	xhci_dbg_trace(xhci, trace_xhci_dbg_cancel_urb,
			"xHCI host controller is dead.");
}

static void update_ring_for_set_deq_completion(struct xhci_hcd *xhci,
		struct xhci_virt_device *dev,
		struct xhci_ring *ep_ring,
		unsigned int ep_index)
{
	union xhci_trb *dequeue_temp;
	int num_trbs_free_temp;
	bool revert = false;

	num_trbs_free_temp = ep_ring->num_trbs_free;
	dequeue_temp = ep_ring->dequeue;

	/* If we get two back-to-back stalls, and the first stalled transfer
	 * ends just before a link TRB, the dequeue pointer will be left on
	 * the link TRB by the code in the while loop.  So we have to update
	 * the dequeue pointer one segment further, or we'll jump off
	 * the segment into la-la-land.
	 */
	if (trb_is_link(ep_ring->dequeue)) {
		ep_ring->deq_seg = ep_ring->deq_seg->next;
		ep_ring->dequeue = ep_ring->deq_seg->trbs;
	}

	while (ep_ring->dequeue != dev->eps[ep_index].queued_deq_ptr) {
		/* We have more usable TRBs */
		ep_ring->num_trbs_free++;
		ep_ring->dequeue++;
		if (trb_is_link(ep_ring->dequeue)) {
			if (ep_ring->dequeue ==
					dev->eps[ep_index].queued_deq_ptr)
				break;
			ep_ring->deq_seg = ep_ring->deq_seg->next;
			ep_ring->dequeue = ep_ring->deq_seg->trbs;
		}
		if (ep_ring->dequeue == dequeue_temp) {
			revert = true;
			break;
		}
	}

	if (revert) {
		xhci_dbg(xhci, "Unable to find new dequeue pointer\n");
		ep_ring->num_trbs_free = num_trbs_free_temp;
	}
}

/*
 * When we get a completion for a Set Transfer Ring Dequeue Pointer command,
 * we need to clear the set deq pending flag in the endpoint ring state, so that
 * the TD queueing code can ring the doorbell again.  We also need to ring the
 * endpoint doorbell to restart the ring, but only if there aren't more
 * cancellations pending.
 */
static void xhci_handle_cmd_set_deq(struct xhci_hcd *xhci, int slot_id,
		union xhci_trb *trb, u32 cmd_comp_code)
{
	unsigned int ep_index;
	unsigned int stream_id;
	struct xhci_ring *ep_ring;
	struct xhci_virt_ep *ep;
	struct xhci_ep_ctx *ep_ctx;
	struct xhci_slot_ctx *slot_ctx;
	struct xhci_td *td, *tmp_td;

	ep_index = TRB_TO_EP_INDEX(le32_to_cpu(trb->generic.field[3]));
	stream_id = TRB_TO_STREAM_ID(le32_to_cpu(trb->generic.field[2]));
	ep = xhci_get_virt_ep(xhci, slot_id, ep_index);
	if (!ep)
		return;

	ep_ring = xhci_virt_ep_to_ring(xhci, ep, stream_id);
	if (!ep_ring) {
		xhci_warn(xhci, "WARN Set TR deq ptr command for freed stream ID %u\n",
				stream_id);
		/* XXX: Harmless??? */
		goto cleanup;
	}

	ep_ctx = xhci_get_ep_ctx(xhci, ep->vdev->out_ctx, ep_index);
	slot_ctx = xhci_get_slot_ctx(xhci, ep->vdev->out_ctx);
	trace_xhci_handle_cmd_set_deq(slot_ctx);
	trace_xhci_handle_cmd_set_deq_ep(ep_ctx);

	if (cmd_comp_code != COMP_SUCCESS) {
		unsigned int ep_state;
		unsigned int slot_state;

		switch (cmd_comp_code) {
		case COMP_TRB_ERROR:
			xhci_warn(xhci, "WARN Set TR Deq Ptr cmd invalid because of stream ID configuration\n");
			break;
		case COMP_CONTEXT_STATE_ERROR:
			xhci_warn(xhci, "WARN Set TR Deq Ptr cmd failed due to incorrect slot or ep state.\n");
			ep_state = GET_EP_CTX_STATE(ep_ctx);
			slot_state = le32_to_cpu(slot_ctx->dev_state);
			slot_state = GET_SLOT_STATE(slot_state);
			xhci_dbg_trace(xhci, trace_xhci_dbg_cancel_urb,
					"Slot state = %u, EP state = %u",
					slot_state, ep_state);
			break;
		case COMP_SLOT_NOT_ENABLED_ERROR:
			xhci_warn(xhci, "WARN Set TR Deq Ptr cmd failed because slot %u was not enabled.\n",
					slot_id);
			break;
		default:
			xhci_warn(xhci, "WARN Set TR Deq Ptr cmd with unknown completion code of %u.\n",
					cmd_comp_code);
			break;
		}
		/* OK what do we do now?  The endpoint state is hosed, and we
		 * should never get to this point if the synchronization between
		 * queueing, and endpoint state are correct.  This might happen
		 * if the device gets disconnected after we've finished
		 * cancelling URBs, which might not be an error...
		 */
	} else {
		u64 deq;
		/* 4.6.10 deq ptr is written to the stream ctx for streams */
		if (ep->ep_state & EP_HAS_STREAMS) {
			struct xhci_stream_ctx *ctx =
				&ep->stream_info->stream_ctx_array[stream_id];
			deq = le64_to_cpu(ctx->stream_ring) & SCTX_DEQ_MASK;
		} else {
			deq = le64_to_cpu(ep_ctx->deq) & ~EP_CTX_CYCLE_MASK;
		}
		xhci_dbg_trace(xhci, trace_xhci_dbg_cancel_urb,
			"Successful Set TR Deq Ptr cmd, deq = @%08llx", deq);
		if (xhci_trb_virt_to_dma(ep->queued_deq_seg,
					 ep->queued_deq_ptr) == deq) {
			/* Update the ring's dequeue segment and dequeue pointer
			 * to reflect the new position.
			 */
			update_ring_for_set_deq_completion(xhci, ep->vdev,
				ep_ring, ep_index);
		} else {
			xhci_warn(xhci, "Mismatch between completed Set TR Deq Ptr command & xHCI internal state.\n");
			xhci_warn(xhci, "ep deq seg = %p, deq ptr = %p\n",
				  ep->queued_deq_seg, ep->queued_deq_ptr);
		}
	}
	/* HW cached TDs cleared from cache, give them back */
	list_for_each_entry_safe(td, tmp_td, &ep->cancelled_td_list,
				 cancelled_td_list) {
		ep_ring = xhci_urb_to_transfer_ring(ep->xhci, td->urb);
		if (td->cancel_status == TD_CLEARING_CACHE) {
			td->cancel_status = TD_CLEARED;
			xhci_td_cleanup(ep->xhci, td, ep_ring, td->status);
		}
	}
cleanup:
	ep->ep_state &= ~SET_DEQ_PENDING;
	ep->queued_deq_seg = NULL;
	ep->queued_deq_ptr = NULL;
	/* Restart any rings with pending URBs */
	ring_doorbell_for_active_rings(xhci, slot_id, ep_index);
}

static void xhci_handle_cmd_reset_ep(struct xhci_hcd *xhci, int slot_id,
		union xhci_trb *trb, u32 cmd_comp_code)
{
	struct xhci_virt_ep *ep;
	struct xhci_ep_ctx *ep_ctx;
	unsigned int ep_index;

	ep_index = TRB_TO_EP_INDEX(le32_to_cpu(trb->generic.field[3]));
	ep = xhci_get_virt_ep(xhci, slot_id, ep_index);
	if (!ep)
		return;

	ep_ctx = xhci_get_ep_ctx(xhci, ep->vdev->out_ctx, ep_index);
	trace_xhci_handle_cmd_reset_ep(ep_ctx);

	/* This command will only fail if the endpoint wasn't halted,
	 * but we don't care.
	 */
	xhci_dbg_trace(xhci, trace_xhci_dbg_reset_ep,
		"Ignoring reset ep completion code of %u", cmd_comp_code);

	/* Cleanup cancelled TDs as ep is stopped. May queue a Set TR Deq cmd */
	xhci_invalidate_cancelled_tds(ep);

	if (xhci->quirks & XHCI_RESET_EP_QUIRK)
		xhci_dbg(xhci, "Note: Removed workaround to queue config ep for this hw");
	/* Clear our internal halted state */
	ep->ep_state &= ~EP_HALTED;

	xhci_giveback_invalidated_tds(ep);

	/* if this was a soft reset, then restart */
	if ((le32_to_cpu(trb->generic.field[3])) & TRB_TSP)
		ring_doorbell_for_active_rings(xhci, slot_id, ep_index);
}

static void xhci_handle_cmd_enable_slot(struct xhci_hcd *xhci, int slot_id,
		struct xhci_command *command, u32 cmd_comp_code)
{
	if (cmd_comp_code == COMP_SUCCESS)
		command->slot_id = slot_id;
	else
		command->slot_id = 0;
}

static void xhci_handle_cmd_disable_slot(struct xhci_hcd *xhci, int slot_id)
{
	struct xhci_virt_device *virt_dev;
	struct xhci_slot_ctx *slot_ctx;

	virt_dev = xhci->devs[slot_id];
	if (!virt_dev)
		return;

	slot_ctx = xhci_get_slot_ctx(xhci, virt_dev->out_ctx);
	trace_xhci_handle_cmd_disable_slot(slot_ctx);

	if (xhci->quirks & XHCI_EP_LIMIT_QUIRK)
		/* Delete default control endpoint resources */
		xhci_free_device_endpoint_resources(xhci, virt_dev, true);
	xhci_free_virt_device(xhci, slot_id);
}

static void xhci_handle_cmd_config_ep(struct xhci_hcd *xhci, int slot_id,
		u32 cmd_comp_code)
{
	struct xhci_virt_device *virt_dev;
	struct xhci_input_control_ctx *ctrl_ctx;
	struct xhci_ep_ctx *ep_ctx;
	unsigned int ep_index;
	unsigned int ep_state;
	u32 add_flags, drop_flags;

	/*
	 * Configure endpoint commands can come from the USB core
	 * configuration or alt setting changes, or because the HW
	 * needed an extra configure endpoint command after a reset
	 * endpoint command or streams were being configured.
	 * If the command was for a halted endpoint, the xHCI driver
	 * is not waiting on the configure endpoint command.
	 */
	virt_dev = xhci->devs[slot_id];
	if (!virt_dev)
		return;
	ctrl_ctx = xhci_get_input_control_ctx(virt_dev->in_ctx);
	if (!ctrl_ctx) {
		xhci_warn(xhci, "Could not get input context, bad type.\n");
		return;
	}

	add_flags = le32_to_cpu(ctrl_ctx->add_flags);
	drop_flags = le32_to_cpu(ctrl_ctx->drop_flags);
	/* Input ctx add_flags are the endpoint index plus one */
	ep_index = xhci_last_valid_endpoint(add_flags) - 1;

	ep_ctx = xhci_get_ep_ctx(xhci, virt_dev->out_ctx, ep_index);
	trace_xhci_handle_cmd_config_ep(ep_ctx);

	/* A usb_set_interface() call directly after clearing a halted
	 * condition may race on this quirky hardware.  Not worth
	 * worrying about, since this is prototype hardware.  Not sure
	 * if this will work for streams, but streams support was
	 * untested on this prototype.
	 */
	if (xhci->quirks & XHCI_RESET_EP_QUIRK &&
			ep_index != (unsigned int) -1 &&
			add_flags - SLOT_FLAG == drop_flags) {
		ep_state = virt_dev->eps[ep_index].ep_state;
		if (!(ep_state & EP_HALTED))
			return;
		xhci_dbg_trace(xhci, trace_xhci_dbg_quirks,
				"Completed config ep cmd - "
				"last ep index = %d, state = %d",
				ep_index, ep_state);
		/* Clear internal halted state and restart ring(s) */
		virt_dev->eps[ep_index].ep_state &= ~EP_HALTED;
		ring_doorbell_for_active_rings(xhci, slot_id, ep_index);
		return;
	}
	return;
}

static void xhci_handle_cmd_addr_dev(struct xhci_hcd *xhci, int slot_id)
{
	struct xhci_virt_device *vdev;
	struct xhci_slot_ctx *slot_ctx;

	vdev = xhci->devs[slot_id];
	if (!vdev)
		return;
	slot_ctx = xhci_get_slot_ctx(xhci, vdev->out_ctx);
	trace_xhci_handle_cmd_addr_dev(slot_ctx);
}

static void xhci_handle_cmd_reset_dev(struct xhci_hcd *xhci, int slot_id)
{
	struct xhci_virt_device *vdev;
	struct xhci_slot_ctx *slot_ctx;

	vdev = xhci->devs[slot_id];
	if (!vdev) {
		xhci_warn(xhci, "Reset device command completion for disabled slot %u\n",
			  slot_id);
		return;
	}
	slot_ctx = xhci_get_slot_ctx(xhci, vdev->out_ctx);
	trace_xhci_handle_cmd_reset_dev(slot_ctx);

	xhci_dbg(xhci, "Completed reset device command.\n");
}

static void xhci_handle_cmd_nec_get_fw(struct xhci_hcd *xhci,
		struct xhci_event_cmd *event)
{
	if (!(xhci->quirks & XHCI_NEC_HOST)) {
		xhci_warn(xhci, "WARN NEC_GET_FW command on non-NEC host\n");
		return;
	}
	xhci_dbg_trace(xhci, trace_xhci_dbg_quirks,
			"NEC firmware version %2x.%02x",
			NEC_FW_MAJOR(le32_to_cpu(event->status)),
			NEC_FW_MINOR(le32_to_cpu(event->status)));
}

static void xhci_complete_del_and_free_cmd(struct xhci_command *cmd, u32 status)
{
	list_del(&cmd->cmd_list);

	if (cmd->completion) {
		cmd->status = status;
		complete(cmd->completion);
	} else {
		kfree(cmd);
	}
}

void xhci_cleanup_command_queue(struct xhci_hcd *xhci)
{
	struct xhci_command *cur_cmd, *tmp_cmd;
	xhci->current_cmd = NULL;
	list_for_each_entry_safe(cur_cmd, tmp_cmd, &xhci->cmd_list, cmd_list)
		xhci_complete_del_and_free_cmd(cur_cmd, COMP_COMMAND_ABORTED);
}

void xhci_handle_command_timeout(struct work_struct *work)
{
	struct xhci_hcd *xhci;
	unsigned long flags;
	u64 hw_ring_state;

	xhci = container_of(to_delayed_work(work), struct xhci_hcd, cmd_timer);

	spin_lock_irqsave(&xhci->lock, flags);

	/*
	 * If timeout work is pending, or current_cmd is NULL, it means we
	 * raced with command completion. Command is handled so just return.
	 */
	if (!xhci->current_cmd || delayed_work_pending(&xhci->cmd_timer)) {
		spin_unlock_irqrestore(&xhci->lock, flags);
		return;
	}
	/* mark this command to be cancelled */
	xhci->current_cmd->status = COMP_COMMAND_ABORTED;

	/* Make sure command ring is running before aborting it */
	hw_ring_state = xhci_read_64(xhci, &xhci->op_regs->cmd_ring);
	if (hw_ring_state == ~(u64)0) {
		xhci_hc_died(xhci);
		goto time_out_completed;
	}

	if ((xhci->cmd_ring_state & CMD_RING_STATE_RUNNING) &&
	    (hw_ring_state & CMD_RING_RUNNING))  {
		/* Prevent new doorbell, and start command abort */
		xhci->cmd_ring_state = CMD_RING_STATE_ABORTED;
		xhci_dbg(xhci, "Command timeout\n");
		xhci_abort_cmd_ring(xhci, flags);
		goto time_out_completed;
	}

	/* host removed. Bail out */
	if (xhci->xhc_state & XHCI_STATE_REMOVING) {
		xhci_dbg(xhci, "host removed, ring start fail?\n");
		xhci_cleanup_command_queue(xhci);

		goto time_out_completed;
	}

	/* command timeout on stopped ring, ring can't be aborted */
	xhci_dbg(xhci, "Command timeout on stopped ring\n");
	xhci_handle_stopped_cmd_ring(xhci, xhci->current_cmd);

time_out_completed:
	spin_unlock_irqrestore(&xhci->lock, flags);
	return;
}

static void handle_cmd_completion(struct xhci_hcd *xhci,
		struct xhci_event_cmd *event)
{
	unsigned int slot_id = TRB_TO_SLOT_ID(le32_to_cpu(event->flags));
	u64 cmd_dma;
	dma_addr_t cmd_dequeue_dma;
	u32 cmd_comp_code;
	union xhci_trb *cmd_trb;
	struct xhci_command *cmd;
	u32 cmd_type;

	if (slot_id >= MAX_HC_SLOTS) {
		xhci_warn(xhci, "Invalid slot_id %u\n", slot_id);
		return;
	}

	cmd_dma = le64_to_cpu(event->cmd_trb);
	cmd_trb = xhci->cmd_ring->dequeue;

	trace_xhci_handle_command(xhci->cmd_ring, &cmd_trb->generic);

	cmd_dequeue_dma = xhci_trb_virt_to_dma(xhci->cmd_ring->deq_seg,
			cmd_trb);
	/*
	 * Check whether the completion event is for our internal kept
	 * command.
	 */
	if (!cmd_dequeue_dma || cmd_dma != (u64)cmd_dequeue_dma) {
		xhci_warn(xhci,
			  "ERROR mismatched command completion event\n");
		return;
	}

	cmd = list_first_entry(&xhci->cmd_list, struct xhci_command, cmd_list);

	cancel_delayed_work(&xhci->cmd_timer);

	cmd_comp_code = GET_COMP_CODE(le32_to_cpu(event->status));

	/* If CMD ring stopped we own the trbs between enqueue and dequeue */
	if (cmd_comp_code == COMP_COMMAND_RING_STOPPED) {
		complete_all(&xhci->cmd_ring_stop_completion);
		return;
	}

	if (cmd->command_trb != xhci->cmd_ring->dequeue) {
		xhci_err(xhci,
			 "Command completion event does not match command\n");
		return;
	}

	/*
	 * Host aborted the command ring, check if the current command was
	 * supposed to be aborted, otherwise continue normally.
	 * The command ring is stopped now, but the xHC will issue a Command
	 * Ring Stopped event which will cause us to restart it.
	 */
	if (cmd_comp_code == COMP_COMMAND_ABORTED) {
		xhci->cmd_ring_state = CMD_RING_STATE_STOPPED;
		if (cmd->status == COMP_COMMAND_ABORTED) {
			if (xhci->current_cmd == cmd)
				xhci->current_cmd = NULL;
			goto event_handled;
		}
	}

	cmd_type = TRB_FIELD_TO_TYPE(le32_to_cpu(cmd_trb->generic.field[3]));
	switch (cmd_type) {
	case TRB_ENABLE_SLOT:
		xhci_handle_cmd_enable_slot(xhci, slot_id, cmd, cmd_comp_code);
		break;
	case TRB_DISABLE_SLOT:
		xhci_handle_cmd_disable_slot(xhci, slot_id);
		break;
	case TRB_CONFIG_EP:
		if (!cmd->completion)
			xhci_handle_cmd_config_ep(xhci, slot_id, cmd_comp_code);
		break;
	case TRB_EVAL_CONTEXT:
		break;
	case TRB_ADDR_DEV:
		xhci_handle_cmd_addr_dev(xhci, slot_id);
		break;
	case TRB_STOP_RING:
		WARN_ON(slot_id != TRB_TO_SLOT_ID(
				le32_to_cpu(cmd_trb->generic.field[3])));
		if (!cmd->completion)
			xhci_handle_cmd_stop_ep(xhci, slot_id, cmd_trb,
						cmd_comp_code);
		break;
	case TRB_SET_DEQ:
		WARN_ON(slot_id != TRB_TO_SLOT_ID(
				le32_to_cpu(cmd_trb->generic.field[3])));
		xhci_handle_cmd_set_deq(xhci, slot_id, cmd_trb, cmd_comp_code);
		break;
	case TRB_CMD_NOOP:
		/* Is this an aborted command turned to NO-OP? */
		if (cmd->status == COMP_COMMAND_RING_STOPPED)
			cmd_comp_code = COMP_COMMAND_RING_STOPPED;
		break;
	case TRB_RESET_EP:
		WARN_ON(slot_id != TRB_TO_SLOT_ID(
				le32_to_cpu(cmd_trb->generic.field[3])));
		xhci_handle_cmd_reset_ep(xhci, slot_id, cmd_trb, cmd_comp_code);
		break;
	case TRB_RESET_DEV:
		/* SLOT_ID field in reset device cmd completion event TRB is 0.
		 * Use the SLOT_ID from the command TRB instead (xhci 4.6.11)
		 */
		slot_id = TRB_TO_SLOT_ID(
				le32_to_cpu(cmd_trb->generic.field[3]));
		xhci_handle_cmd_reset_dev(xhci, slot_id);
		break;
	case TRB_NEC_GET_FW:
		xhci_handle_cmd_nec_get_fw(xhci, event);
		break;
	default:
		/* Skip over unknown commands on the event ring */
		xhci_info(xhci, "INFO unknown command type %d\n", cmd_type);
		break;
	}

	/* restart timer if this wasn't the last command */
	if (!list_is_singular(&xhci->cmd_list)) {
		xhci->current_cmd = list_first_entry(&cmd->cmd_list,
						struct xhci_command, cmd_list);
		xhci_mod_cmd_timer(xhci, XHCI_CMD_DEFAULT_TIMEOUT);
	} else if (xhci->current_cmd == cmd) {
		xhci->current_cmd = NULL;
	}

event_handled:
	xhci_complete_del_and_free_cmd(cmd, cmd_comp_code);

	inc_deq(xhci, xhci->cmd_ring);
}

static void handle_vendor_event(struct xhci_hcd *xhci,
				union xhci_trb *event, u32 trb_type)
{
	xhci_dbg(xhci, "Vendor specific event TRB type = %u\n", trb_type);
	if (trb_type == TRB_NEC_CMD_COMP && (xhci->quirks & XHCI_NEC_HOST))
		handle_cmd_completion(xhci, &event->event_cmd);
}

static void handle_device_notification(struct xhci_hcd *xhci,
		union xhci_trb *event)
{
	u32 slot_id;
	struct usb_device *udev;

	slot_id = TRB_TO_SLOT_ID(le32_to_cpu(event->generic.field[3]));
	if (!xhci->devs[slot_id]) {
		xhci_warn(xhci, "Device Notification event for "
				"unused slot %u\n", slot_id);
		return;
	}

	xhci_dbg(xhci, "Device Wake Notification event for slot ID %u\n",
			slot_id);
	udev = xhci->devs[slot_id]->udev;
	if (udev && udev->parent)
		usb_wakeup_notification(udev->parent, udev->portnum);
}

/*
 * Quirk hanlder for errata seen on Cavium ThunderX2 processor XHCI
 * Controller.
 * As per ThunderX2errata-129 USB 2 device may come up as USB 1
 * If a connection to a USB 1 device is followed by another connection
 * to a USB 2 device.
 *
 * Reset the PHY after the USB device is disconnected if device speed
 * is less than HCD_USB3.
 * Retry the reset sequence max of 4 times checking the PLL lock status.
 *
 */
static void xhci_cavium_reset_phy_quirk(struct xhci_hcd *xhci)
{
	struct usb_hcd *hcd = xhci_to_hcd(xhci);
	u32 pll_lock_check;
	u32 retry_count = 4;

	do {
		/* Assert PHY reset */
		writel(0x6F, hcd->regs + 0x1048);
		udelay(10);
		/* De-assert the PHY reset */
		writel(0x7F, hcd->regs + 0x1048);
		udelay(200);
		pll_lock_check = readl(hcd->regs + 0x1070);
	} while (!(pll_lock_check & 0x1) && --retry_count);
}

static void handle_port_status(struct xhci_hcd *xhci,
		union xhci_trb *event)
{
	struct usb_hcd *hcd;
	u32 port_id;
	u32 portsc, cmd_reg;
	int max_ports;
	int slot_id;
	unsigned int hcd_portnum;
	struct xhci_bus_state *bus_state;
	bool bogus_port_status = false;
	struct xhci_port *port;

	/* Port status change events always have a successful completion code */
	if (GET_COMP_CODE(le32_to_cpu(event->generic.field[2])) != COMP_SUCCESS)
		xhci_warn(xhci,
			  "WARN: xHC returned failed port status event\n");

	port_id = GET_PORT_ID(le32_to_cpu(event->generic.field[0]));
	max_ports = HCS_MAX_PORTS(xhci->hcs_params1);

	if ((port_id <= 0) || (port_id > max_ports)) {
		xhci_warn(xhci, "Port change event with invalid port ID %d\n",
			  port_id);
		inc_deq(xhci, xhci->event_ring);
		return;
	}

	port = &xhci->hw_ports[port_id - 1];
	if (!port || !port->rhub || port->hcd_portnum == DUPLICATE_ENTRY) {
		xhci_warn(xhci, "Port change event, no port for port ID %u\n",
			  port_id);
		bogus_port_status = true;
		goto cleanup;
	}

	/* We might get interrupts after shared_hcd is removed */
	if (port->rhub == &xhci->usb3_rhub && xhci->shared_hcd == NULL) {
		xhci_dbg(xhci, "ignore port event for removed USB3 hcd\n");
		bogus_port_status = true;
		goto cleanup;
	}

	hcd = port->rhub->hcd;
	bus_state = &port->rhub->bus_state;
	hcd_portnum = port->hcd_portnum;
	portsc = readl(port->addr);

	xhci_dbg(xhci, "Port change event, %d-%d, id %d, portsc: 0x%x\n",
		 hcd->self.busnum, hcd_portnum + 1, port_id, portsc);

	trace_xhci_handle_port_status(hcd_portnum, portsc);

	if (hcd->state == HC_STATE_SUSPENDED) {
		xhci_dbg(xhci, "resume root hub\n");
		usb_hcd_resume_root_hub(hcd);
	}

	if (hcd->speed >= HCD_USB3 &&
	    (portsc & PORT_PLS_MASK) == XDEV_INACTIVE) {
		slot_id = xhci_find_slot_id_by_port(hcd, xhci, hcd_portnum + 1);
		if (slot_id && xhci->devs[slot_id])
			xhci->devs[slot_id]->flags |= VDEV_PORT_ERROR;
	}

	if ((portsc & PORT_PLC) && (portsc & PORT_PLS_MASK) == XDEV_RESUME) {
		xhci_dbg(xhci, "port resume event for port %d\n", port_id);

		cmd_reg = readl(&xhci->op_regs->command);
		if (!(cmd_reg & CMD_RUN)) {
			xhci_warn(xhci, "xHC is not running.\n");
			goto cleanup;
		}

		if (DEV_SUPERSPEED_ANY(portsc)) {
			xhci_dbg(xhci, "remote wake SS port %d\n", port_id);
			/* Set a flag to say the port signaled remote wakeup,
			 * so we can tell the difference between the end of
			 * device and host initiated resume.
			 */
			bus_state->port_remote_wakeup |= 1 << hcd_portnum;
			xhci_test_and_clear_bit(xhci, port, PORT_PLC);
			usb_hcd_start_port_resume(&hcd->self, hcd_portnum);
			xhci_set_link_state(xhci, port, XDEV_U0);
			/* Need to wait until the next link state change
			 * indicates the device is actually in U0.
			 */
			bogus_port_status = true;
			goto cleanup;
		} else if (!test_bit(hcd_portnum, &bus_state->resuming_ports)) {
			xhci_dbg(xhci, "resume HS port %d\n", port_id);
			bus_state->resume_done[hcd_portnum] = jiffies +
				msecs_to_jiffies(USB_RESUME_TIMEOUT);
			set_bit(hcd_portnum, &bus_state->resuming_ports);
			/* Do the rest in GetPortStatus after resume time delay.
			 * Avoid polling roothub status before that so that a
			 * usb device auto-resume latency around ~40ms.
			 */
			set_bit(HCD_FLAG_POLL_RH, &hcd->flags);
			mod_timer(&hcd->rh_timer,
				  bus_state->resume_done[hcd_portnum]);
			usb_hcd_start_port_resume(&hcd->self, hcd_portnum);
			bogus_port_status = true;
		}
	}

	if ((portsc & PORT_PLC) &&
	    DEV_SUPERSPEED_ANY(portsc) &&
	    ((portsc & PORT_PLS_MASK) == XDEV_U0 ||
	     (portsc & PORT_PLS_MASK) == XDEV_U1 ||
	     (portsc & PORT_PLS_MASK) == XDEV_U2)) {
		xhci_dbg(xhci, "resume SS port %d finished\n", port_id);
		complete(&bus_state->u3exit_done[hcd_portnum]);
		/* We've just brought the device into U0/1/2 through either the
		 * Resume state after a device remote wakeup, or through the
		 * U3Exit state after a host-initiated resume.  If it's a device
		 * initiated remote wake, don't pass up the link state change,
		 * so the roothub behavior is consistent with external
		 * USB 3.0 hub behavior.
		 */
		slot_id = xhci_find_slot_id_by_port(hcd, xhci, hcd_portnum + 1);
		if (slot_id && xhci->devs[slot_id])
			xhci_ring_device(xhci, slot_id);
		if (bus_state->port_remote_wakeup & (1 << hcd_portnum)) {
			xhci_test_and_clear_bit(xhci, port, PORT_PLC);
			usb_wakeup_notification(hcd->self.root_hub,
					hcd_portnum + 1);
			bogus_port_status = true;
			goto cleanup;
		}
	}

	/*
	 * Check to see if xhci-hub.c is waiting on RExit to U0 transition (or
	 * RExit to a disconnect state).  If so, let the the driver know it's
	 * out of the RExit state.
	 */
	if (!DEV_SUPERSPEED_ANY(portsc) && hcd->speed < HCD_USB3 &&
			test_and_clear_bit(hcd_portnum,
				&bus_state->rexit_ports)) {
		complete(&bus_state->rexit_done[hcd_portnum]);
		bogus_port_status = true;
		goto cleanup;
	}

	if (hcd->speed < HCD_USB3) {
		xhci_test_and_clear_bit(xhci, port, PORT_PLC);
		if ((xhci->quirks & XHCI_RESET_PLL_ON_DISCONNECT) &&
		    (portsc & PORT_CSC) && !(portsc & PORT_CONNECT))
			xhci_cavium_reset_phy_quirk(xhci);
	}

cleanup:
	/* Update event ring dequeue pointer before dropping the lock */
	inc_deq(xhci, xhci->event_ring);

	/* Don't make the USB core poll the roothub if we got a bad port status
	 * change event.  Besides, at that point we can't tell which roothub
	 * (USB 2.0 or USB 3.0) to kick.
	 */
	if (bogus_port_status)
		return;

	/*
	 * xHCI port-status-change events occur when the "or" of all the
	 * status-change bits in the portsc register changes from 0 to 1.
	 * New status changes won't cause an event if any other change
	 * bits are still set.  When an event occurs, switch over to
	 * polling to avoid losing status changes.
	 */
	xhci_dbg(xhci, "%s: starting port polling.\n", __func__);
	set_bit(HCD_FLAG_POLL_RH, &hcd->flags);
	spin_unlock(&xhci->lock);
	/* Pass this up to the core */
	usb_hcd_poll_rh_status(hcd);
	spin_lock(&xhci->lock);
}

/*
 * This TD is defined by the TRBs starting at start_trb in start_seg and ending
 * at end_trb, which may be in another segment.  If the suspect DMA address is a
 * TRB in this TD, this function returns that TRB's segment.  Otherwise it
 * returns 0.
 */
struct xhci_segment *trb_in_td(struct xhci_hcd *xhci,
		struct xhci_segment *start_seg,
		union xhci_trb	*start_trb,
		union xhci_trb	*end_trb,
		dma_addr_t	suspect_dma,
		bool		debug)
{
	dma_addr_t start_dma;
	dma_addr_t end_seg_dma;
	dma_addr_t end_trb_dma;
	struct xhci_segment *cur_seg;

	start_dma = xhci_trb_virt_to_dma(start_seg, start_trb);
	cur_seg = start_seg;

	do {
		if (start_dma == 0)
			return NULL;
		/* We may get an event for a Link TRB in the middle of a TD */
		end_seg_dma = xhci_trb_virt_to_dma(cur_seg,
				&cur_seg->trbs[TRBS_PER_SEGMENT - 1]);
		/* If the end TRB isn't in this segment, this is set to 0 */
		end_trb_dma = xhci_trb_virt_to_dma(cur_seg, end_trb);

		if (debug)
			xhci_warn(xhci,
				"Looking for event-dma %016llx trb-start %016llx trb-end %016llx seg-start %016llx seg-end %016llx\n",
				(unsigned long long)suspect_dma,
				(unsigned long long)start_dma,
				(unsigned long long)end_trb_dma,
				(unsigned long long)cur_seg->dma,
				(unsigned long long)end_seg_dma);

		if (end_trb_dma > 0) {
			/* The end TRB is in this segment, so suspect should be here */
			if (start_dma <= end_trb_dma) {
				if (suspect_dma >= start_dma && suspect_dma <= end_trb_dma)
					return cur_seg;
			} else {
				/* Case for one segment with
				 * a TD wrapped around to the top
				 */
				if ((suspect_dma >= start_dma &&
							suspect_dma <= end_seg_dma) ||
						(suspect_dma >= cur_seg->dma &&
						 suspect_dma <= end_trb_dma))
					return cur_seg;
			}
			return NULL;
		} else {
			/* Might still be somewhere in this segment */
			if (suspect_dma >= start_dma && suspect_dma <= end_seg_dma)
				return cur_seg;
		}
		cur_seg = cur_seg->next;
		start_dma = xhci_trb_virt_to_dma(cur_seg, &cur_seg->trbs[0]);
	} while (cur_seg != start_seg);

	return NULL;
}

static void xhci_clear_hub_tt_buffer(struct xhci_hcd *xhci, struct xhci_td *td,
		struct xhci_virt_ep *ep)
{
	/*
	 * As part of low/full-speed endpoint-halt processing
	 * we must clear the TT buffer (USB 2.0 specification 11.17.5).
	 */
	if (td->urb->dev->tt && !usb_pipeint(td->urb->pipe) &&
	    (td->urb->dev->tt->hub != xhci_to_hcd(xhci)->self.root_hub) &&
	    !(ep->ep_state & EP_CLEARING_TT)) {
		ep->ep_state |= EP_CLEARING_TT;
		td->urb->ep->hcpriv = td->urb->dev;
		if (usb_hub_clear_tt_buffer(td->urb))
			ep->ep_state &= ~EP_CLEARING_TT;
	}
}

/* Check if an error has halted the endpoint ring.  The class driver will
 * cleanup the halt for a non-default control endpoint if we indicate a stall.
 * However, a babble and other errors also halt the endpoint ring, and the class
 * driver won't clear the halt in that case, so we need to issue a Set Transfer
 * Ring Dequeue Pointer command manually.
 */
static int xhci_requires_manual_halt_cleanup(struct xhci_hcd *xhci,
		struct xhci_ep_ctx *ep_ctx,
		unsigned int trb_comp_code)
{
	/* TRB completion codes that may require a manual halt cleanup */
	if (trb_comp_code == COMP_USB_TRANSACTION_ERROR ||
			trb_comp_code == COMP_BABBLE_DETECTED_ERROR ||
			trb_comp_code == COMP_SPLIT_TRANSACTION_ERROR)
		/* The 0.95 spec says a babbling control endpoint
		 * is not halted. The 0.96 spec says it is.  Some HW
		 * claims to be 0.95 compliant, but it halts the control
		 * endpoint anyway.  Check if a babble halted the
		 * endpoint.
		 */
		if (GET_EP_CTX_STATE(ep_ctx) == EP_STATE_HALTED)
			return 1;

	return 0;
}

int xhci_is_vendor_info_code(struct xhci_hcd *xhci, unsigned int trb_comp_code)
{
	if (trb_comp_code >= 224 && trb_comp_code <= 255) {
		/* Vendor defined "informational" completion code,
		 * treat as not-an-error.
		 */
		xhci_dbg(xhci, "Vendor defined info completion code %u\n",
				trb_comp_code);
		xhci_dbg(xhci, "Treating code as success.\n");
		return 1;
	}
	return 0;
}

static int finish_td(struct xhci_hcd *xhci, struct xhci_td *td,
	struct xhci_transfer_event *event, struct xhci_virt_ep *ep)
{
	struct xhci_ep_ctx *ep_ctx;
	struct xhci_ring *ep_ring;
	u32 trb_comp_code;

	ep_ring = xhci_dma_to_transfer_ring(ep, le64_to_cpu(event->buffer));
	ep_ctx = xhci_get_ep_ctx(xhci, ep->vdev->out_ctx, ep->ep_index);
	trb_comp_code = GET_COMP_CODE(le32_to_cpu(event->transfer_len));

	switch (trb_comp_code) {
	case COMP_STOPPED_LENGTH_INVALID:
	case COMP_STOPPED_SHORT_PACKET:
	case COMP_STOPPED:
		/*
		 * The "Stop Endpoint" completion will take care of any
		 * stopped TDs. A stopped TD may be restarted, so don't update
		 * the ring dequeue pointer or take this TD off any lists yet.
		 */
		return 0;
	case COMP_USB_TRANSACTION_ERROR:
	case COMP_BABBLE_DETECTED_ERROR:
	case COMP_SPLIT_TRANSACTION_ERROR:
		/*
		 * If endpoint context state is not halted we might be
		 * racing with a reset endpoint command issued by a unsuccessful
		 * stop endpoint completion (context error). In that case the
		 * td should be on the cancelled list, and EP_HALTED flag set.
		 *
		 * Or then it's not halted due to the 0.95 spec stating that a
		 * babbling control endpoint should not halt. The 0.96 spec
		 * again says it should.  Some HW claims to be 0.95 compliant,
		 * but it halts the control endpoint anyway.
		 */
		if (GET_EP_CTX_STATE(ep_ctx) != EP_STATE_HALTED) {
			/*
			 * If EP_HALTED is set and TD is on the cancelled list
			 * the TD and dequeue pointer will be handled by reset
			 * ep command completion
			 */
			if ((ep->ep_state & EP_HALTED) &&
			    !list_empty(&td->cancelled_td_list)) {
				xhci_dbg(xhci, "Already resolving halted ep for 0x%llx\n",
					 (unsigned long long)xhci_trb_virt_to_dma(
						 td->start_seg, td->first_trb));
				return 0;
			}
			/* endpoint not halted, don't reset it */
			break;
		}
		/* Almost same procedure as for STALL_ERROR below */
		xhci_clear_hub_tt_buffer(xhci, td, ep);
		xhci_handle_halted_endpoint(xhci, ep, ep_ring->stream_id, td,
					    EP_HARD_RESET);
		return 0;
	case COMP_STALL_ERROR:
		/*
		 * xhci internal endpoint state will go to a "halt" state for
		 * any stall, including default control pipe protocol stall.
		 * To clear the host side halt we need to issue a reset endpoint
		 * command, followed by a set dequeue command to move past the
		 * TD.
		 * Class drivers clear the device side halt from a functional
		 * stall later. Hub TT buffer should only be cleared for FS/LS
		 * devices behind HS hubs for functional stalls.
		 */
		if (ep->ep_index != 0)
			xhci_clear_hub_tt_buffer(xhci, td, ep);

		xhci_handle_halted_endpoint(xhci, ep, ep_ring->stream_id, td,
					    EP_HARD_RESET);

		return 0; /* xhci_handle_halted_endpoint marked td cancelled */
	default:
		break;
	}

	/* Update ring dequeue pointer */
	ep_ring->dequeue = td->last_trb;
	ep_ring->deq_seg = td->last_trb_seg;
	ep_ring->num_trbs_free += td->num_trbs - 1;
	inc_deq(xhci, ep_ring);

	return xhci_td_cleanup(xhci, td, ep_ring, td->status);
}

/* sum trb lengths from ring dequeue up to stop_trb, _excluding_ stop_trb */
static int sum_trb_lengths(struct xhci_hcd *xhci, struct xhci_ring *ring,
			   union xhci_trb *stop_trb)
{
	u32 sum;
	union xhci_trb *trb = ring->dequeue;
	struct xhci_segment *seg = ring->deq_seg;

	for (sum = 0; trb != stop_trb; next_trb(xhci, ring, &seg, &trb)) {
		if (!trb_is_noop(trb) && !trb_is_link(trb))
			sum += TRB_LEN(le32_to_cpu(trb->generic.field[2]));
	}
	return sum;
}

/*
 * Process control tds, update urb status and actual_length.
 */
static int process_ctrl_td(struct xhci_hcd *xhci, struct xhci_td *td,
	union xhci_trb *ep_trb, struct xhci_transfer_event *event,
	struct xhci_virt_ep *ep)
{
	struct xhci_ep_ctx *ep_ctx;
	u32 trb_comp_code;
	u32 remaining, requested;
	u32 trb_type;

	trb_type = TRB_FIELD_TO_TYPE(le32_to_cpu(ep_trb->generic.field[3]));
	ep_ctx = xhci_get_ep_ctx(xhci, ep->vdev->out_ctx, ep->ep_index);
	trb_comp_code = GET_COMP_CODE(le32_to_cpu(event->transfer_len));
	requested = td->urb->transfer_buffer_length;
	remaining = EVENT_TRB_LEN(le32_to_cpu(event->transfer_len));

	switch (trb_comp_code) {
	case COMP_SUCCESS:
		if (trb_type != TRB_STATUS)
			xhci_dbg(xhci, "Success on ctrl %s TRB without IOC set?\n",
				  (trb_type == TRB_DATA) ? "data" : "setup");
<<<<<<< HEAD
		*status = 0;
=======
			td->status = -ESHUTDOWN;
			break;
		}
		td->status = 0;
>>>>>>> a3a58096
		break;
	case COMP_SHORT_PACKET:
		td->status = 0;
		break;
	case COMP_STOPPED_SHORT_PACKET:
		if (trb_type == TRB_DATA || trb_type == TRB_NORMAL)
			td->urb->actual_length = remaining;
		else
			xhci_warn(xhci, "WARN: Stopped Short Packet on ctrl setup or status TRB\n");
		goto finish_td;
	case COMP_STOPPED:
		switch (trb_type) {
		case TRB_SETUP:
			td->urb->actual_length = 0;
			goto finish_td;
		case TRB_DATA:
		case TRB_NORMAL:
			td->urb->actual_length = requested - remaining;
			goto finish_td;
		case TRB_STATUS:
			td->urb->actual_length = requested;
			goto finish_td;
		default:
			xhci_warn(xhci, "WARN: unexpected TRB Type %d\n",
				  trb_type);
			goto finish_td;
		}
	case COMP_STOPPED_LENGTH_INVALID:
		goto finish_td;
	default:
		if (!xhci_requires_manual_halt_cleanup(xhci,
						       ep_ctx, trb_comp_code))
			break;
		xhci_dbg(xhci, "TRB error %u, halted endpoint index = %u\n",
			 trb_comp_code, ep->ep_index);
		fallthrough;
	case COMP_STALL_ERROR:
		/* Did we transfer part of the data (middle) phase? */
		if (trb_type == TRB_DATA || trb_type == TRB_NORMAL)
			td->urb->actual_length = requested - remaining;
		else if (!td->urb_length_set)
			td->urb->actual_length = 0;
		goto finish_td;
	}

	/* stopped at setup stage, no data transferred */
	if (trb_type == TRB_SETUP)
		goto finish_td;

	/*
	 * if on data stage then update the actual_length of the URB and flag it
	 * as set, so it won't be overwritten in the event for the last TRB.
	 */
	if (trb_type == TRB_DATA ||
		trb_type == TRB_NORMAL) {
		td->urb_length_set = true;
		td->urb->actual_length = requested - remaining;
		xhci_dbg(xhci, "Waiting for status stage event\n");
		return 0;
	}

	/* at status stage */
	if (!td->urb_length_set)
		td->urb->actual_length = requested;

finish_td:
	return finish_td(xhci, td, event, ep);
}

/*
 * Process isochronous tds, update urb packet status and actual_length.
 */
static int process_isoc_td(struct xhci_hcd *xhci, struct xhci_td *td,
	union xhci_trb *ep_trb, struct xhci_transfer_event *event,
	struct xhci_virt_ep *ep)
{
	struct urb_priv *urb_priv;
	int idx;
	struct usb_iso_packet_descriptor *frame;
	u32 trb_comp_code;
	bool sum_trbs_for_length = false;
	u32 remaining, requested, ep_trb_len;
	int short_framestatus;

	trb_comp_code = GET_COMP_CODE(le32_to_cpu(event->transfer_len));
	urb_priv = td->urb->hcpriv;
	idx = urb_priv->num_tds_done;
	frame = &td->urb->iso_frame_desc[idx];
	requested = frame->length;
	remaining = EVENT_TRB_LEN(le32_to_cpu(event->transfer_len));
	ep_trb_len = TRB_LEN(le32_to_cpu(ep_trb->generic.field[2]));
	short_framestatus = td->urb->transfer_flags & URB_SHORT_NOT_OK ?
		-EREMOTEIO : 0;

	/* handle completion code */
	switch (trb_comp_code) {
	case COMP_SUCCESS:
		if (remaining) {
			frame->status = short_framestatus;
			if (xhci->quirks & XHCI_TRUST_TX_LENGTH)
				sum_trbs_for_length = true;
			break;
		}
		frame->status = 0;
		break;
	case COMP_SHORT_PACKET:
		frame->status = short_framestatus;
		sum_trbs_for_length = true;
		break;
	case COMP_BANDWIDTH_OVERRUN_ERROR:
		frame->status = -ECOMM;
		break;
	case COMP_ISOCH_BUFFER_OVERRUN:
	case COMP_BABBLE_DETECTED_ERROR:
		frame->status = -EOVERFLOW;
		break;
	case COMP_INCOMPATIBLE_DEVICE_ERROR:
	case COMP_STALL_ERROR:
		frame->status = -EPROTO;
		break;
	case COMP_USB_TRANSACTION_ERROR:
		frame->status = -EPROTO;
		if (ep_trb != td->last_trb)
			return 0;
		break;
	case COMP_STOPPED:
		sum_trbs_for_length = true;
		break;
	case COMP_STOPPED_SHORT_PACKET:
		/* field normally containing residue now contains tranferred */
		frame->status = short_framestatus;
		requested = remaining;
		break;
	case COMP_STOPPED_LENGTH_INVALID:
		requested = 0;
		remaining = 0;
		break;
	default:
		sum_trbs_for_length = true;
		frame->status = -1;
		break;
	}

	if (sum_trbs_for_length)
		frame->actual_length = sum_trb_lengths(xhci, ep->ring, ep_trb) +
			ep_trb_len - remaining;
	else
		frame->actual_length = requested;

	td->urb->actual_length += frame->actual_length;

	return finish_td(xhci, td, event, ep);
}

static int skip_isoc_td(struct xhci_hcd *xhci, struct xhci_td *td,
			struct xhci_virt_ep *ep, int status)
{
	struct urb_priv *urb_priv;
	struct usb_iso_packet_descriptor *frame;
	int idx;

	urb_priv = td->urb->hcpriv;
	idx = urb_priv->num_tds_done;
	frame = &td->urb->iso_frame_desc[idx];

	/* The transfer is partly done. */
	frame->status = -EXDEV;

	/* calc actual length */
	frame->actual_length = 0;

	/* Update ring dequeue pointer */
	ep->ring->dequeue = td->last_trb;
	ep->ring->deq_seg = td->last_trb_seg;
	ep->ring->num_trbs_free += td->num_trbs - 1;
	inc_deq(xhci, ep->ring);

	return xhci_td_cleanup(xhci, td, ep->ring, status);
}

/*
 * Process bulk and interrupt tds, update urb status and actual_length.
 */
static int process_bulk_intr_td(struct xhci_hcd *xhci, struct xhci_td *td,
	union xhci_trb *ep_trb, struct xhci_transfer_event *event,
	struct xhci_virt_ep *ep)
{
	struct xhci_slot_ctx *slot_ctx;
	struct xhci_ring *ep_ring;
	u32 trb_comp_code;
	u32 remaining, requested, ep_trb_len;

	slot_ctx = xhci_get_slot_ctx(xhci, ep->vdev->out_ctx);
	ep_ring = xhci_dma_to_transfer_ring(ep, le64_to_cpu(event->buffer));
	trb_comp_code = GET_COMP_CODE(le32_to_cpu(event->transfer_len));
	remaining = EVENT_TRB_LEN(le32_to_cpu(event->transfer_len));
	ep_trb_len = TRB_LEN(le32_to_cpu(ep_trb->generic.field[2]));
	requested = td->urb->transfer_buffer_length;

	switch (trb_comp_code) {
	case COMP_SUCCESS:
		ep_ring->err_count = 0;
		/* handle success with untransferred data as short packet */
		if (ep_trb != td->last_trb || remaining) {
			xhci_warn(xhci, "WARN Successful completion on short TX\n");
			xhci_dbg(xhci, "ep %#x - asked for %d bytes, %d bytes untransferred\n",
				 td->urb->ep->desc.bEndpointAddress,
				 requested, remaining);
		}
		td->status = 0;
		break;
	case COMP_SHORT_PACKET:
		xhci_dbg(xhci, "ep %#x - asked for %d bytes, %d bytes untransferred\n",
			 td->urb->ep->desc.bEndpointAddress,
			 requested, remaining);
		td->status = 0;
		break;
	case COMP_STOPPED_SHORT_PACKET:
		td->urb->actual_length = remaining;
		goto finish_td;
	case COMP_STOPPED_LENGTH_INVALID:
		/* stopped on ep trb with invalid length, exclude it */
		ep_trb_len	= 0;
		remaining	= 0;
		break;
	case COMP_USB_TRANSACTION_ERROR:
		if (xhci->quirks & XHCI_NO_SOFT_RETRY ||
		    (ep_ring->err_count++ > MAX_SOFT_RETRY) ||
		    le32_to_cpu(slot_ctx->tt_info) & TT_SLOT)
			break;

		td->status = 0;

		xhci_handle_halted_endpoint(xhci, ep, ep_ring->stream_id, td,
					    EP_SOFT_RESET);
		return 0;
	default:
		/* do nothing */
		break;
	}

	if (ep_trb == td->last_trb)
		td->urb->actual_length = requested - remaining;
	else
		td->urb->actual_length =
			sum_trb_lengths(xhci, ep_ring, ep_trb) +
			ep_trb_len - remaining;
finish_td:
	if (remaining > requested) {
		xhci_warn(xhci, "bad transfer trb length %d in event trb\n",
			  remaining);
		td->urb->actual_length = 0;
	}
	return finish_td(xhci, td, event, ep);
}

/*
 * If this function returns an error condition, it means it got a Transfer
 * event with a corrupted Slot ID, Endpoint ID, or TRB DMA address.
 * At this point, the host controller is probably hosed and should be reset.
 */
static int handle_tx_event(struct xhci_hcd *xhci,
		struct xhci_transfer_event *event)
{
	struct xhci_virt_ep *ep;
	struct xhci_ring *ep_ring;
	unsigned int slot_id;
	int ep_index;
	struct xhci_td *td = NULL;
	dma_addr_t ep_trb_dma;
	struct xhci_segment *ep_seg;
	union xhci_trb *ep_trb;
	int status = -EINPROGRESS;
	struct xhci_ep_ctx *ep_ctx;
	struct list_head *tmp;
	u32 trb_comp_code;
	int td_num = 0;
	bool handling_skipped_tds = false;

	slot_id = TRB_TO_SLOT_ID(le32_to_cpu(event->flags));
	ep_index = TRB_TO_EP_ID(le32_to_cpu(event->flags)) - 1;
	trb_comp_code = GET_COMP_CODE(le32_to_cpu(event->transfer_len));
	ep_trb_dma = le64_to_cpu(event->buffer);

	ep = xhci_get_virt_ep(xhci, slot_id, ep_index);
	if (!ep) {
		xhci_err(xhci, "ERROR Invalid Transfer event\n");
		goto err_out;
	}

	ep_ring = xhci_dma_to_transfer_ring(ep, ep_trb_dma);
	ep_ctx = xhci_get_ep_ctx(xhci, ep->vdev->out_ctx, ep_index);

	if (GET_EP_CTX_STATE(ep_ctx) == EP_STATE_DISABLED) {
		xhci_err(xhci,
			 "ERROR Transfer event for disabled endpoint slot %u ep %u\n",
			  slot_id, ep_index);
		goto err_out;
	}

	/* Some transfer events don't always point to a trb, see xhci 4.17.4 */
	if (!ep_ring) {
		switch (trb_comp_code) {
		case COMP_STALL_ERROR:
		case COMP_USB_TRANSACTION_ERROR:
		case COMP_INVALID_STREAM_TYPE_ERROR:
		case COMP_INVALID_STREAM_ID_ERROR:
			xhci_handle_halted_endpoint(xhci, ep, 0, NULL,
						    EP_SOFT_RESET);
			goto cleanup;
		case COMP_RING_UNDERRUN:
		case COMP_RING_OVERRUN:
		case COMP_STOPPED_LENGTH_INVALID:
			goto cleanup;
		default:
			xhci_err(xhci, "ERROR Transfer event for unknown stream ring slot %u ep %u\n",
				 slot_id, ep_index);
			goto err_out;
		}
	}

	/* Count current td numbers if ep->skip is set */
	if (ep->skip) {
		list_for_each(tmp, &ep_ring->td_list)
			td_num++;
	}

	/* Look for common error cases */
	switch (trb_comp_code) {
	/* Skip codes that require special handling depending on
	 * transfer type
	 */
	case COMP_SUCCESS:
		if (EVENT_TRB_LEN(le32_to_cpu(event->transfer_len)) == 0)
			break;
		if (xhci->quirks & XHCI_TRUST_TX_LENGTH ||
		    ep_ring->last_td_was_short)
			trb_comp_code = COMP_SHORT_PACKET;
		else
			xhci_warn_ratelimited(xhci,
					      "WARN Successful completion on short TX for slot %u ep %u: needs XHCI_TRUST_TX_LENGTH quirk?\n",
					      slot_id, ep_index);
	case COMP_SHORT_PACKET:
		break;
	/* Completion codes for endpoint stopped state */
	case COMP_STOPPED:
		xhci_dbg(xhci, "Stopped on Transfer TRB for slot %u ep %u\n",
			 slot_id, ep_index);
		break;
	case COMP_STOPPED_LENGTH_INVALID:
		xhci_dbg(xhci,
			 "Stopped on No-op or Link TRB for slot %u ep %u\n",
			 slot_id, ep_index);
		break;
	case COMP_STOPPED_SHORT_PACKET:
		xhci_dbg(xhci,
			 "Stopped with short packet transfer detected for slot %u ep %u\n",
			 slot_id, ep_index);
		break;
	/* Completion codes for endpoint halted state */
	case COMP_STALL_ERROR:
		xhci_dbg(xhci, "Stalled endpoint for slot %u ep %u\n", slot_id,
			 ep_index);
		status = -EPIPE;
		break;
	case COMP_SPLIT_TRANSACTION_ERROR:
		xhci_dbg(xhci, "Split transaction error for slot %u ep %u\n",
			 slot_id, ep_index);
		status = -EPROTO;
		break;
	case COMP_USB_TRANSACTION_ERROR:
		xhci_dbg(xhci, "Transfer error for slot %u ep %u on endpoint\n",
			 slot_id, ep_index);
		status = -EPROTO;
		break;
	case COMP_BABBLE_DETECTED_ERROR:
		xhci_dbg(xhci, "Babble error for slot %u ep %u on endpoint\n",
			 slot_id, ep_index);
		status = -EOVERFLOW;
		break;
	/* Completion codes for endpoint error state */
	case COMP_TRB_ERROR:
		xhci_warn(xhci,
			  "WARN: TRB error for slot %u ep %u on endpoint\n",
			  slot_id, ep_index);
		status = -EILSEQ;
		break;
	/* completion codes not indicating endpoint state change */
	case COMP_DATA_BUFFER_ERROR:
		xhci_warn(xhci,
			  "WARN: HC couldn't access mem fast enough for slot %u ep %u\n",
			  slot_id, ep_index);
		status = -ENOSR;
		break;
	case COMP_BANDWIDTH_OVERRUN_ERROR:
		xhci_warn(xhci,
			  "WARN: bandwidth overrun event for slot %u ep %u on endpoint\n",
			  slot_id, ep_index);
		break;
	case COMP_ISOCH_BUFFER_OVERRUN:
		xhci_warn(xhci,
			  "WARN: buffer overrun event for slot %u ep %u on endpoint",
			  slot_id, ep_index);
		break;
	case COMP_RING_UNDERRUN:
		/*
		 * When the Isoch ring is empty, the xHC will generate
		 * a Ring Overrun Event for IN Isoch endpoint or Ring
		 * Underrun Event for OUT Isoch endpoint.
		 */
		xhci_dbg(xhci, "underrun event on endpoint\n");
		if (!list_empty(&ep_ring->td_list))
			xhci_dbg(xhci, "Underrun Event for slot %d ep %d "
					"still with TDs queued?\n",
				 TRB_TO_SLOT_ID(le32_to_cpu(event->flags)),
				 ep_index);
		goto cleanup;
	case COMP_RING_OVERRUN:
		xhci_dbg(xhci, "overrun event on endpoint\n");
		if (!list_empty(&ep_ring->td_list))
			xhci_dbg(xhci, "Overrun Event for slot %d ep %d "
					"still with TDs queued?\n",
				 TRB_TO_SLOT_ID(le32_to_cpu(event->flags)),
				 ep_index);
		goto cleanup;
	case COMP_MISSED_SERVICE_ERROR:
		/*
		 * When encounter missed service error, one or more isoc tds
		 * may be missed by xHC.
		 * Set skip flag of the ep_ring; Complete the missed tds as
		 * short transfer when process the ep_ring next time.
		 */
		ep->skip = true;
		xhci_dbg(xhci,
			 "Miss service interval error for slot %u ep %u, set skip flag\n",
			 slot_id, ep_index);
		goto cleanup;
	case COMP_NO_PING_RESPONSE_ERROR:
		ep->skip = true;
		xhci_dbg(xhci,
			 "No Ping response error for slot %u ep %u, Skip one Isoc TD\n",
			 slot_id, ep_index);
		goto cleanup;

	case COMP_INCOMPATIBLE_DEVICE_ERROR:
		/* needs disable slot command to recover */
		xhci_warn(xhci,
			  "WARN: detect an incompatible device for slot %u ep %u",
			  slot_id, ep_index);
		status = -EPROTO;
		break;
	default:
		if (xhci_is_vendor_info_code(xhci, trb_comp_code)) {
			status = 0;
			break;
		}
		xhci_warn(xhci,
			  "ERROR Unknown event condition %u for slot %u ep %u , HC probably busted\n",
			  trb_comp_code, slot_id, ep_index);
		goto cleanup;
	}

	do {
		/* This TRB should be in the TD at the head of this ring's
		 * TD list.
		 */
		if (list_empty(&ep_ring->td_list)) {
			/*
			 * Don't print wanings if it's due to a stopped endpoint
			 * generating an extra completion event if the device
			 * was suspended. Or, a event for the last TRB of a
			 * short TD we already got a short event for.
			 * The short TD is already removed from the TD list.
			 */

			if (!(trb_comp_code == COMP_STOPPED ||
			      trb_comp_code == COMP_STOPPED_LENGTH_INVALID ||
			      ep_ring->last_td_was_short)) {
				xhci_warn(xhci, "WARN Event TRB for slot %d ep %d with no TDs queued?\n",
						TRB_TO_SLOT_ID(le32_to_cpu(event->flags)),
						ep_index);
			}
			if (ep->skip) {
				ep->skip = false;
				xhci_dbg(xhci, "td_list is empty while skip flag set. Clear skip flag for slot %u ep %u.\n",
					 slot_id, ep_index);
			}
			if (trb_comp_code == COMP_STALL_ERROR ||
			    xhci_requires_manual_halt_cleanup(xhci, ep_ctx,
							      trb_comp_code)) {
				xhci_handle_halted_endpoint(xhci, ep,
							    ep_ring->stream_id,
							    NULL,
							    EP_HARD_RESET);
			}
			goto cleanup;
		}

		/* We've skipped all the TDs on the ep ring when ep->skip set */
		if (ep->skip && td_num == 0) {
			ep->skip = false;
			xhci_dbg(xhci, "All tds on the ep_ring skipped. Clear skip flag for slot %u ep %u.\n",
				 slot_id, ep_index);
			goto cleanup;
		}

		td = list_first_entry(&ep_ring->td_list, struct xhci_td,
				      td_list);
		if (ep->skip)
			td_num--;

		/* Is this a TRB in the currently executing TD? */
		ep_seg = trb_in_td(xhci, ep_ring->deq_seg, ep_ring->dequeue,
				td->last_trb, ep_trb_dma, false);

		/*
		 * Skip the Force Stopped Event. The event_trb(event_dma) of FSE
		 * is not in the current TD pointed by ep_ring->dequeue because
		 * that the hardware dequeue pointer still at the previous TRB
		 * of the current TD. The previous TRB maybe a Link TD or the
		 * last TRB of the previous TD. The command completion handle
		 * will take care the rest.
		 */
		if (!ep_seg && (trb_comp_code == COMP_STOPPED ||
			   trb_comp_code == COMP_STOPPED_LENGTH_INVALID)) {
			goto cleanup;
		}

		if (!ep_seg) {
			if (!ep->skip ||
			    !usb_endpoint_xfer_isoc(&td->urb->ep->desc)) {
				/* Some host controllers give a spurious
				 * successful event after a short transfer.
				 * Ignore it.
				 */
				if ((xhci->quirks & XHCI_SPURIOUS_SUCCESS) &&
						ep_ring->last_td_was_short) {
					ep_ring->last_td_was_short = false;
					goto cleanup;
				}
				/* HC is busted, give up! */
				xhci_err(xhci,
					"ERROR Transfer event TRB DMA ptr not "
					"part of current TD ep_index %d "
					"comp_code %u\n", ep_index,
					trb_comp_code);
				trb_in_td(xhci, ep_ring->deq_seg,
					  ep_ring->dequeue, td->last_trb,
					  ep_trb_dma, true);
				return -ESHUTDOWN;
			}

			skip_isoc_td(xhci, td, ep, status);
			goto cleanup;
		}
		if (trb_comp_code == COMP_SHORT_PACKET)
			ep_ring->last_td_was_short = true;
		else
			ep_ring->last_td_was_short = false;

		if (ep->skip) {
			xhci_dbg(xhci,
				 "Found td. Clear skip flag for slot %u ep %u.\n",
				 slot_id, ep_index);
			ep->skip = false;
		}

		ep_trb = &ep_seg->trbs[(ep_trb_dma - ep_seg->dma) /
						sizeof(*ep_trb)];

		trace_xhci_handle_transfer(ep_ring,
				(struct xhci_generic_trb *) ep_trb);

		/*
		 * No-op TRB could trigger interrupts in a case where
		 * a URB was killed and a STALL_ERROR happens right
		 * after the endpoint ring stopped. Reset the halted
		 * endpoint. Otherwise, the endpoint remains stalled
		 * indefinitely.
		 */

		if (trb_is_noop(ep_trb)) {
			if (trb_comp_code == COMP_STALL_ERROR ||
			    xhci_requires_manual_halt_cleanup(xhci, ep_ctx,
							      trb_comp_code))
				xhci_handle_halted_endpoint(xhci, ep,
							    ep_ring->stream_id,
							    td, EP_HARD_RESET);
			goto cleanup;
		}

		td->status = status;

		/* update the urb's actual_length and give back to the core */
		if (usb_endpoint_xfer_control(&td->urb->ep->desc))
			process_ctrl_td(xhci, td, ep_trb, event, ep);
		else if (usb_endpoint_xfer_isoc(&td->urb->ep->desc))
			process_isoc_td(xhci, td, ep_trb, event, ep);
		else
			process_bulk_intr_td(xhci, td, ep_trb, event, ep);
cleanup:
		handling_skipped_tds = ep->skip &&
			trb_comp_code != COMP_MISSED_SERVICE_ERROR &&
			trb_comp_code != COMP_NO_PING_RESPONSE_ERROR;

		/*
		 * Do not update event ring dequeue pointer if we're in a loop
		 * processing missed tds.
		 */
		if (!handling_skipped_tds)
			inc_deq(xhci, xhci->event_ring);

	/*
	 * If ep->skip is set, it means there are missed tds on the
	 * endpoint ring need to take care of.
	 * Process them as short transfer until reach the td pointed by
	 * the event.
	 */
	} while (handling_skipped_tds);

	return 0;

err_out:
	xhci_err(xhci, "@%016llx %08x %08x %08x %08x\n",
		 (unsigned long long) xhci_trb_virt_to_dma(
			 xhci->event_ring->deq_seg,
			 xhci->event_ring->dequeue),
		 lower_32_bits(le64_to_cpu(event->buffer)),
		 upper_32_bits(le64_to_cpu(event->buffer)),
		 le32_to_cpu(event->transfer_len),
		 le32_to_cpu(event->flags));
	return -ENODEV;
}

/*
 * This function handles all OS-owned events on the event ring.  It may drop
 * xhci->lock between event processing (e.g. to pass up port status changes).
 * Returns >0 for "possibly more events to process" (caller should call again),
 * otherwise 0 if done.  In future, <0 returns should indicate error code.
 */
int xhci_handle_event(struct xhci_hcd *xhci)
{
	union xhci_trb *event;
	int update_ptrs = 1;
	u32 trb_type;
	int ret;

	/* Event ring hasn't been allocated yet. */
	if (!xhci->event_ring || !xhci->event_ring->dequeue) {
		xhci_err(xhci, "ERROR event ring not ready\n");
		return -ENOMEM;
	}

	event = xhci->event_ring->dequeue;
	/* Does the HC or OS own the TRB? */
	if ((le32_to_cpu(event->event_cmd.flags) & TRB_CYCLE) !=
	    xhci->event_ring->cycle_state)
		return 0;

	trace_xhci_handle_event(xhci->event_ring, &event->generic);

	/*
	 * Barrier between reading the TRB_CYCLE (valid) flag above and any
	 * speculative reads of the event's flags/data below.
	 */
	rmb();
	trb_type = TRB_FIELD_TO_TYPE(le32_to_cpu(event->event_cmd.flags));
	/* FIXME: Handle more event types. */

	switch (trb_type) {
	case TRB_COMPLETION:
		handle_cmd_completion(xhci, &event->event_cmd);
		break;
	case TRB_PORT_STATUS:
		handle_port_status(xhci, event);
		update_ptrs = 0;
		break;
	case TRB_TRANSFER:
		ret = handle_tx_event(xhci, &event->trans_event);
		if (ret >= 0)
			update_ptrs = 0;
		break;
	case TRB_DEV_NOTE:
		handle_device_notification(xhci, event);
		break;
	default:
		if (trb_type >= TRB_VENDOR_DEFINED_LOW)
			handle_vendor_event(xhci, event, trb_type);
		else
			xhci_warn(xhci, "ERROR unknown event type %d\n", trb_type);
	}
	/* Any of the above functions may drop and re-acquire the lock, so check
	 * to make sure a watchdog timer didn't mark the host as non-responsive.
	 */
	if (xhci->xhc_state & XHCI_STATE_DYING) {
		xhci_dbg(xhci, "xHCI host dying, returning from "
				"event handler.\n");
		return 0;
	}

	if (update_ptrs)
		/* Update SW event ring dequeue pointer */
		inc_deq(xhci, xhci->event_ring);

	/* Are there more items on the event ring?  Caller will call us again to
	 * check.
	 */
	return 1;
}
EXPORT_SYMBOL_GPL(xhci_handle_event);

/*
 * Update Event Ring Dequeue Pointer:
 * - When all events have finished
 * - To avoid "Event Ring Full Error" condition
 */
void xhci_update_erst_dequeue(struct xhci_hcd *xhci,
		union xhci_trb *event_ring_deq)
{
	u64 temp_64;
	dma_addr_t deq;

	temp_64 = xhci_read_64(xhci, &xhci->ir_set->erst_dequeue);
	/* If necessary, update the HW's version of the event ring deq ptr. */
	if (event_ring_deq != xhci->event_ring->dequeue) {
		deq = xhci_trb_virt_to_dma(xhci->event_ring->deq_seg,
				xhci->event_ring->dequeue);
		if (deq == 0)
			xhci_warn(xhci, "WARN something wrong with SW event ring dequeue ptr\n");
		/*
		 * Per 4.9.4, Software writes to the ERDP register shall
		 * always advance the Event Ring Dequeue Pointer value.
		 */
		if ((temp_64 & (u64) ~ERST_PTR_MASK) ==
				((u64) deq & (u64) ~ERST_PTR_MASK))
			return;

		/* Update HC event ring dequeue pointer */
		temp_64 &= ERST_PTR_MASK;
		temp_64 |= ((u64) deq & (u64) ~ERST_PTR_MASK);
	}

	/* Clear the event handler busy flag (RW1C) */
	temp_64 |= ERST_EHB;
	xhci_write_64(xhci, temp_64, &xhci->ir_set->erst_dequeue);
}
EXPORT_SYMBOL_GPL(xhci_update_erst_dequeue);

static irqreturn_t xhci_vendor_queue_irq_work(struct xhci_hcd *xhci)
{
	struct xhci_vendor_ops *ops = xhci_vendor_get_ops(xhci);

	if (ops && ops->queue_irq_work)
		return ops->queue_irq_work(xhci);
	return IRQ_NONE;
}

/*
 * xHCI spec says we can get an interrupt, and if the HC has an error condition,
 * we might get bad data out of the event ring.  Section 4.10.2.7 has a list of
 * indicators of an event TRB error, but we check the status *first* to be safe.
 */
irqreturn_t xhci_irq(struct usb_hcd *hcd)
{
	struct xhci_hcd *xhci = hcd_to_xhci(hcd);
	union xhci_trb *event_ring_deq;
	irqreturn_t ret = IRQ_NONE;
	unsigned long flags;
	u64 temp_64;
	u32 status;
	int event_loop = 0;

	spin_lock_irqsave(&xhci->lock, flags);
	/* Check if the xHC generated the interrupt, or the irq is shared */
	status = readl(&xhci->op_regs->status);
	if (status == ~(u32)0) {
		xhci_hc_died(xhci);
		ret = IRQ_HANDLED;
		goto out;
	}

	if (!(status & STS_EINT))
		goto out;

	if (status & STS_FATAL) {
		xhci_warn(xhci, "WARNING: Host System Error\n");
		xhci_halt(xhci);
		ret = IRQ_HANDLED;
		goto out;
	}

	ret = xhci_vendor_queue_irq_work(xhci);
	if (ret == IRQ_HANDLED)
		goto out;

	/*
	 * Clear the op reg interrupt status first,
	 * so we can receive interrupts from other MSI-X interrupters.
	 * Write 1 to clear the interrupt status.
	 */
	status |= STS_EINT;
	writel(status, &xhci->op_regs->status);

	if (!hcd->msi_enabled) {
		u32 irq_pending;
		irq_pending = readl(&xhci->ir_set->irq_pending);
		irq_pending |= IMAN_IP;
		writel(irq_pending, &xhci->ir_set->irq_pending);
	}

	if (xhci->xhc_state & XHCI_STATE_DYING ||
	    xhci->xhc_state & XHCI_STATE_HALTED) {
		xhci_dbg(xhci, "xHCI dying, ignoring interrupt. "
				"Shouldn't IRQs be disabled?\n");
		/* Clear the event handler busy flag (RW1C);
		 * the event ring should be empty.
		 */
		temp_64 = xhci_read_64(xhci, &xhci->ir_set->erst_dequeue);
		xhci_write_64(xhci, temp_64 | ERST_EHB,
				&xhci->ir_set->erst_dequeue);
		ret = IRQ_HANDLED;
		goto out;
	}

	event_ring_deq = xhci->event_ring->dequeue;
	/* FIXME this should be a delayed service routine
	 * that clears the EHB.
	 */
	while (xhci_handle_event(xhci) > 0) {
		if (event_loop++ < TRBS_PER_SEGMENT / 2)
			continue;
		xhci_update_erst_dequeue(xhci, event_ring_deq);
		event_loop = 0;
	}

	xhci_update_erst_dequeue(xhci, event_ring_deq);
	ret = IRQ_HANDLED;

out:
	spin_unlock_irqrestore(&xhci->lock, flags);

	return ret;
}

irqreturn_t xhci_msi_irq(int irq, void *hcd)
{
	return xhci_irq(hcd);
}

/****		Endpoint Ring Operations	****/

/*
 * Generic function for queueing a TRB on a ring.
 * The caller must have checked to make sure there's room on the ring.
 *
 * @more_trbs_coming:	Will you enqueue more TRBs before calling
 *			prepare_transfer()?
 */
static void queue_trb(struct xhci_hcd *xhci, struct xhci_ring *ring,
		bool more_trbs_coming,
		u32 field1, u32 field2, u32 field3, u32 field4)
{
	struct xhci_generic_trb *trb;

	trb = &ring->enqueue->generic;
	trb->field[0] = cpu_to_le32(field1);
	trb->field[1] = cpu_to_le32(field2);
	trb->field[2] = cpu_to_le32(field3);
	/* make sure TRB is fully written before giving it to the controller */
	wmb();
	trb->field[3] = cpu_to_le32(field4);

	trace_xhci_queue_trb(ring, trb);

	inc_enq(xhci, ring, more_trbs_coming);
}

/*
 * Does various checks on the endpoint ring, and makes it ready to queue num_trbs.
 * FIXME allocate segments if the ring is full.
 */
static int prepare_ring(struct xhci_hcd *xhci, struct xhci_ring *ep_ring,
		u32 ep_state, unsigned int num_trbs, gfp_t mem_flags)
{
	unsigned int num_trbs_needed;
	unsigned int link_trb_count = 0;

	/* Make sure the endpoint has been added to xHC schedule */
	switch (ep_state) {
	case EP_STATE_DISABLED:
		/*
		 * USB core changed config/interfaces without notifying us,
		 * or hardware is reporting the wrong state.
		 */
		xhci_warn(xhci, "WARN urb submitted to disabled ep\n");
		return -ENOENT;
	case EP_STATE_ERROR:
		xhci_warn(xhci, "WARN waiting for error on ep to be cleared\n");
		/* FIXME event handling code for error needs to clear it */
		/* XXX not sure if this should be -ENOENT or not */
		return -EINVAL;
	case EP_STATE_HALTED:
		xhci_dbg(xhci, "WARN halted endpoint, queueing URB anyway.\n");
	case EP_STATE_STOPPED:
	case EP_STATE_RUNNING:
		break;
	default:
		xhci_err(xhci, "ERROR unknown endpoint state for ep\n");
		/*
		 * FIXME issue Configure Endpoint command to try to get the HC
		 * back into a known state.
		 */
		return -EINVAL;
	}

	while (1) {
		if (room_on_ring(xhci, ep_ring, num_trbs))
			break;

		if (ep_ring == xhci->cmd_ring) {
			xhci_err(xhci, "Do not support expand command ring\n");
			return -ENOMEM;
		}

		xhci_dbg_trace(xhci, trace_xhci_dbg_ring_expansion,
				"ERROR no room on ep ring, try ring expansion");
		num_trbs_needed = num_trbs - ep_ring->num_trbs_free;
		if (xhci_ring_expansion(xhci, ep_ring, num_trbs_needed,
					mem_flags)) {
			xhci_err(xhci, "Ring expansion failed\n");
			return -ENOMEM;
		}
	}

	while (trb_is_link(ep_ring->enqueue)) {
		/* If we're not dealing with 0.95 hardware or isoc rings
		 * on AMD 0.96 host, clear the chain bit.
		 */
		if (!xhci_link_trb_quirk(xhci) &&
		    !(ep_ring->type == TYPE_ISOC &&
		      (xhci->quirks & XHCI_AMD_0x96_HOST)))
			ep_ring->enqueue->link.control &=
				cpu_to_le32(~TRB_CHAIN);
		else
			ep_ring->enqueue->link.control |=
				cpu_to_le32(TRB_CHAIN);

		wmb();
		ep_ring->enqueue->link.control ^= cpu_to_le32(TRB_CYCLE);

		/* Toggle the cycle bit after the last ring segment. */
		if (link_trb_toggles_cycle(ep_ring->enqueue))
			ep_ring->cycle_state ^= 1;

		ep_ring->enq_seg = ep_ring->enq_seg->next;
		ep_ring->enqueue = ep_ring->enq_seg->trbs;

		/* prevent infinite loop if all first trbs are link trbs */
		if (link_trb_count++ > ep_ring->num_segs) {
			xhci_warn(xhci, "Ring is an endless link TRB loop\n");
			return -EINVAL;
		}
	}

	if (last_trb_on_seg(ep_ring->enq_seg, ep_ring->enqueue)) {
		xhci_warn(xhci, "Missing link TRB at end of ring segment\n");
		return -EINVAL;
	}

	return 0;
}

static int prepare_transfer(struct xhci_hcd *xhci,
		struct xhci_virt_device *xdev,
		unsigned int ep_index,
		unsigned int stream_id,
		unsigned int num_trbs,
		struct urb *urb,
		unsigned int td_index,
		gfp_t mem_flags)
{
	int ret;
	struct urb_priv *urb_priv;
	struct xhci_td	*td;
	struct xhci_ring *ep_ring;
	struct xhci_ep_ctx *ep_ctx = xhci_get_ep_ctx(xhci, xdev->out_ctx, ep_index);

	ep_ring = xhci_triad_to_transfer_ring(xhci, xdev->slot_id, ep_index,
					      stream_id);
	if (!ep_ring) {
		xhci_dbg(xhci, "Can't prepare ring for bad stream ID %u\n",
				stream_id);
		return -EINVAL;
	}

	ret = prepare_ring(xhci, ep_ring, GET_EP_CTX_STATE(ep_ctx),
			   num_trbs, mem_flags);
	if (ret)
		return ret;

	urb_priv = urb->hcpriv;
	td = &urb_priv->td[td_index];

	INIT_LIST_HEAD(&td->td_list);
	INIT_LIST_HEAD(&td->cancelled_td_list);

	if (td_index == 0) {
		ret = usb_hcd_link_urb_to_ep(bus_to_hcd(urb->dev->bus), urb);
		if (unlikely(ret))
			return ret;
	}

	td->urb = urb;
	/* Add this TD to the tail of the endpoint ring's TD list */
	list_add_tail(&td->td_list, &ep_ring->td_list);
	td->start_seg = ep_ring->enq_seg;
	td->first_trb = ep_ring->enqueue;

	return 0;
}

unsigned int count_trbs(u64 addr, u64 len)
{
	unsigned int num_trbs;

	num_trbs = DIV_ROUND_UP(len + (addr & (TRB_MAX_BUFF_SIZE - 1)),
			TRB_MAX_BUFF_SIZE);
	if (num_trbs == 0)
		num_trbs++;

	return num_trbs;
}

static inline unsigned int count_trbs_needed(struct urb *urb)
{
	return count_trbs(urb->transfer_dma, urb->transfer_buffer_length);
}

static unsigned int count_sg_trbs_needed(struct urb *urb)
{
	struct scatterlist *sg;
	unsigned int i, len, full_len, num_trbs = 0;

	full_len = urb->transfer_buffer_length;

	for_each_sg(urb->sg, sg, urb->num_mapped_sgs, i) {
		len = sg_dma_len(sg);
		num_trbs += count_trbs(sg_dma_address(sg), len);
		len = min_t(unsigned int, len, full_len);
		full_len -= len;
		if (full_len == 0)
			break;
	}

	return num_trbs;
}

static unsigned int count_isoc_trbs_needed(struct urb *urb, int i)
{
	u64 addr, len;

	addr = (u64) (urb->transfer_dma + urb->iso_frame_desc[i].offset);
	len = urb->iso_frame_desc[i].length;

	return count_trbs(addr, len);
}

static void check_trb_math(struct urb *urb, int running_total)
{
	if (unlikely(running_total != urb->transfer_buffer_length))
		dev_err(&urb->dev->dev, "%s - ep %#x - Miscalculated tx length, "
				"queued %#x (%d), asked for %#x (%d)\n",
				__func__,
				urb->ep->desc.bEndpointAddress,
				running_total, running_total,
				urb->transfer_buffer_length,
				urb->transfer_buffer_length);
}

static void giveback_first_trb(struct xhci_hcd *xhci, int slot_id,
		unsigned int ep_index, unsigned int stream_id, int start_cycle,
		struct xhci_generic_trb *start_trb)
{
	/*
	 * Pass all the TRBs to the hardware at once and make sure this write
	 * isn't reordered.
	 */
	wmb();
	if (start_cycle)
		start_trb->field[3] |= cpu_to_le32(start_cycle);
	else
		start_trb->field[3] &= cpu_to_le32(~TRB_CYCLE);
	xhci_ring_ep_doorbell(xhci, slot_id, ep_index, stream_id);
}

static void check_interval(struct xhci_hcd *xhci, struct urb *urb,
						struct xhci_ep_ctx *ep_ctx)
{
	int xhci_interval;
	int ep_interval;

	xhci_interval = EP_INTERVAL_TO_UFRAMES(le32_to_cpu(ep_ctx->ep_info));
	ep_interval = urb->interval;

	/* Convert to microframes */
	if (urb->dev->speed == USB_SPEED_LOW ||
			urb->dev->speed == USB_SPEED_FULL)
		ep_interval *= 8;

	/* FIXME change this to a warning and a suggestion to use the new API
	 * to set the polling interval (once the API is added).
	 */
	if (xhci_interval != ep_interval) {
		dev_dbg_ratelimited(&urb->dev->dev,
				"Driver uses different interval (%d microframe%s) than xHCI (%d microframe%s)\n",
				ep_interval, ep_interval == 1 ? "" : "s",
				xhci_interval, xhci_interval == 1 ? "" : "s");
		urb->interval = xhci_interval;
		/* Convert back to frames for LS/FS devices */
		if (urb->dev->speed == USB_SPEED_LOW ||
				urb->dev->speed == USB_SPEED_FULL)
			urb->interval /= 8;
	}
}

/*
 * xHCI uses normal TRBs for both bulk and interrupt.  When the interrupt
 * endpoint is to be serviced, the xHC will consume (at most) one TD.  A TD
 * (comprised of sg list entries) can take several service intervals to
 * transmit.
 */
int xhci_queue_intr_tx(struct xhci_hcd *xhci, gfp_t mem_flags,
		struct urb *urb, int slot_id, unsigned int ep_index)
{
	struct xhci_ep_ctx *ep_ctx;

	ep_ctx = xhci_get_ep_ctx(xhci, xhci->devs[slot_id]->out_ctx, ep_index);
	check_interval(xhci, urb, ep_ctx);

	return xhci_queue_bulk_tx(xhci, mem_flags, urb, slot_id, ep_index);
}

/*
 * For xHCI 1.0 host controllers, TD size is the number of max packet sized
 * packets remaining in the TD (*not* including this TRB).
 *
 * Total TD packet count = total_packet_count =
 *     DIV_ROUND_UP(TD size in bytes / wMaxPacketSize)
 *
 * Packets transferred up to and including this TRB = packets_transferred =
 *     rounddown(total bytes transferred including this TRB / wMaxPacketSize)
 *
 * TD size = total_packet_count - packets_transferred
 *
 * For xHCI 0.96 and older, TD size field should be the remaining bytes
 * including this TRB, right shifted by 10
 *
 * For all hosts it must fit in bits 21:17, so it can't be bigger than 31.
 * This is taken care of in the TRB_TD_SIZE() macro
 *
 * The last TRB in a TD must have the TD size set to zero.
 */
static u32 xhci_td_remainder(struct xhci_hcd *xhci, int transferred,
			      int trb_buff_len, unsigned int td_total_len,
			      struct urb *urb, bool more_trbs_coming)
{
	u32 maxp, total_packet_count;

	/* MTK xHCI 0.96 contains some features from 1.0 */
	if (xhci->hci_version < 0x100 && !(xhci->quirks & XHCI_MTK_HOST))
		return ((td_total_len - transferred) >> 10);

	/* One TRB with a zero-length data packet. */
	if (!more_trbs_coming || (transferred == 0 && trb_buff_len == 0) ||
	    trb_buff_len == td_total_len)
		return 0;

	/* for MTK xHCI 0.96, TD size include this TRB, but not in 1.x */
	if ((xhci->quirks & XHCI_MTK_HOST) && (xhci->hci_version < 0x100))
		trb_buff_len = 0;

	maxp = usb_endpoint_maxp(&urb->ep->desc);
	total_packet_count = DIV_ROUND_UP(td_total_len, maxp);

	/* Queueing functions don't count the current TRB into transferred */
	return (total_packet_count - ((transferred + trb_buff_len) / maxp));
}


static int xhci_align_td(struct xhci_hcd *xhci, struct urb *urb, u32 enqd_len,
			 u32 *trb_buff_len, struct xhci_segment *seg)
{
	struct device *dev = xhci_to_hcd(xhci)->self.controller;
	unsigned int unalign;
	unsigned int max_pkt;
	u32 new_buff_len;
	size_t len;

	max_pkt = usb_endpoint_maxp(&urb->ep->desc);
	unalign = (enqd_len + *trb_buff_len) % max_pkt;

	/* we got lucky, last normal TRB data on segment is packet aligned */
	if (unalign == 0)
		return 0;

	xhci_dbg(xhci, "Unaligned %d bytes, buff len %d\n",
		 unalign, *trb_buff_len);

	/* is the last nornal TRB alignable by splitting it */
	if (*trb_buff_len > unalign) {
		*trb_buff_len -= unalign;
		xhci_dbg(xhci, "split align, new buff len %d\n", *trb_buff_len);
		return 0;
	}

	/*
	 * We want enqd_len + trb_buff_len to sum up to a number aligned to
	 * number which is divisible by the endpoint's wMaxPacketSize. IOW:
	 * (size of currently enqueued TRBs + remainder) % wMaxPacketSize == 0.
	 */
	new_buff_len = max_pkt - (enqd_len % max_pkt);

	if (new_buff_len > (urb->transfer_buffer_length - enqd_len))
		new_buff_len = (urb->transfer_buffer_length - enqd_len);

	/* create a max max_pkt sized bounce buffer pointed to by last trb */
	if (usb_urb_dir_out(urb)) {
		if (urb->num_sgs) {
			len = sg_pcopy_to_buffer(urb->sg, urb->num_sgs,
						 seg->bounce_buf, new_buff_len, enqd_len);
			if (len != new_buff_len)
				xhci_warn(xhci, "WARN Wrong bounce buffer write length: %zu != %d\n",
					  len, new_buff_len);
		} else {
			memcpy(seg->bounce_buf, urb->transfer_buffer + enqd_len, new_buff_len);
		}

		seg->bounce_dma = dma_map_single(dev, seg->bounce_buf,
						 max_pkt, DMA_TO_DEVICE);
	} else {
		seg->bounce_dma = dma_map_single(dev, seg->bounce_buf,
						 max_pkt, DMA_FROM_DEVICE);
	}

	if (dma_mapping_error(dev, seg->bounce_dma)) {
		/* try without aligning. Some host controllers survive */
		xhci_warn(xhci, "Failed mapping bounce buffer, not aligning\n");
		return 0;
	}
	*trb_buff_len = new_buff_len;
	seg->bounce_len = new_buff_len;
	seg->bounce_offs = enqd_len;

	xhci_dbg(xhci, "Bounce align, new buff len %d\n", *trb_buff_len);

	return 1;
}

/* This is very similar to what ehci-q.c qtd_fill() does */
int xhci_queue_bulk_tx(struct xhci_hcd *xhci, gfp_t mem_flags,
		struct urb *urb, int slot_id, unsigned int ep_index)
{
	struct xhci_ring *ring;
	struct urb_priv *urb_priv;
	struct xhci_td *td;
	struct xhci_generic_trb *start_trb;
	struct scatterlist *sg = NULL;
	bool more_trbs_coming = true;
	bool need_zero_pkt = false;
	bool first_trb = true;
	unsigned int num_trbs;
	unsigned int start_cycle, num_sgs = 0;
	unsigned int enqd_len, block_len, trb_buff_len, full_len;
	int sent_len, ret;
	u32 field, length_field, remainder;
	u64 addr, send_addr;

	ring = xhci_urb_to_transfer_ring(xhci, urb);
	if (!ring)
		return -EINVAL;

	full_len = urb->transfer_buffer_length;
	/* If we have scatter/gather list, we use it. */
	if (urb->num_sgs) {
		num_sgs = urb->num_mapped_sgs;
		sg = urb->sg;
		addr = (u64) sg_dma_address(sg);
		block_len = sg_dma_len(sg);
		num_trbs = count_sg_trbs_needed(urb);
	} else {
		num_trbs = count_trbs_needed(urb);
		addr = (u64) urb->transfer_dma;
		block_len = full_len;
	}
	ret = prepare_transfer(xhci, xhci->devs[slot_id],
			ep_index, urb->stream_id,
			num_trbs, urb, 0, mem_flags);
	if (unlikely(ret < 0))
		return ret;

	urb_priv = urb->hcpriv;

	/* Deal with URB_ZERO_PACKET - need one more td/trb */
	if (urb->transfer_flags & URB_ZERO_PACKET && urb_priv->num_tds > 1)
		need_zero_pkt = true;

	td = &urb_priv->td[0];

	/*
	 * Don't give the first TRB to the hardware (by toggling the cycle bit)
	 * until we've finished creating all the other TRBs.  The ring's cycle
	 * state may change as we enqueue the other TRBs, so save it too.
	 */
	start_trb = &ring->enqueue->generic;
	start_cycle = ring->cycle_state;
	send_addr = addr;

	/* Queue the TRBs, even if they are zero-length */
	for (enqd_len = 0; first_trb || enqd_len < full_len;
			enqd_len += trb_buff_len) {
		field = TRB_TYPE(TRB_NORMAL);

		/* TRB buffer should not cross 64KB boundaries */
		trb_buff_len = TRB_BUFF_LEN_UP_TO_BOUNDARY(addr);
		trb_buff_len = min_t(unsigned int, trb_buff_len, block_len);

		if (enqd_len + trb_buff_len > full_len)
			trb_buff_len = full_len - enqd_len;

		/* Don't change the cycle bit of the first TRB until later */
		if (first_trb) {
			first_trb = false;
			if (start_cycle == 0)
				field |= TRB_CYCLE;
		} else
			field |= ring->cycle_state;

		/* Chain all the TRBs together; clear the chain bit in the last
		 * TRB to indicate it's the last TRB in the chain.
		 */
		if (enqd_len + trb_buff_len < full_len) {
			field |= TRB_CHAIN;
			if (trb_is_link(ring->enqueue + 1)) {
				if (xhci_align_td(xhci, urb, enqd_len,
						  &trb_buff_len,
						  ring->enq_seg)) {
					send_addr = ring->enq_seg->bounce_dma;
					/* assuming TD won't span 2 segs */
					td->bounce_seg = ring->enq_seg;
				}
			}
		}
		if (enqd_len + trb_buff_len >= full_len) {
			field &= ~TRB_CHAIN;
			field |= TRB_IOC;
			more_trbs_coming = false;
			td->last_trb = ring->enqueue;
			td->last_trb_seg = ring->enq_seg;
			if (xhci_urb_suitable_for_idt(urb)) {
				memcpy(&send_addr, urb->transfer_buffer,
				       trb_buff_len);
				le64_to_cpus(&send_addr);
				field |= TRB_IDT;
			}
		}

		/* Only set interrupt on short packet for IN endpoints */
		if (usb_urb_dir_in(urb))
			field |= TRB_ISP;

		/* Set the TRB length, TD size, and interrupter fields. */
		remainder = xhci_td_remainder(xhci, enqd_len, trb_buff_len,
					      full_len, urb, more_trbs_coming);

		length_field = TRB_LEN(trb_buff_len) |
			TRB_TD_SIZE(remainder) |
			TRB_INTR_TARGET(0);

		queue_trb(xhci, ring, more_trbs_coming | need_zero_pkt,
				lower_32_bits(send_addr),
				upper_32_bits(send_addr),
				length_field,
				field);
		td->num_trbs++;
		addr += trb_buff_len;
		sent_len = trb_buff_len;

		while (sg && sent_len >= block_len) {
			/* New sg entry */
			--num_sgs;
			sent_len -= block_len;
			sg = sg_next(sg);
			if (num_sgs != 0 && sg) {
				block_len = sg_dma_len(sg);
				addr = (u64) sg_dma_address(sg);
				addr += sent_len;
			}
		}
		block_len -= sent_len;
		send_addr = addr;
	}

	if (need_zero_pkt) {
		ret = prepare_transfer(xhci, xhci->devs[slot_id],
				       ep_index, urb->stream_id,
				       1, urb, 1, mem_flags);
		urb_priv->td[1].last_trb = ring->enqueue;
		urb_priv->td[1].last_trb_seg = ring->enq_seg;
		field = TRB_TYPE(TRB_NORMAL) | ring->cycle_state | TRB_IOC;
		queue_trb(xhci, ring, 0, 0, 0, TRB_INTR_TARGET(0), field);
		urb_priv->td[1].num_trbs++;
	}

	check_trb_math(urb, enqd_len);
	giveback_first_trb(xhci, slot_id, ep_index, urb->stream_id,
			start_cycle, start_trb);
	return 0;
}

/* Caller must have locked xhci->lock */
int xhci_queue_ctrl_tx(struct xhci_hcd *xhci, gfp_t mem_flags,
		struct urb *urb, int slot_id, unsigned int ep_index)
{
	struct xhci_ring *ep_ring;
	int num_trbs;
	int ret;
	struct usb_ctrlrequest *setup;
	struct xhci_generic_trb *start_trb;
	int start_cycle;
	u32 field;
	struct urb_priv *urb_priv;
	struct xhci_td *td;

	ep_ring = xhci_urb_to_transfer_ring(xhci, urb);
	if (!ep_ring)
		return -EINVAL;

	/*
	 * Need to copy setup packet into setup TRB, so we can't use the setup
	 * DMA address.
	 */
	if (!urb->setup_packet)
		return -EINVAL;

	/* 1 TRB for setup, 1 for status */
	num_trbs = 2;
	/*
	 * Don't need to check if we need additional event data and normal TRBs,
	 * since data in control transfers will never get bigger than 16MB
	 * XXX: can we get a buffer that crosses 64KB boundaries?
	 */
	if (urb->transfer_buffer_length > 0)
		num_trbs++;
	ret = prepare_transfer(xhci, xhci->devs[slot_id],
			ep_index, urb->stream_id,
			num_trbs, urb, 0, mem_flags);
	if (ret < 0)
		return ret;

	urb_priv = urb->hcpriv;
	td = &urb_priv->td[0];
	td->num_trbs = num_trbs;

	/*
	 * Don't give the first TRB to the hardware (by toggling the cycle bit)
	 * until we've finished creating all the other TRBs.  The ring's cycle
	 * state may change as we enqueue the other TRBs, so save it too.
	 */
	start_trb = &ep_ring->enqueue->generic;
	start_cycle = ep_ring->cycle_state;

	/* Queue setup TRB - see section 6.4.1.2.1 */
	/* FIXME better way to translate setup_packet into two u32 fields? */
	setup = (struct usb_ctrlrequest *) urb->setup_packet;
	field = 0;
	field |= TRB_IDT | TRB_TYPE(TRB_SETUP);
	if (start_cycle == 0)
		field |= 0x1;

	/* xHCI 1.0/1.1 6.4.1.2.1: Transfer Type field */
	if ((xhci->hci_version >= 0x100) || (xhci->quirks & XHCI_MTK_HOST)) {
		if (urb->transfer_buffer_length > 0) {
			if (setup->bRequestType & USB_DIR_IN)
				field |= TRB_TX_TYPE(TRB_DATA_IN);
			else
				field |= TRB_TX_TYPE(TRB_DATA_OUT);
		}
	}

	queue_trb(xhci, ep_ring, true,
		  setup->bRequestType | setup->bRequest << 8 | le16_to_cpu(setup->wValue) << 16,
		  le16_to_cpu(setup->wIndex) | le16_to_cpu(setup->wLength) << 16,
		  TRB_LEN(8) | TRB_INTR_TARGET(0),
		  /* Immediate data in pointer */
		  field);

	/* If there's data, queue data TRBs */
	/* Only set interrupt on short packet for IN endpoints */
	if (usb_urb_dir_in(urb))
		field = TRB_ISP | TRB_TYPE(TRB_DATA);
	else
		field = TRB_TYPE(TRB_DATA);

	if (urb->transfer_buffer_length > 0) {
		u32 length_field, remainder;
		u64 addr;

		if (xhci_urb_suitable_for_idt(urb)) {
			memcpy(&addr, urb->transfer_buffer,
			       urb->transfer_buffer_length);
			le64_to_cpus(&addr);
			field |= TRB_IDT;
		} else {
			addr = (u64) urb->transfer_dma;
		}

		remainder = xhci_td_remainder(xhci, 0,
				urb->transfer_buffer_length,
				urb->transfer_buffer_length,
				urb, 1);
		length_field = TRB_LEN(urb->transfer_buffer_length) |
				TRB_TD_SIZE(remainder) |
				TRB_INTR_TARGET(0);
		if (setup->bRequestType & USB_DIR_IN)
			field |= TRB_DIR_IN;
		queue_trb(xhci, ep_ring, true,
				lower_32_bits(addr),
				upper_32_bits(addr),
				length_field,
				field | ep_ring->cycle_state);
	}

	/* Save the DMA address of the last TRB in the TD */
	td->last_trb = ep_ring->enqueue;
	td->last_trb_seg = ep_ring->enq_seg;

	/* Queue status TRB - see Table 7 and sections 4.11.2.2 and 6.4.1.2.3 */
	/* If the device sent data, the status stage is an OUT transfer */
	if (urb->transfer_buffer_length > 0 && setup->bRequestType & USB_DIR_IN)
		field = 0;
	else
		field = TRB_DIR_IN;
	queue_trb(xhci, ep_ring, false,
			0,
			0,
			TRB_INTR_TARGET(0),
			/* Event on completion */
			field | TRB_IOC | TRB_TYPE(TRB_STATUS) | ep_ring->cycle_state);

	giveback_first_trb(xhci, slot_id, ep_index, 0,
			start_cycle, start_trb);
	return 0;
}

#ifdef CONFIG_USB_HCD_TEST_MODE
/*
 * This function prepare TRBs and submits them for the
 * SINGLE_STEP_SET_FEATURE Test.
 * This is done in two parts: first SETUP req for GetDesc is sent then
 * 15 seconds later, the IN stage for GetDesc starts to req data from dev
 *
 * is_setup : argument decides which of the two stage needs to be
 * performed; TRUE - SETUP and FALSE - IN+STATUS
 * Returns 0 if success
 */
int xhci_submit_single_step_set_feature(struct usb_hcd *hcd,
	struct urb *urb, int is_setup)
{
	int slot_id;
	unsigned int ep_index;
	struct xhci_ring *ep_ring;
	int ret;
	struct usb_ctrlrequest *setup;
	struct xhci_generic_trb *start_trb;
	int start_cycle;
	u32 field, length_field, remainder;
	struct urb_priv *urb_priv;
	struct xhci_td *td;
	struct xhci_hcd	*xhci = hcd_to_xhci(hcd);

	/* urb_priv will be free after transcation has completed */
	urb_priv = kzalloc(sizeof(struct urb_priv) +
			sizeof(struct xhci_td), GFP_KERNEL);
	if (!urb_priv)
		return -ENOMEM;

	td = &urb_priv->td[0];
	urb_priv->num_tds = 1;
	urb_priv->num_tds_done = 0;
	urb->hcpriv = urb_priv;

	ep_ring = xhci_urb_to_transfer_ring(xhci, urb);
	if (!ep_ring) {
		ret = -EINVAL;
		goto free_priv;
	}

	slot_id = urb->dev->slot_id;
	ep_index = xhci_get_endpoint_index(&urb->ep->desc);

	setup = (struct usb_ctrlrequest *) urb->setup_packet;
	if (is_setup) {
		ret = prepare_transfer(xhci, xhci->devs[slot_id],
				ep_index, urb->stream_id,
				1, urb, 0, GFP_KERNEL);
		if (ret < 0)
			goto free_priv;

		start_trb = &ep_ring->enqueue->generic;
		start_cycle = ep_ring->cycle_state;
		/* Save the DMA address of the last TRB in the TD */
		td->last_trb = ep_ring->enqueue;
		field = TRB_IOC | TRB_IDT | TRB_TYPE(TRB_SETUP) | start_cycle;
		/* xHCI 1.0/1.1 6.4.1.2.1: Transfer Type field */
		if ((xhci->hci_version >= 0x100) ||
				(xhci->quirks & XHCI_MTK_HOST))
			field |= TRB_TX_TYPE(TRB_DATA_IN);

		queue_trb(xhci, ep_ring, false,
			  setup->bRequestType | setup->bRequest << 8 |
			  le16_to_cpu(setup->wValue) << 16,
			  le16_to_cpu(setup->wIndex) |
			  le16_to_cpu(setup->wLength) << 16,
			  TRB_LEN(8) | TRB_INTR_TARGET(0),
			  /* Immediate data in pointer */
			  field);
		giveback_first_trb(xhci, slot_id, ep_index, urb->stream_id,
				start_cycle, start_trb);
		return 0;
	}

	ret = prepare_transfer(xhci, xhci->devs[slot_id],
			ep_index, urb->stream_id,
			2, urb, 0, GFP_KERNEL);
	if (ret < 0)
		goto free_priv;

	start_trb = &ep_ring->enqueue->generic;
	start_cycle = ep_ring->cycle_state;
	field = TRB_ISP | TRB_TYPE(TRB_DATA);

	remainder = xhci_td_remainder(xhci, 0,
				   urb->transfer_buffer_length,
				   urb->transfer_buffer_length,
				   urb, 1);

	length_field = TRB_LEN(urb->transfer_buffer_length) |
		TRB_TD_SIZE(remainder) |
		TRB_INTR_TARGET(0);

	if (urb->transfer_buffer_length > 0) {
		field |= TRB_DIR_IN;
		queue_trb(xhci, ep_ring, true,
				lower_32_bits(urb->transfer_dma),
				upper_32_bits(urb->transfer_dma),
				length_field,
				field | ep_ring->cycle_state);
	}

	td->last_trb = ep_ring->enqueue;
	field = TRB_IOC | TRB_TYPE(TRB_STATUS) | ep_ring->cycle_state;
	queue_trb(xhci, ep_ring, false,
			0,
			0,
			TRB_INTR_TARGET(0),
			field);

	giveback_first_trb(xhci, slot_id, ep_index, 0,
			start_cycle, start_trb);

	return 0;
free_priv:
	xhci_urb_free_priv(urb_priv);
	return ret;
}
#endif /* CONFIG_USB_HCD_TEST_MODE */

/*
 * The transfer burst count field of the isochronous TRB defines the number of
 * bursts that are required to move all packets in this TD.  Only SuperSpeed
 * devices can burst up to bMaxBurst number of packets per service interval.
 * This field is zero based, meaning a value of zero in the field means one
 * burst.  Basically, for everything but SuperSpeed devices, this field will be
 * zero.  Only xHCI 1.0 host controllers support this field.
 */
static unsigned int xhci_get_burst_count(struct xhci_hcd *xhci,
		struct urb *urb, unsigned int total_packet_count)
{
	unsigned int max_burst;

	if (xhci->hci_version < 0x100 || urb->dev->speed < USB_SPEED_SUPER)
		return 0;

	max_burst = urb->ep->ss_ep_comp.bMaxBurst;
	return DIV_ROUND_UP(total_packet_count, max_burst + 1) - 1;
}

/*
 * Returns the number of packets in the last "burst" of packets.  This field is
 * valid for all speeds of devices.  USB 2.0 devices can only do one "burst", so
 * the last burst packet count is equal to the total number of packets in the
 * TD.  SuperSpeed endpoints can have up to 3 bursts.  All but the last burst
 * must contain (bMaxBurst + 1) number of packets, but the last burst can
 * contain 1 to (bMaxBurst + 1) packets.
 */
static unsigned int xhci_get_last_burst_packet_count(struct xhci_hcd *xhci,
		struct urb *urb, unsigned int total_packet_count)
{
	unsigned int max_burst;
	unsigned int residue;

	if (xhci->hci_version < 0x100)
		return 0;

	if (urb->dev->speed >= USB_SPEED_SUPER) {
		/* bMaxBurst is zero based: 0 means 1 packet per burst */
		max_burst = urb->ep->ss_ep_comp.bMaxBurst;
		residue = total_packet_count % (max_burst + 1);
		/* If residue is zero, the last burst contains (max_burst + 1)
		 * number of packets, but the TLBPC field is zero-based.
		 */
		if (residue == 0)
			return max_burst;
		return residue - 1;
	}
	if (total_packet_count == 0)
		return 0;
	return total_packet_count - 1;
}

/*
 * Calculates Frame ID field of the isochronous TRB identifies the
 * target frame that the Interval associated with this Isochronous
 * Transfer Descriptor will start on. Refer to 4.11.2.5 in 1.1 spec.
 *
 * Returns actual frame id on success, negative value on error.
 */
static int xhci_get_isoc_frame_id(struct xhci_hcd *xhci,
		struct urb *urb, int index)
{
	int start_frame, ist, ret = 0;
	int start_frame_id, end_frame_id, current_frame_id;

	if (urb->dev->speed == USB_SPEED_LOW ||
			urb->dev->speed == USB_SPEED_FULL)
		start_frame = urb->start_frame + index * urb->interval;
	else
		start_frame = (urb->start_frame + index * urb->interval) >> 3;

	/* Isochronous Scheduling Threshold (IST, bits 0~3 in HCSPARAMS2):
	 *
	 * If bit [3] of IST is cleared to '0', software can add a TRB no
	 * later than IST[2:0] Microframes before that TRB is scheduled to
	 * be executed.
	 * If bit [3] of IST is set to '1', software can add a TRB no later
	 * than IST[2:0] Frames before that TRB is scheduled to be executed.
	 */
	ist = HCS_IST(xhci->hcs_params2) & 0x7;
	if (HCS_IST(xhci->hcs_params2) & (1 << 3))
		ist <<= 3;

	/* Software shall not schedule an Isoch TD with a Frame ID value that
	 * is less than the Start Frame ID or greater than the End Frame ID,
	 * where:
	 *
	 * End Frame ID = (Current MFINDEX register value + 895 ms.) MOD 2048
	 * Start Frame ID = (Current MFINDEX register value + IST + 1) MOD 2048
	 *
	 * Both the End Frame ID and Start Frame ID values are calculated
	 * in microframes. When software determines the valid Frame ID value;
	 * The End Frame ID value should be rounded down to the nearest Frame
	 * boundary, and the Start Frame ID value should be rounded up to the
	 * nearest Frame boundary.
	 */
	current_frame_id = readl(&xhci->run_regs->microframe_index);
	start_frame_id = roundup(current_frame_id + ist + 1, 8);
	end_frame_id = rounddown(current_frame_id + 895 * 8, 8);

	start_frame &= 0x7ff;
	start_frame_id = (start_frame_id >> 3) & 0x7ff;
	end_frame_id = (end_frame_id >> 3) & 0x7ff;

	xhci_dbg(xhci, "%s: index %d, reg 0x%x start_frame_id 0x%x, end_frame_id 0x%x, start_frame 0x%x\n",
		 __func__, index, readl(&xhci->run_regs->microframe_index),
		 start_frame_id, end_frame_id, start_frame);

	if (start_frame_id < end_frame_id) {
		if (start_frame > end_frame_id ||
				start_frame < start_frame_id)
			ret = -EINVAL;
	} else if (start_frame_id > end_frame_id) {
		if ((start_frame > end_frame_id &&
				start_frame < start_frame_id))
			ret = -EINVAL;
	} else {
			ret = -EINVAL;
	}

	if (index == 0) {
		if (ret == -EINVAL || start_frame == start_frame_id) {
			start_frame = start_frame_id + 1;
			if (urb->dev->speed == USB_SPEED_LOW ||
					urb->dev->speed == USB_SPEED_FULL)
				urb->start_frame = start_frame;
			else
				urb->start_frame = start_frame << 3;
			ret = 0;
		}
	}

	if (ret) {
		xhci_warn(xhci, "Frame ID %d (reg %d, index %d) beyond range (%d, %d)\n",
				start_frame, current_frame_id, index,
				start_frame_id, end_frame_id);
		xhci_warn(xhci, "Ignore frame ID field, use SIA bit instead\n");
		return ret;
	}

	return start_frame;
}

/* Check if we should generate event interrupt for a TD in an isoc URB */
static bool trb_block_event_intr(struct xhci_hcd *xhci, int num_tds, int i)
{
	if (xhci->hci_version < 0x100)
		return false;
	/* always generate an event interrupt for the last TD */
	if (i == num_tds - 1)
		return false;
	/*
	 * If AVOID_BEI is set the host handles full event rings poorly,
	 * generate an event at least every 8th TD to clear the event ring
	 */
	if (i && xhci->quirks & XHCI_AVOID_BEI)
		return !!(i % 8);

	return true;
}

/* This is for isoc transfer */
static int xhci_queue_isoc_tx(struct xhci_hcd *xhci, gfp_t mem_flags,
		struct urb *urb, int slot_id, unsigned int ep_index)
{
	struct xhci_ring *ep_ring;
	struct urb_priv *urb_priv;
	struct xhci_td *td;
	int num_tds, trbs_per_td;
	struct xhci_generic_trb *start_trb;
	bool first_trb;
	int start_cycle;
	u32 field, length_field;
	int running_total, trb_buff_len, td_len, td_remain_len, ret;
	u64 start_addr, addr;
	int i, j;
	bool more_trbs_coming;
	struct xhci_virt_ep *xep;
	int frame_id;

	xep = &xhci->devs[slot_id]->eps[ep_index];
	ep_ring = xhci->devs[slot_id]->eps[ep_index].ring;

	num_tds = urb->number_of_packets;
	if (num_tds < 1) {
		xhci_dbg(xhci, "Isoc URB with zero packets?\n");
		return -EINVAL;
	}
	start_addr = (u64) urb->transfer_dma;
	start_trb = &ep_ring->enqueue->generic;
	start_cycle = ep_ring->cycle_state;

	urb_priv = urb->hcpriv;
	/* Queue the TRBs for each TD, even if they are zero-length */
	for (i = 0; i < num_tds; i++) {
		unsigned int total_pkt_count, max_pkt;
		unsigned int burst_count, last_burst_pkt_count;
		u32 sia_frame_id;

		first_trb = true;
		running_total = 0;
		addr = start_addr + urb->iso_frame_desc[i].offset;
		td_len = urb->iso_frame_desc[i].length;
		td_remain_len = td_len;
		max_pkt = usb_endpoint_maxp(&urb->ep->desc);
		total_pkt_count = DIV_ROUND_UP(td_len, max_pkt);

		/* A zero-length transfer still involves at least one packet. */
		if (total_pkt_count == 0)
			total_pkt_count++;
		burst_count = xhci_get_burst_count(xhci, urb, total_pkt_count);
		last_burst_pkt_count = xhci_get_last_burst_packet_count(xhci,
							urb, total_pkt_count);

		trbs_per_td = count_isoc_trbs_needed(urb, i);

		ret = prepare_transfer(xhci, xhci->devs[slot_id], ep_index,
				urb->stream_id, trbs_per_td, urb, i, mem_flags);
		if (ret < 0) {
			if (i == 0)
				return ret;
			goto cleanup;
		}
		td = &urb_priv->td[i];
		td->num_trbs = trbs_per_td;
		/* use SIA as default, if frame id is used overwrite it */
		sia_frame_id = TRB_SIA;
		if (!(urb->transfer_flags & URB_ISO_ASAP) &&
		    HCC_CFC(xhci->hcc_params)) {
			frame_id = xhci_get_isoc_frame_id(xhci, urb, i);
			if (frame_id >= 0)
				sia_frame_id = TRB_FRAME_ID(frame_id);
		}
		/*
		 * Set isoc specific data for the first TRB in a TD.
		 * Prevent HW from getting the TRBs by keeping the cycle state
		 * inverted in the first TDs isoc TRB.
		 */
		field = TRB_TYPE(TRB_ISOC) |
			TRB_TLBPC(last_burst_pkt_count) |
			sia_frame_id |
			(i ? ep_ring->cycle_state : !start_cycle);

		/* xhci 1.1 with ETE uses TD_Size field for TBC, old is Rsvdz */
		if (!xep->use_extended_tbc)
			field |= TRB_TBC(burst_count);

		/* fill the rest of the TRB fields, and remaining normal TRBs */
		for (j = 0; j < trbs_per_td; j++) {
			u32 remainder = 0;

			/* only first TRB is isoc, overwrite otherwise */
			if (!first_trb)
				field = TRB_TYPE(TRB_NORMAL) |
					ep_ring->cycle_state;

			/* Only set interrupt on short packet for IN EPs */
			if (usb_urb_dir_in(urb))
				field |= TRB_ISP;

			/* Set the chain bit for all except the last TRB  */
			if (j < trbs_per_td - 1) {
				more_trbs_coming = true;
				field |= TRB_CHAIN;
			} else {
				more_trbs_coming = false;
				td->last_trb = ep_ring->enqueue;
				td->last_trb_seg = ep_ring->enq_seg;
				field |= TRB_IOC;
				if (trb_block_event_intr(xhci, num_tds, i))
					field |= TRB_BEI;
			}
			/* Calculate TRB length */
			trb_buff_len = TRB_BUFF_LEN_UP_TO_BOUNDARY(addr);
			if (trb_buff_len > td_remain_len)
				trb_buff_len = td_remain_len;

			/* Set the TRB length, TD size, & interrupter fields. */
			remainder = xhci_td_remainder(xhci, running_total,
						   trb_buff_len, td_len,
						   urb, more_trbs_coming);

			length_field = TRB_LEN(trb_buff_len) |
				TRB_INTR_TARGET(0);

			/* xhci 1.1 with ETE uses TD Size field for TBC */
			if (first_trb && xep->use_extended_tbc)
				length_field |= TRB_TD_SIZE_TBC(burst_count);
			else
				length_field |= TRB_TD_SIZE(remainder);
			first_trb = false;

			queue_trb(xhci, ep_ring, more_trbs_coming,
				lower_32_bits(addr),
				upper_32_bits(addr),
				length_field,
				field);
			running_total += trb_buff_len;

			addr += trb_buff_len;
			td_remain_len -= trb_buff_len;
		}

		/* Check TD length */
		if (running_total != td_len) {
			xhci_err(xhci, "ISOC TD length unmatch\n");
			ret = -EINVAL;
			goto cleanup;
		}
	}

	/* store the next frame id */
	if (HCC_CFC(xhci->hcc_params))
		xep->next_frame_id = urb->start_frame + num_tds * urb->interval;

	if (xhci_to_hcd(xhci)->self.bandwidth_isoc_reqs == 0) {
		if (xhci->quirks & XHCI_AMD_PLL_FIX)
			usb_amd_quirk_pll_disable();
	}
	xhci_to_hcd(xhci)->self.bandwidth_isoc_reqs++;

	giveback_first_trb(xhci, slot_id, ep_index, urb->stream_id,
			start_cycle, start_trb);
	return 0;
cleanup:
	/* Clean up a partially enqueued isoc transfer. */

	for (i--; i >= 0; i--)
		list_del_init(&urb_priv->td[i].td_list);

	/* Use the first TD as a temporary variable to turn the TDs we've queued
	 * into No-ops with a software-owned cycle bit. That way the hardware
	 * won't accidentally start executing bogus TDs when we partially
	 * overwrite them.  td->first_trb and td->start_seg are already set.
	 */
	urb_priv->td[0].last_trb = ep_ring->enqueue;
	/* Every TRB except the first & last will have its cycle bit flipped. */
	td_to_noop(xhci, ep_ring, &urb_priv->td[0], true);

	/* Reset the ring enqueue back to the first TRB and its cycle bit. */
	ep_ring->enqueue = urb_priv->td[0].first_trb;
	ep_ring->enq_seg = urb_priv->td[0].start_seg;
	ep_ring->cycle_state = start_cycle;
	ep_ring->num_trbs_free = ep_ring->num_trbs_free_temp;
	usb_hcd_unlink_urb_from_ep(bus_to_hcd(urb->dev->bus), urb);
	return ret;
}

/*
 * Check transfer ring to guarantee there is enough room for the urb.
 * Update ISO URB start_frame and interval.
 * Update interval as xhci_queue_intr_tx does. Use xhci frame_index to
 * update urb->start_frame if URB_ISO_ASAP is set in transfer_flags or
 * Contiguous Frame ID is not supported by HC.
 */
int xhci_queue_isoc_tx_prepare(struct xhci_hcd *xhci, gfp_t mem_flags,
		struct urb *urb, int slot_id, unsigned int ep_index)
{
	struct xhci_virt_device *xdev;
	struct xhci_ring *ep_ring;
	struct xhci_ep_ctx *ep_ctx;
	int start_frame;
	int num_tds, num_trbs, i;
	int ret;
	struct xhci_virt_ep *xep;
	int ist;

	xdev = xhci->devs[slot_id];
	xep = &xhci->devs[slot_id]->eps[ep_index];
	ep_ring = xdev->eps[ep_index].ring;
	ep_ctx = xhci_get_ep_ctx(xhci, xdev->out_ctx, ep_index);

	num_trbs = 0;
	num_tds = urb->number_of_packets;
	for (i = 0; i < num_tds; i++)
		num_trbs += count_isoc_trbs_needed(urb, i);

	/* Check the ring to guarantee there is enough room for the whole urb.
	 * Do not insert any td of the urb to the ring if the check failed.
	 */
	ret = prepare_ring(xhci, ep_ring, GET_EP_CTX_STATE(ep_ctx),
			   num_trbs, mem_flags);
	if (ret)
		return ret;

	/*
	 * Check interval value. This should be done before we start to
	 * calculate the start frame value.
	 */
	check_interval(xhci, urb, ep_ctx);

	/* Calculate the start frame and put it in urb->start_frame. */
	if (HCC_CFC(xhci->hcc_params) && !list_empty(&ep_ring->td_list)) {
		if (GET_EP_CTX_STATE(ep_ctx) ==	EP_STATE_RUNNING) {
			urb->start_frame = xep->next_frame_id;
			goto skip_start_over;
		}
	}

	start_frame = readl(&xhci->run_regs->microframe_index);
	start_frame &= 0x3fff;
	/*
	 * Round up to the next frame and consider the time before trb really
	 * gets scheduled by hardare.
	 */
	ist = HCS_IST(xhci->hcs_params2) & 0x7;
	if (HCS_IST(xhci->hcs_params2) & (1 << 3))
		ist <<= 3;
	start_frame += ist + XHCI_CFC_DELAY;
	start_frame = roundup(start_frame, 8);

	/*
	 * Round up to the next ESIT (Endpoint Service Interval Time) if ESIT
	 * is greate than 8 microframes.
	 */
	if (urb->dev->speed == USB_SPEED_LOW ||
			urb->dev->speed == USB_SPEED_FULL) {
		start_frame = roundup(start_frame, urb->interval << 3);
		urb->start_frame = start_frame >> 3;
	} else {
		start_frame = roundup(start_frame, urb->interval);
		urb->start_frame = start_frame;
	}

skip_start_over:
	ep_ring->num_trbs_free_temp = ep_ring->num_trbs_free;

	return xhci_queue_isoc_tx(xhci, mem_flags, urb, slot_id, ep_index);
}

/****		Command Ring Operations		****/

/* Generic function for queueing a command TRB on the command ring.
 * Check to make sure there's room on the command ring for one command TRB.
 * Also check that there's room reserved for commands that must not fail.
 * If this is a command that must not fail, meaning command_must_succeed = TRUE,
 * then only check for the number of reserved spots.
 * Don't decrement xhci->cmd_ring_reserved_trbs after we've queued the TRB
 * because the command event handler may want to resubmit a failed command.
 */
static int queue_command(struct xhci_hcd *xhci, struct xhci_command *cmd,
			 u32 field1, u32 field2,
			 u32 field3, u32 field4, bool command_must_succeed)
{
	int reserved_trbs = xhci->cmd_ring_reserved_trbs;
	int ret;

	if ((xhci->xhc_state & XHCI_STATE_DYING) ||
		(xhci->xhc_state & XHCI_STATE_HALTED)) {
		xhci_dbg(xhci, "xHCI dying or halted, can't queue_command\n");
		return -ESHUTDOWN;
	}

	if (!command_must_succeed)
		reserved_trbs++;

	ret = prepare_ring(xhci, xhci->cmd_ring, EP_STATE_RUNNING,
			reserved_trbs, GFP_ATOMIC);
	if (ret < 0) {
		xhci_err(xhci, "ERR: No room for command on command ring\n");
		if (command_must_succeed)
			xhci_err(xhci, "ERR: Reserved TRB counting for "
					"unfailable commands failed.\n");
		return ret;
	}

	cmd->command_trb = xhci->cmd_ring->enqueue;

	/* if there are no other commands queued we start the timeout timer */
	if (list_empty(&xhci->cmd_list)) {
		xhci->current_cmd = cmd;
		xhci_mod_cmd_timer(xhci, XHCI_CMD_DEFAULT_TIMEOUT);
	}

	list_add_tail(&cmd->cmd_list, &xhci->cmd_list);

	queue_trb(xhci, xhci->cmd_ring, false, field1, field2, field3,
			field4 | xhci->cmd_ring->cycle_state);
	return 0;
}

/* Queue a slot enable or disable request on the command ring */
int xhci_queue_slot_control(struct xhci_hcd *xhci, struct xhci_command *cmd,
		u32 trb_type, u32 slot_id)
{
	return queue_command(xhci, cmd, 0, 0, 0,
			TRB_TYPE(trb_type) | SLOT_ID_FOR_TRB(slot_id), false);
}

/* Queue an address device command TRB */
int xhci_queue_address_device(struct xhci_hcd *xhci, struct xhci_command *cmd,
		dma_addr_t in_ctx_ptr, u32 slot_id, enum xhci_setup_dev setup)
{
	return queue_command(xhci, cmd, lower_32_bits(in_ctx_ptr),
			upper_32_bits(in_ctx_ptr), 0,
			TRB_TYPE(TRB_ADDR_DEV) | SLOT_ID_FOR_TRB(slot_id)
			| (setup == SETUP_CONTEXT_ONLY ? TRB_BSR : 0), false);
}

int xhci_queue_vendor_command(struct xhci_hcd *xhci, struct xhci_command *cmd,
		u32 field1, u32 field2, u32 field3, u32 field4)
{
	return queue_command(xhci, cmd, field1, field2, field3, field4, false);
}

/* Queue a reset device command TRB */
int xhci_queue_reset_device(struct xhci_hcd *xhci, struct xhci_command *cmd,
		u32 slot_id)
{
	return queue_command(xhci, cmd, 0, 0, 0,
			TRB_TYPE(TRB_RESET_DEV) | SLOT_ID_FOR_TRB(slot_id),
			false);
}

/* Queue a configure endpoint command TRB */
int xhci_queue_configure_endpoint(struct xhci_hcd *xhci,
		struct xhci_command *cmd, dma_addr_t in_ctx_ptr,
		u32 slot_id, bool command_must_succeed)
{
	return queue_command(xhci, cmd, lower_32_bits(in_ctx_ptr),
			upper_32_bits(in_ctx_ptr), 0,
			TRB_TYPE(TRB_CONFIG_EP) | SLOT_ID_FOR_TRB(slot_id),
			command_must_succeed);
}

/* Queue an evaluate context command TRB */
int xhci_queue_evaluate_context(struct xhci_hcd *xhci, struct xhci_command *cmd,
		dma_addr_t in_ctx_ptr, u32 slot_id, bool command_must_succeed)
{
	return queue_command(xhci, cmd, lower_32_bits(in_ctx_ptr),
			upper_32_bits(in_ctx_ptr), 0,
			TRB_TYPE(TRB_EVAL_CONTEXT) | SLOT_ID_FOR_TRB(slot_id),
			command_must_succeed);
}

/*
 * Suspend is set to indicate "Stop Endpoint Command" is being issued to stop
 * activity on an endpoint that is about to be suspended.
 */
int xhci_queue_stop_endpoint(struct xhci_hcd *xhci, struct xhci_command *cmd,
			     int slot_id, unsigned int ep_index, int suspend)
{
	u32 trb_slot_id = SLOT_ID_FOR_TRB(slot_id);
	u32 trb_ep_index = EP_ID_FOR_TRB(ep_index);
	u32 type = TRB_TYPE(TRB_STOP_RING);
	u32 trb_suspend = SUSPEND_PORT_FOR_TRB(suspend);

	return queue_command(xhci, cmd, 0, 0, 0,
			trb_slot_id | trb_ep_index | type | trb_suspend, false);
}
EXPORT_SYMBOL_GPL(xhci_queue_stop_endpoint);

int xhci_queue_reset_ep(struct xhci_hcd *xhci, struct xhci_command *cmd,
			int slot_id, unsigned int ep_index,
			enum xhci_ep_reset_type reset_type)
{
	u32 trb_slot_id = SLOT_ID_FOR_TRB(slot_id);
	u32 trb_ep_index = EP_ID_FOR_TRB(ep_index);
	u32 type = TRB_TYPE(TRB_RESET_EP);

	if (reset_type == EP_SOFT_RESET)
		type |= TRB_TSP;

	return queue_command(xhci, cmd, 0, 0, 0,
			trb_slot_id | trb_ep_index | type, false);
}<|MERGE_RESOLUTION|>--- conflicted
+++ resolved
@@ -2255,14 +2255,7 @@
 		if (trb_type != TRB_STATUS)
 			xhci_dbg(xhci, "Success on ctrl %s TRB without IOC set?\n",
 				  (trb_type == TRB_DATA) ? "data" : "setup");
-<<<<<<< HEAD
-		*status = 0;
-=======
-			td->status = -ESHUTDOWN;
-			break;
-		}
 		td->status = 0;
->>>>>>> a3a58096
 		break;
 	case COMP_SHORT_PACKET:
 		td->status = 0;
