/* SPDX-License-Identifier: GPL-2.0 */

/*
 * xHCI host controller driver
 *
 * Copyright (C) 2008 Intel Corp.
 *
 * Author: Sarah Sharp
 * Some code borrowed from the Linux EHCI driver.
 */

#ifndef __LINUX_XHCI_HCD_H
#define __LINUX_XHCI_HCD_H

#include <linux/usb.h>
#include <linux/timer.h>
#include <linux/kernel.h>
#include <linux/usb/hcd.h>
#include <linux/io-64-nonatomic-lo-hi.h>

/* Code sharing between pci-quirks and xhci hcd */
#include	"xhci-ext-caps.h"
#include "pci-quirks.h"

/* xHCI PCI Configuration Registers */
#define XHCI_SBRN_OFFSET	(0x60)

/* Max number of USB devices for any host controller - limit in section 6.1 */
#define MAX_HC_SLOTS		256
/* Section 5.3.3 - MaxPorts */
#define MAX_HC_PORTS		127

/*
 * xHCI register interface.
 * This corresponds to the eXtensible Host Controller Interface (xHCI)
 * Revision 0.95 specification
 */

/**
 * struct xhci_cap_regs - xHCI Host Controller Capability Registers.
 * @hc_capbase:		length of the capabilities register and HC version number
 * @hcs_params1:	HCSPARAMS1 - Structural Parameters 1
 * @hcs_params2:	HCSPARAMS2 - Structural Parameters 2
 * @hcs_params3:	HCSPARAMS3 - Structural Parameters 3
 * @hcc_params:		HCCPARAMS - Capability Parameters
 * @db_off:		DBOFF - Doorbell array offset
 * @run_regs_off:	RTSOFF - Runtime register space offset
 * @hcc_params2:	HCCPARAMS2 Capability Parameters 2, xhci 1.1 only
 */
struct xhci_cap_regs {
	__le32	hc_capbase;
	__le32	hcs_params1;
	__le32	hcs_params2;
	__le32	hcs_params3;
	__le32	hcc_params;
	__le32	db_off;
	__le32	run_regs_off;
	__le32	hcc_params2; /* xhci 1.1 */
	/* Reserved up to (CAPLENGTH - 0x1C) */
};

/* hc_capbase bitmasks */
/* bits 7:0 - how long is the Capabilities register */
#define HC_LENGTH(p)		XHCI_HC_LENGTH(p)
/* bits 31:16	*/
#define HC_VERSION(p)		(((p) >> 16) & 0xffff)

/* HCSPARAMS1 - hcs_params1 - bitmasks */
/* bits 0:7, Max Device Slots */
#define HCS_MAX_SLOTS(p)	(((p) >> 0) & 0xff)
#define HCS_SLOTS_MASK		0xff
/* bits 8:18, Max Interrupters */
#define HCS_MAX_INTRS(p)	(((p) >> 8) & 0x7ff)
/* bits 24:31, Max Ports - max value is 0x7F = 127 ports */
#define HCS_MAX_PORTS(p)	(((p) >> 24) & 0x7f)

/* HCSPARAMS2 - hcs_params2 - bitmasks */
/* bits 0:3, frames or uframes that SW needs to queue transactions
 * ahead of the HW to meet periodic deadlines */
#define HCS_IST(p)		(((p) >> 0) & 0xf)
/* bits 4:7, max number of Event Ring segments */
#define HCS_ERST_MAX(p)		(((p) >> 4) & 0xf)
/* bits 21:25 Hi 5 bits of Scratchpad buffers SW must allocate for the HW */
/* bit 26 Scratchpad restore - for save/restore HW state - not used yet */
/* bits 27:31 Lo 5 bits of Scratchpad buffers SW must allocate for the HW */
#define HCS_MAX_SCRATCHPAD(p)   ((((p) >> 16) & 0x3e0) | (((p) >> 27) & 0x1f))

/* HCSPARAMS3 - hcs_params3 - bitmasks */
/* bits 0:7, Max U1 to U0 latency for the roothub ports */
#define HCS_U1_LATENCY(p)	(((p) >> 0) & 0xff)
/* bits 16:31, Max U2 to U0 latency for the roothub ports */
#define HCS_U2_LATENCY(p)	(((p) >> 16) & 0xffff)

/* HCCPARAMS - hcc_params - bitmasks */
/* true: HC can use 64-bit address pointers */
#define HCC_64BIT_ADDR(p)	((p) & (1 << 0))
/* true: HC can do bandwidth negotiation */
#define HCC_BANDWIDTH_NEG(p)	((p) & (1 << 1))
/* true: HC uses 64-byte Device Context structures
 * FIXME 64-byte context structures aren't supported yet.
 */
#define HCC_64BYTE_CONTEXT(p)	((p) & (1 << 2))
/* true: HC has port power switches */
#define HCC_PPC(p)		((p) & (1 << 3))
/* true: HC has port indicators */
#define HCS_INDICATOR(p)	((p) & (1 << 4))
/* true: HC has Light HC Reset Capability */
#define HCC_LIGHT_RESET(p)	((p) & (1 << 5))
/* true: HC supports latency tolerance messaging */
#define HCC_LTC(p)		((p) & (1 << 6))
/* true: no secondary Stream ID Support */
#define HCC_NSS(p)		((p) & (1 << 7))
/* true: HC supports Stopped - Short Packet */
#define HCC_SPC(p)		((p) & (1 << 9))
/* true: HC has Contiguous Frame ID Capability */
#define HCC_CFC(p)		((p) & (1 << 11))
/* Max size for Primary Stream Arrays - 2^(n+1), where n is bits 12:15 */
#define HCC_MAX_PSA(p)		(1 << ((((p) >> 12) & 0xf) + 1))
/* Extended Capabilities pointer from PCI base - section 5.3.6 */
#define HCC_EXT_CAPS(p)		XHCI_HCC_EXT_CAPS(p)

#define CTX_SIZE(_hcc)		(HCC_64BYTE_CONTEXT(_hcc) ? 64 : 32)

/* db_off bitmask - bits 0:1 reserved */
#define	DBOFF_MASK	(~0x3)

/* run_regs_off bitmask - bits 0:4 reserved */
#define	RTSOFF_MASK	(~0x1f)

/* HCCPARAMS2 - hcc_params2 - bitmasks */
/* true: HC supports U3 entry Capability */
#define	HCC2_U3C(p)		((p) & (1 << 0))
/* true: HC supports Configure endpoint command Max exit latency too large */
#define	HCC2_CMC(p)		((p) & (1 << 1))
/* true: HC supports Force Save context Capability */
#define	HCC2_FSC(p)		((p) & (1 << 2))
/* true: HC supports Compliance Transition Capability */
#define	HCC2_CTC(p)		((p) & (1 << 3))
/* true: HC support Large ESIT payload Capability > 48k */
#define	HCC2_LEC(p)		((p) & (1 << 4))
/* true: HC support Configuration Information Capability */
#define	HCC2_CIC(p)		((p) & (1 << 5))
/* true: HC support Extended TBC Capability, Isoc burst count > 65535 */
#define	HCC2_ETC(p)		((p) & (1 << 6))

/* Number of registers per port */
#define	NUM_PORT_REGS	4

#define PORTSC		0
#define PORTPMSC	1
#define PORTLI		2
#define PORTHLPMC	3

/**
 * struct xhci_op_regs - xHCI Host Controller Operational Registers.
 * @command:		USBCMD - xHC command register
 * @status:		USBSTS - xHC status register
 * @page_size:		This indicates the page size that the host controller
 * 			supports.  If bit n is set, the HC supports a page size
 * 			of 2^(n+12), up to a 128MB page size.
 * 			4K is the minimum page size.
 * @cmd_ring:		CRP - 64-bit Command Ring Pointer
 * @dcbaa_ptr:		DCBAAP - 64-bit Device Context Base Address Array Pointer
 * @config_reg:		CONFIG - Configure Register
 * @port_status_base:	PORTSCn - base address for Port Status and Control
 * 			Each port has a Port Status and Control register,
 * 			followed by a Port Power Management Status and Control
 * 			register, a Port Link Info register, and a reserved
 * 			register.
 * @port_power_base:	PORTPMSCn - base address for
 * 			Port Power Management Status and Control
 * @port_link_base:	PORTLIn - base address for Port Link Info (current
 * 			Link PM state and control) for USB 2.1 and USB 3.0
 * 			devices.
 */
struct xhci_op_regs {
	__le32	command;
	__le32	status;
	__le32	page_size;
	__le32	reserved1;
	__le32	reserved2;
	__le32	dev_notification;
	__le64	cmd_ring;
	/* rsvd: offset 0x20-2F */
	__le32	reserved3[4];
	__le64	dcbaa_ptr;
	__le32	config_reg;
	/* rsvd: offset 0x3C-3FF */
	__le32	reserved4[241];
	/* port 1 registers, which serve as a base address for other ports */
	__le32	port_status_base;
	__le32	port_power_base;
	__le32	port_link_base;
	__le32	reserved5;
	/* registers for ports 2-255 */
	__le32	reserved6[NUM_PORT_REGS*254];
};

/* USBCMD - USB command - command bitmasks */
/* start/stop HC execution - do not write unless HC is halted*/
#define CMD_RUN		XHCI_CMD_RUN
/* Reset HC - resets internal HC state machine and all registers (except
 * PCI config regs).  HC does NOT drive a USB reset on the downstream ports.
 * The xHCI driver must reinitialize the xHC after setting this bit.
 */
#define CMD_RESET	(1 << 1)
/* Event Interrupt Enable - a '1' allows interrupts from the host controller */
#define CMD_EIE		XHCI_CMD_EIE
/* Host System Error Interrupt Enable - get out-of-band signal for HC errors */
#define CMD_HSEIE	XHCI_CMD_HSEIE
/* bits 4:6 are reserved (and should be preserved on writes). */
/* light reset (port status stays unchanged) - reset completed when this is 0 */
#define CMD_LRESET	(1 << 7)
/* host controller save/restore state. */
#define CMD_CSS		(1 << 8)
#define CMD_CRS		(1 << 9)
/* Enable Wrap Event - '1' means xHC generates an event when MFINDEX wraps. */
#define CMD_EWE		XHCI_CMD_EWE
/* MFINDEX power management - '1' means xHC can stop MFINDEX counter if all root
 * hubs are in U3 (selective suspend), disconnect, disabled, or powered-off.
 * '0' means the xHC can power it off if all ports are in the disconnect,
 * disabled, or powered-off state.
 */
#define CMD_PM_INDEX	(1 << 11)
/* bit 14 Extended TBC Enable, changes Isoc TRB fields to support larger TBC */
#define CMD_ETE		(1 << 14)
/* bits 15:31 are reserved (and should be preserved on writes). */

/* IMAN - Interrupt Management Register */
#define IMAN_IE		(1 << 1)
#define IMAN_IP		(1 << 0)

/* USBSTS - USB status - status bitmasks */
/* HC not running - set to 1 when run/stop bit is cleared. */
#define STS_HALT	XHCI_STS_HALT
/* serious error, e.g. PCI parity error.  The HC will clear the run/stop bit. */
#define STS_FATAL	(1 << 2)
/* event interrupt - clear this prior to clearing any IP flags in IR set*/
#define STS_EINT	(1 << 3)
/* port change detect */
#define STS_PORT	(1 << 4)
/* bits 5:7 reserved and zeroed */
/* save state status - '1' means xHC is saving state */
#define STS_SAVE	(1 << 8)
/* restore state status - '1' means xHC is restoring state */
#define STS_RESTORE	(1 << 9)
/* true: save or restore error */
#define STS_SRE		(1 << 10)
/* true: Controller Not Ready to accept doorbell or op reg writes after reset */
#define STS_CNR		XHCI_STS_CNR
/* true: internal Host Controller Error - SW needs to reset and reinitialize */
#define STS_HCE		(1 << 12)
/* bits 13:31 reserved and should be preserved */

/*
 * DNCTRL - Device Notification Control Register - dev_notification bitmasks
 * Generate a device notification event when the HC sees a transaction with a
 * notification type that matches a bit set in this bit field.
 */
#define	DEV_NOTE_MASK		(0xffff)
#define ENABLE_DEV_NOTE(x)	(1 << (x))
/* Most of the device notification types should only be used for debug.
 * SW does need to pay attention to function wake notifications.
 */
#define	DEV_NOTE_FWAKE		ENABLE_DEV_NOTE(1)

/* CRCR - Command Ring Control Register - cmd_ring bitmasks */
/* bit 0 is the command ring cycle state */
/* stop ring operation after completion of the currently executing command */
#define CMD_RING_PAUSE		(1 << 1)
/* stop ring immediately - abort the currently executing command */
#define CMD_RING_ABORT		(1 << 2)
/* true: command ring is running */
#define CMD_RING_RUNNING	(1 << 3)
/* bits 4:5 reserved and should be preserved */
/* Command Ring pointer - bit mask for the lower 32 bits. */
#define CMD_RING_RSVD_BITS	(0x3f)

/* CONFIG - Configure Register - config_reg bitmasks */
/* bits 0:7 - maximum number of device slots enabled (NumSlotsEn) */
#define MAX_DEVS(p)	((p) & 0xff)
/* bit 8: U3 Entry Enabled, assert PLC when root port enters U3, xhci 1.1 */
#define CONFIG_U3E		(1 << 8)
/* bit 9: Configuration Information Enable, xhci 1.1 */
#define CONFIG_CIE		(1 << 9)
/* bits 10:31 - reserved and should be preserved */

/* PORTSC - Port Status and Control Register - port_status_base bitmasks */
/* true: device connected */
#define PORT_CONNECT	(1 << 0)
/* true: port enabled */
#define PORT_PE		(1 << 1)
/* bit 2 reserved and zeroed */
/* true: port has an over-current condition */
#define PORT_OC		(1 << 3)
/* true: port reset signaling asserted */
#define PORT_RESET	(1 << 4)
/* Port Link State - bits 5:8
 * A read gives the current link PM state of the port,
 * a write with Link State Write Strobe set sets the link state.
 */
#define PORT_PLS_MASK	(0xf << 5)
#define XDEV_U0		(0x0 << 5)
#define XDEV_U1		(0x1 << 5)
#define XDEV_U2		(0x2 << 5)
#define XDEV_U3		(0x3 << 5)
#define XDEV_DISABLED	(0x4 << 5)
#define XDEV_RXDETECT	(0x5 << 5)
#define XDEV_INACTIVE	(0x6 << 5)
#define XDEV_POLLING	(0x7 << 5)
#define XDEV_RECOVERY	(0x8 << 5)
#define XDEV_HOT_RESET	(0x9 << 5)
#define XDEV_COMP_MODE	(0xa << 5)
#define XDEV_TEST_MODE	(0xb << 5)
#define XDEV_RESUME	(0xf << 5)

/* true: port has power (see HCC_PPC) */
#define PORT_POWER	(1 << 9)
/* bits 10:13 indicate device speed:
 * 0 - undefined speed - port hasn't be initialized by a reset yet
 * 1 - full speed
 * 2 - low speed
 * 3 - high speed
 * 4 - super speed
 * 5-15 reserved
 */
#define DEV_SPEED_MASK		(0xf << 10)
#define	XDEV_FS			(0x1 << 10)
#define	XDEV_LS			(0x2 << 10)
#define	XDEV_HS			(0x3 << 10)
#define	XDEV_SS			(0x4 << 10)
#define	XDEV_SSP		(0x5 << 10)
#define DEV_UNDEFSPEED(p)	(((p) & DEV_SPEED_MASK) == (0x0<<10))
#define DEV_FULLSPEED(p)	(((p) & DEV_SPEED_MASK) == XDEV_FS)
#define DEV_LOWSPEED(p)		(((p) & DEV_SPEED_MASK) == XDEV_LS)
#define DEV_HIGHSPEED(p)	(((p) & DEV_SPEED_MASK) == XDEV_HS)
#define DEV_SUPERSPEED(p)	(((p) & DEV_SPEED_MASK) == XDEV_SS)
#define DEV_SUPERSPEEDPLUS(p)	(((p) & DEV_SPEED_MASK) == XDEV_SSP)
#define DEV_SUPERSPEED_ANY(p)	(((p) & DEV_SPEED_MASK) >= XDEV_SS)
#define DEV_PORT_SPEED(p)	(((p) >> 10) & 0x0f)

/* Bits 20:23 in the Slot Context are the speed for the device */
#define	SLOT_SPEED_FS		(XDEV_FS << 10)
#define	SLOT_SPEED_LS		(XDEV_LS << 10)
#define	SLOT_SPEED_HS		(XDEV_HS << 10)
#define	SLOT_SPEED_SS		(XDEV_SS << 10)
#define	SLOT_SPEED_SSP		(XDEV_SSP << 10)
/* Port Indicator Control */
#define PORT_LED_OFF	(0 << 14)
#define PORT_LED_AMBER	(1 << 14)
#define PORT_LED_GREEN	(2 << 14)
#define PORT_LED_MASK	(3 << 14)
/* Port Link State Write Strobe - set this when changing link state */
#define PORT_LINK_STROBE	(1 << 16)
/* true: connect status change */
#define PORT_CSC	(1 << 17)
/* true: port enable change */
#define PORT_PEC	(1 << 18)
/* true: warm reset for a USB 3.0 device is done.  A "hot" reset puts the port
 * into an enabled state, and the device into the default state.  A "warm" reset
 * also resets the link, forcing the device through the link training sequence.
 * SW can also look at the Port Reset register to see when warm reset is done.
 */
#define PORT_WRC	(1 << 19)
/* true: over-current change */
#define PORT_OCC	(1 << 20)
/* true: reset change - 1 to 0 transition of PORT_RESET */
#define PORT_RC		(1 << 21)
/* port link status change - set on some port link state transitions:
 *  Transition				Reason
 *  ------------------------------------------------------------------------------
 *  - U3 to Resume			Wakeup signaling from a device
 *  - Resume to Recovery to U0		USB 3.0 device resume
 *  - Resume to U0			USB 2.0 device resume
 *  - U3 to Recovery to U0		Software resume of USB 3.0 device complete
 *  - U3 to U0				Software resume of USB 2.0 device complete
 *  - U2 to U0				L1 resume of USB 2.1 device complete
 *  - U0 to U0 (???)			L1 entry rejection by USB 2.1 device
 *  - U0 to disabled			L1 entry error with USB 2.1 device
 *  - Any state to inactive		Error on USB 3.0 port
 */
#define PORT_PLC	(1 << 22)
/* port configure error change - port failed to configure its link partner */
#define PORT_CEC	(1 << 23)
#define PORT_CHANGE_MASK	(PORT_CSC | PORT_PEC | PORT_WRC | PORT_OCC | \
				 PORT_RC | PORT_PLC | PORT_CEC)


/* Cold Attach Status - xHC can set this bit to report device attached during
 * Sx state. Warm port reset should be perfomed to clear this bit and move port
 * to connected state.
 */
#define PORT_CAS	(1 << 24)
/* wake on connect (enable) */
#define PORT_WKCONN_E	(1 << 25)
/* wake on disconnect (enable) */
#define PORT_WKDISC_E	(1 << 26)
/* wake on over-current (enable) */
#define PORT_WKOC_E	(1 << 27)
/* bits 28:29 reserved */
/* true: device is non-removable - for USB 3.0 roothub emulation */
#define PORT_DEV_REMOVE	(1 << 30)
/* Initiate a warm port reset - complete when PORT_WRC is '1' */
#define PORT_WR		(1 << 31)

/* We mark duplicate entries with -1 */
#define DUPLICATE_ENTRY ((u8)(-1))

/* Port Power Management Status and Control - port_power_base bitmasks */
/* Inactivity timer value for transitions into U1, in microseconds.
 * Timeout can be up to 127us.  0xFF means an infinite timeout.
 */
#define PORT_U1_TIMEOUT(p)	((p) & 0xff)
#define PORT_U1_TIMEOUT_MASK	0xff
/* Inactivity timer value for transitions into U2 */
#define PORT_U2_TIMEOUT(p)	(((p) & 0xff) << 8)
#define PORT_U2_TIMEOUT_MASK	(0xff << 8)
/* Bits 24:31 for port testing */

/* USB2 Protocol PORTSPMSC */
#define	PORT_L1S_MASK		7
#define	PORT_L1S_SUCCESS	1
#define	PORT_RWE		(1 << 3)
#define	PORT_HIRD(p)		(((p) & 0xf) << 4)
#define	PORT_HIRD_MASK		(0xf << 4)
#define	PORT_L1DS_MASK		(0xff << 8)
#define	PORT_L1DS(p)		(((p) & 0xff) << 8)
#define	PORT_HLE		(1 << 16)
#define PORT_TEST_MODE_SHIFT	28

/* USB3 Protocol PORTLI  Port Link Information */
#define PORT_RX_LANES(p)	(((p) >> 16) & 0xf)
#define PORT_TX_LANES(p)	(((p) >> 20) & 0xf)

/* USB2 Protocol PORTHLPMC */
#define PORT_HIRDM(p)((p) & 3)
#define PORT_L1_TIMEOUT(p)(((p) & 0xff) << 2)
#define PORT_BESLD(p)(((p) & 0xf) << 10)

/* use 512 microseconds as USB2 LPM L1 default timeout. */
#define XHCI_L1_TIMEOUT		512

/* Set default HIRD/BESL value to 4 (350/400us) for USB2 L1 LPM resume latency.
 * Safe to use with mixed HIRD and BESL systems (host and device) and is used
 * by other operating systems.
 *
 * XHCI 1.0 errata 8/14/12 Table 13 notes:
 * "Software should choose xHC BESL/BESLD field values that do not violate a
 * device's resume latency requirements,
 * e.g. not program values > '4' if BLC = '1' and a HIRD device is attached,
 * or not program values < '4' if BLC = '0' and a BESL device is attached.
 */
#define XHCI_DEFAULT_BESL	4

/*
 * USB3 specification define a 360ms tPollingLFPSTiemout for USB3 ports
 * to complete link training. usually link trainig completes much faster
 * so check status 10 times with 36ms sleep in places we need to wait for
 * polling to complete.
 */
#define XHCI_PORT_POLLING_LFPS_TIME  36

/**
 * struct xhci_intr_reg - Interrupt Register Set
 * @irq_pending:	IMAN - Interrupt Management Register.  Used to enable
 *			interrupts and check for pending interrupts.
 * @irq_control:	IMOD - Interrupt Moderation Register.
 * 			Used to throttle interrupts.
 * @erst_size:		Number of segments in the Event Ring Segment Table (ERST).
 * @erst_base:		ERST base address.
 * @erst_dequeue:	Event ring dequeue pointer.
 *
 * Each interrupter (defined by a MSI-X vector) has an event ring and an Event
 * Ring Segment Table (ERST) associated with it.  The event ring is comprised of
 * multiple segments of the same size.  The HC places events on the ring and
 * "updates the Cycle bit in the TRBs to indicate to software the current
 * position of the Enqueue Pointer." The HCD (Linux) processes those events and
 * updates the dequeue pointer.
 */
struct xhci_intr_reg {
	__le32	irq_pending;
	__le32	irq_control;
	__le32	erst_size;
	__le32	rsvd;
	__le64	erst_base;
	__le64	erst_dequeue;
};

/* irq_pending bitmasks */
#define	ER_IRQ_PENDING(p)	((p) & 0x1)
/* bits 2:31 need to be preserved */
/* THIS IS BUGGY - FIXME - IP IS WRITE 1 TO CLEAR */
#define	ER_IRQ_CLEAR(p)		((p) & 0xfffffffe)
#define	ER_IRQ_ENABLE(p)	((ER_IRQ_CLEAR(p)) | 0x2)
#define	ER_IRQ_DISABLE(p)	((ER_IRQ_CLEAR(p)) & ~(0x2))

/* irq_control bitmasks */
/* Minimum interval between interrupts (in 250ns intervals).  The interval
 * between interrupts will be longer if there are no events on the event ring.
 * Default is 4000 (1 ms).
 */
#define ER_IRQ_INTERVAL_MASK	(0xffff)
/* Counter used to count down the time to the next interrupt - HW use only */
#define ER_IRQ_COUNTER_MASK	(0xffff << 16)

/* erst_size bitmasks */
/* Preserve bits 16:31 of erst_size */
#define	ERST_SIZE_MASK		(0xffff << 16)

/* erst_dequeue bitmasks */
/* Dequeue ERST Segment Index (DESI) - Segment number (or alias)
 * where the current dequeue pointer lies.  This is an optional HW hint.
 */
#define ERST_DESI_MASK		(0x7)
/* Event Handler Busy (EHB) - is the event ring scheduled to be serviced by
 * a work queue (or delayed service routine)?
 */
#define ERST_EHB		(1 << 3)
#define ERST_PTR_MASK		(0xf)

/**
 * struct xhci_run_regs
 * @microframe_index:
 * 		MFINDEX - current microframe number
 *
 * Section 5.5 Host Controller Runtime Registers:
 * "Software should read and write these registers using only Dword (32 bit)
 * or larger accesses"
 */
struct xhci_run_regs {
	__le32			microframe_index;
	__le32			rsvd[7];
	struct xhci_intr_reg	ir_set[128];
};

/**
 * struct doorbell_array
 *
 * Bits  0 -  7: Endpoint target
 * Bits  8 - 15: RsvdZ
 * Bits 16 - 31: Stream ID
 *
 * Section 5.6
 */
struct xhci_doorbell_array {
	__le32	doorbell[256];
};

#define DB_VALUE(ep, stream)	((((ep) + 1) & 0xff) | ((stream) << 16))
#define DB_VALUE_HOST		0x00000000

/**
 * struct xhci_protocol_caps
 * @revision:		major revision, minor revision, capability ID,
 *			and next capability pointer.
 * @name_string:	Four ASCII characters to say which spec this xHC
 *			follows, typically "USB ".
 * @port_info:		Port offset, count, and protocol-defined information.
 */
struct xhci_protocol_caps {
	u32	revision;
	u32	name_string;
	u32	port_info;
};

#define	XHCI_EXT_PORT_MAJOR(x)	(((x) >> 24) & 0xff)
#define	XHCI_EXT_PORT_MINOR(x)	(((x) >> 16) & 0xff)
#define	XHCI_EXT_PORT_PSIC(x)	(((x) >> 28) & 0x0f)
#define	XHCI_EXT_PORT_OFF(x)	((x) & 0xff)
#define	XHCI_EXT_PORT_COUNT(x)	(((x) >> 8) & 0xff)

#define	XHCI_EXT_PORT_PSIV(x)	(((x) >> 0) & 0x0f)
#define	XHCI_EXT_PORT_PSIE(x)	(((x) >> 4) & 0x03)
#define	XHCI_EXT_PORT_PLT(x)	(((x) >> 6) & 0x03)
#define	XHCI_EXT_PORT_PFD(x)	(((x) >> 8) & 0x01)
#define	XHCI_EXT_PORT_LP(x)	(((x) >> 14) & 0x03)
#define	XHCI_EXT_PORT_PSIM(x)	(((x) >> 16) & 0xffff)

#define PLT_MASK        (0x03 << 6)
#define PLT_SYM         (0x00 << 6)
#define PLT_ASYM_RX     (0x02 << 6)
#define PLT_ASYM_TX     (0x03 << 6)

/**
 * struct xhci_container_ctx
 * @type: Type of context.  Used to calculated offsets to contained contexts.
 * @size: Size of the context data
 * @bytes: The raw context data given to HW
 * @dma: dma address of the bytes
 *
 * Represents either a Device or Input context.  Holds a pointer to the raw
 * memory used for the context (bytes) and dma address of it (dma).
 */
struct xhci_container_ctx {
	unsigned type;
#define XHCI_CTX_TYPE_DEVICE  0x1
#define XHCI_CTX_TYPE_INPUT   0x2

	int size;

	u8 *bytes;
	dma_addr_t dma;
};

/**
 * struct xhci_slot_ctx
 * @dev_info:	Route string, device speed, hub info, and last valid endpoint
 * @dev_info2:	Max exit latency for device number, root hub port number
 * @tt_info:	tt_info is used to construct split transaction tokens
 * @dev_state:	slot state and device address
 *
 * Slot Context - section 6.2.1.1.  This assumes the HC uses 32-byte context
 * structures.  If the HC uses 64-byte contexts, there is an additional 32 bytes
 * reserved at the end of the slot context for HC internal use.
 */
struct xhci_slot_ctx {
	__le32	dev_info;
	__le32	dev_info2;
	__le32	tt_info;
	__le32	dev_state;
	/* offset 0x10 to 0x1f reserved for HC internal use */
	__le32	reserved[4];
};

/* dev_info bitmasks */
/* Route String - 0:19 */
#define ROUTE_STRING_MASK	(0xfffff)
/* Device speed - values defined by PORTSC Device Speed field - 20:23 */
#define DEV_SPEED	(0xf << 20)
#define GET_DEV_SPEED(n) (((n) & DEV_SPEED) >> 20)
/* bit 24 reserved */
/* Is this LS/FS device connected through a HS hub? - bit 25 */
#define DEV_MTT		(0x1 << 25)
/* Set if the device is a hub - bit 26 */
#define DEV_HUB		(0x1 << 26)
/* Index of the last valid endpoint context in this device context - 27:31 */
#define LAST_CTX_MASK	(0x1f << 27)
#define LAST_CTX(p)	((p) << 27)
#define LAST_CTX_TO_EP_NUM(p)	(((p) >> 27) - 1)
#define SLOT_FLAG	(1 << 0)
#define EP0_FLAG	(1 << 1)

/* dev_info2 bitmasks */
/* Max Exit Latency (ms) - worst case time to wake up all links in dev path */
#define MAX_EXIT	(0xffff)
/* Root hub port number that is needed to access the USB device */
#define ROOT_HUB_PORT(p)	(((p) & 0xff) << 16)
#define DEVINFO_TO_ROOT_HUB_PORT(p)	(((p) >> 16) & 0xff)
/* Maximum number of ports under a hub device */
#define XHCI_MAX_PORTS(p)	(((p) & 0xff) << 24)
#define DEVINFO_TO_MAX_PORTS(p)	(((p) & (0xff << 24)) >> 24)

/* tt_info bitmasks */
/*
 * TT Hub Slot ID - for low or full speed devices attached to a high-speed hub
 * The Slot ID of the hub that isolates the high speed signaling from
 * this low or full-speed device.  '0' if attached to root hub port.
 */
#define TT_SLOT		(0xff)
/*
 * The number of the downstream facing port of the high-speed hub
 * '0' if the device is not low or full speed.
 */
#define TT_PORT		(0xff << 8)
#define TT_THINK_TIME(p)	(((p) & 0x3) << 16)
#define GET_TT_THINK_TIME(p)	(((p) & (0x3 << 16)) >> 16)

/* dev_state bitmasks */
/* USB device address - assigned by the HC */
#define DEV_ADDR_MASK	(0xff)
/* bits 8:26 reserved */
/* Slot state */
#define SLOT_STATE	(0x1f << 27)
#define GET_SLOT_STATE(p)	(((p) & (0x1f << 27)) >> 27)

#define SLOT_STATE_DISABLED	0
#define SLOT_STATE_ENABLED	SLOT_STATE_DISABLED
#define SLOT_STATE_DEFAULT	1
#define SLOT_STATE_ADDRESSED	2
#define SLOT_STATE_CONFIGURED	3

/**
 * struct xhci_ep_ctx
 * @ep_info:	endpoint state, streams, mult, and interval information.
 * @ep_info2:	information on endpoint type, max packet size, max burst size,
 * 		error count, and whether the HC will force an event for all
 * 		transactions.
 * @deq:	64-bit ring dequeue pointer address.  If the endpoint only
 * 		defines one stream, this points to the endpoint transfer ring.
 * 		Otherwise, it points to a stream context array, which has a
 * 		ring pointer for each flow.
 * @tx_info:
 * 		Average TRB lengths for the endpoint ring and
 * 		max payload within an Endpoint Service Interval Time (ESIT).
 *
 * Endpoint Context - section 6.2.1.2.  This assumes the HC uses 32-byte context
 * structures.  If the HC uses 64-byte contexts, there is an additional 32 bytes
 * reserved at the end of the endpoint context for HC internal use.
 */
struct xhci_ep_ctx {
	__le32	ep_info;
	__le32	ep_info2;
	__le64	deq;
	__le32	tx_info;
	/* offset 0x14 - 0x1f reserved for HC internal use */
	__le32	reserved[3];
};

/* ep_info bitmasks */
/*
 * Endpoint State - bits 0:2
 * 0 - disabled
 * 1 - running
 * 2 - halted due to halt condition - ok to manipulate endpoint ring
 * 3 - stopped
 * 4 - TRB error
 * 5-7 - reserved
 */
#define EP_STATE_MASK		(0x7)
#define EP_STATE_DISABLED	0
#define EP_STATE_RUNNING	1
#define EP_STATE_HALTED		2
#define EP_STATE_STOPPED	3
#define EP_STATE_ERROR		4
#define GET_EP_CTX_STATE(ctx)	(le32_to_cpu((ctx)->ep_info) & EP_STATE_MASK)

/* Mult - Max number of burtst within an interval, in EP companion desc. */
#define EP_MULT(p)		(((p) & 0x3) << 8)
#define CTX_TO_EP_MULT(p)	(((p) >> 8) & 0x3)
/* bits 10:14 are Max Primary Streams */
/* bit 15 is Linear Stream Array */
/* Interval - period between requests to an endpoint - 125u increments. */
#define EP_INTERVAL(p)			(((p) & 0xff) << 16)
#define EP_INTERVAL_TO_UFRAMES(p)	(1 << (((p) >> 16) & 0xff))
#define CTX_TO_EP_INTERVAL(p)		(((p) >> 16) & 0xff)
#define EP_MAXPSTREAMS_MASK		(0x1f << 10)
#define EP_MAXPSTREAMS(p)		(((p) << 10) & EP_MAXPSTREAMS_MASK)
#define CTX_TO_EP_MAXPSTREAMS(p)	(((p) & EP_MAXPSTREAMS_MASK) >> 10)
/* Endpoint is set up with a Linear Stream Array (vs. Secondary Stream Array) */
#define	EP_HAS_LSA		(1 << 15)
/* hosts with LEC=1 use bits 31:24 as ESIT high bits. */
#define CTX_TO_MAX_ESIT_PAYLOAD_HI(p)	(((p) >> 24) & 0xff)

/* ep_info2 bitmasks */
/*
 * Force Event - generate transfer events for all TRBs for this endpoint
 * This will tell the HC to ignore the IOC and ISP flags (for debugging only).
 */
#define	FORCE_EVENT	(0x1)
#define ERROR_COUNT(p)	(((p) & 0x3) << 1)
#define CTX_TO_EP_TYPE(p)	(((p) >> 3) & 0x7)
#define EP_TYPE(p)	((p) << 3)
#define ISOC_OUT_EP	1
#define BULK_OUT_EP	2
#define INT_OUT_EP	3
#define CTRL_EP		4
#define ISOC_IN_EP	5
#define BULK_IN_EP	6
#define INT_IN_EP	7
/* bit 6 reserved */
/* bit 7 is Host Initiate Disable - for disabling stream selection */
#define MAX_BURST(p)	(((p)&0xff) << 8)
#define CTX_TO_MAX_BURST(p)	(((p) >> 8) & 0xff)
#define MAX_PACKET(p)	(((p)&0xffff) << 16)
#define MAX_PACKET_MASK		(0xffff << 16)
#define MAX_PACKET_DECODED(p)	(((p) >> 16) & 0xffff)

/* tx_info bitmasks */
#define EP_AVG_TRB_LENGTH(p)		((p) & 0xffff)
#define EP_MAX_ESIT_PAYLOAD_LO(p)	(((p) & 0xffff) << 16)
#define EP_MAX_ESIT_PAYLOAD_HI(p)	((((p) >> 16) & 0xff) << 24)
#define CTX_TO_MAX_ESIT_PAYLOAD(p)	(((p) >> 16) & 0xffff)

/* deq bitmasks */
#define EP_CTX_CYCLE_MASK		(1 << 0)
#define SCTX_DEQ_MASK			(~0xfL)


/**
 * struct xhci_input_control_context
 * Input control context; see section 6.2.5.
 *
 * @drop_context:	set the bit of the endpoint context you want to disable
 * @add_context:	set the bit of the endpoint context you want to enable
 */
struct xhci_input_control_ctx {
	__le32	drop_flags;
	__le32	add_flags;
	__le32	rsvd2[6];
};

#define	EP_IS_ADDED(ctrl_ctx, i) \
	(le32_to_cpu(ctrl_ctx->add_flags) & (1 << (i + 1)))
#define	EP_IS_DROPPED(ctrl_ctx, i)       \
	(le32_to_cpu(ctrl_ctx->drop_flags) & (1 << (i + 1)))

/* Represents everything that is needed to issue a command on the command ring.
 * It's useful to pre-allocate these for commands that cannot fail due to
 * out-of-memory errors, like freeing streams.
 */
struct xhci_command {
	/* Input context for changing device state */
	struct xhci_container_ctx	*in_ctx;
	u32				status;
	int				slot_id;
	/* If completion is null, no one is waiting on this command
	 * and the structure can be freed after the command completes.
	 */
	struct completion		*completion;
	union xhci_trb			*command_trb;
	struct list_head		cmd_list;
};

/* drop context bitmasks */
#define	DROP_EP(x)	(0x1 << x)
/* add context bitmasks */
#define	ADD_EP(x)	(0x1 << x)

struct xhci_stream_ctx {
	/* 64-bit stream ring address, cycle state, and stream type */
	__le64	stream_ring;
	/* offset 0x14 - 0x1f reserved for HC internal use */
	__le32	reserved[2];
};

/* Stream Context Types (section 6.4.1) - bits 3:1 of stream ctx deq ptr */
#define	SCT_FOR_CTX(p)		(((p) & 0x7) << 1)
/* Secondary stream array type, dequeue pointer is to a transfer ring */
#define	SCT_SEC_TR		0
/* Primary stream array type, dequeue pointer is to a transfer ring */
#define	SCT_PRI_TR		1
/* Dequeue pointer is for a secondary stream array (SSA) with 8 entries */
#define SCT_SSA_8		2
#define SCT_SSA_16		3
#define SCT_SSA_32		4
#define SCT_SSA_64		5
#define SCT_SSA_128		6
#define SCT_SSA_256		7

/* Assume no secondary streams for now */
struct xhci_stream_info {
	struct xhci_ring		**stream_rings;
	/* Number of streams, including stream 0 (which drivers can't use) */
	unsigned int			num_streams;
	/* The stream context array may be bigger than
	 * the number of streams the driver asked for
	 */
	struct xhci_stream_ctx		*stream_ctx_array;
	unsigned int			num_stream_ctxs;
	dma_addr_t			ctx_array_dma;
	/* For mapping physical TRB addresses to segments in stream rings */
	struct radix_tree_root		trb_address_map;
	struct xhci_command		*free_streams_command;
};

#define	SMALL_STREAM_ARRAY_SIZE		256
#define	MEDIUM_STREAM_ARRAY_SIZE	1024

/* Some Intel xHCI host controllers need software to keep track of the bus
 * bandwidth.  Keep track of endpoint info here.  Each root port is allocated
 * the full bus bandwidth.  We must also treat TTs (including each port under a
 * multi-TT hub) as a separate bandwidth domain.  The direct memory interface
 * (DMI) also limits the total bandwidth (across all domains) that can be used.
 */
struct xhci_bw_info {
	/* ep_interval is zero-based */
	unsigned int		ep_interval;
	/* mult and num_packets are one-based */
	unsigned int		mult;
	unsigned int		num_packets;
	unsigned int		max_packet_size;
	unsigned int		max_esit_payload;
	unsigned int		type;
};

/* "Block" sizes in bytes the hardware uses for different device speeds.
 * The logic in this part of the hardware limits the number of bits the hardware
 * can use, so must represent bandwidth in a less precise manner to mimic what
 * the scheduler hardware computes.
 */
#define	FS_BLOCK	1
#define	HS_BLOCK	4
#define	SS_BLOCK	16
#define	DMI_BLOCK	32

/* Each device speed has a protocol overhead (CRC, bit stuffing, etc) associated
 * with each byte transferred.  SuperSpeed devices have an initial overhead to
 * set up bursts.  These are in blocks, see above.  LS overhead has already been
 * translated into FS blocks.
 */
#define DMI_OVERHEAD 8
#define DMI_OVERHEAD_BURST 4
#define SS_OVERHEAD 8
#define SS_OVERHEAD_BURST 32
#define HS_OVERHEAD 26
#define FS_OVERHEAD 20
#define LS_OVERHEAD 128
/* The TTs need to claim roughly twice as much bandwidth (94 bytes per
 * microframe ~= 24Mbps) of the HS bus as the devices can actually use because
 * of overhead associated with split transfers crossing microframe boundaries.
 * 31 blocks is pure protocol overhead.
 */
#define TT_HS_OVERHEAD (31 + 94)
#define TT_DMI_OVERHEAD (25 + 12)

/* Bandwidth limits in blocks */
#define FS_BW_LIMIT		1285
#define TT_BW_LIMIT		1320
#define HS_BW_LIMIT		1607
#define SS_BW_LIMIT_IN		3906
#define DMI_BW_LIMIT_IN		3906
#define SS_BW_LIMIT_OUT		3906
#define DMI_BW_LIMIT_OUT	3906

/* Percentage of bus bandwidth reserved for non-periodic transfers */
#define FS_BW_RESERVED		10
#define HS_BW_RESERVED		20
#define SS_BW_RESERVED		10

struct xhci_virt_ep {
	struct xhci_virt_device		*vdev;	/* parent */
	unsigned int			ep_index;
	struct xhci_ring		*ring;
	/* Related to endpoints that are configured to use stream IDs only */
	struct xhci_stream_info		*stream_info;
	/* Temporary storage in case the configure endpoint command fails and we
	 * have to restore the device state to the previous state
	 */
	struct xhci_ring		*new_ring;
	unsigned int			ep_state;
#define SET_DEQ_PENDING		(1 << 0)
#define EP_HALTED		(1 << 1)	/* For stall handling */
#define EP_STOP_CMD_PENDING	(1 << 2)	/* For URB cancellation */
/* Transitioning the endpoint to using streams, don't enqueue URBs */
#define EP_GETTING_STREAMS	(1 << 3)
#define EP_HAS_STREAMS		(1 << 4)
/* Transitioning the endpoint to not using streams, don't enqueue URBs */
#define EP_GETTING_NO_STREAMS	(1 << 5)
#define EP_HARD_CLEAR_TOGGLE	(1 << 6)
#define EP_SOFT_CLEAR_TOGGLE	(1 << 7)
/* usb_hub_clear_tt_buffer is in progress */
#define EP_CLEARING_TT		(1 << 8)
	/* ----  Related to URB cancellation ---- */
	struct list_head	cancelled_td_list;
	/* Watchdog timer for stop endpoint command to cancel URBs */
	struct timer_list	stop_cmd_timer;
	struct xhci_hcd		*xhci;
	/* Dequeue pointer and dequeue segment for a submitted Set TR Dequeue
	 * command.  We'll need to update the ring's dequeue segment and dequeue
	 * pointer after the command completes.
	 */
	struct xhci_segment	*queued_deq_seg;
	union xhci_trb		*queued_deq_ptr;
	/*
	 * Sometimes the xHC can not process isochronous endpoint ring quickly
	 * enough, and it will miss some isoc tds on the ring and generate
	 * a Missed Service Error Event.
	 * Set skip flag when receive a Missed Service Error Event and
	 * process the missed tds on the endpoint ring.
	 */
	bool			skip;
	/* Bandwidth checking storage */
	struct xhci_bw_info	bw_info;
	struct list_head	bw_endpoint_list;
	/* Isoch Frame ID checking storage */
	int			next_frame_id;
	/* Use new Isoch TRB layout needed for extended TBC support */
	bool			use_extended_tbc;
};

enum xhci_overhead_type {
	LS_OVERHEAD_TYPE = 0,
	FS_OVERHEAD_TYPE,
	HS_OVERHEAD_TYPE,
};

struct xhci_interval_bw {
	unsigned int		num_packets;
	/* Sorted by max packet size.
	 * Head of the list is the greatest max packet size.
	 */
	struct list_head	endpoints;
	/* How many endpoints of each speed are present. */
	unsigned int		overhead[3];
};

#define	XHCI_MAX_INTERVAL	16

struct xhci_interval_bw_table {
	unsigned int		interval0_esit_payload;
	struct xhci_interval_bw	interval_bw[XHCI_MAX_INTERVAL];
	/* Includes reserved bandwidth for async endpoints */
	unsigned int		bw_used;
	unsigned int		ss_bw_in;
	unsigned int		ss_bw_out;
};

#define EP_CTX_PER_DEV		31

struct xhci_virt_device {
	int				slot_id;
	struct usb_device		*udev;
	/*
	 * Commands to the hardware are passed an "input context" that
	 * tells the hardware what to change in its data structures.
	 * The hardware will return changes in an "output context" that
	 * software must allocate for the hardware.  We need to keep
	 * track of input and output contexts separately because
	 * these commands might fail and we don't trust the hardware.
	 */
	struct xhci_container_ctx       *out_ctx;
	/* Used for addressing devices and configuration changes */
	struct xhci_container_ctx       *in_ctx;
	struct xhci_virt_ep		eps[EP_CTX_PER_DEV];
	u8				fake_port;
	u8				real_port;
	struct xhci_interval_bw_table	*bw_table;
	struct xhci_tt_bw_info		*tt_info;
	/*
	 * flags for state tracking based on events and issued commands.
	 * Software can not rely on states from output contexts because of
	 * latency between events and xHC updating output context values.
	 * See xhci 1.1 section 4.8.3 for more details
	 */
	unsigned long			flags;
#define VDEV_PORT_ERROR			BIT(0) /* Port error, link inactive */

	/* The current max exit latency for the enabled USB3 link states. */
	u16				current_mel;
	/* Used for the debugfs interfaces. */
	void				*debugfs_private;
};

/*
 * For each roothub, keep track of the bandwidth information for each periodic
 * interval.
 *
 * If a high speed hub is attached to the roothub, each TT associated with that
 * hub is a separate bandwidth domain.  The interval information for the
 * endpoints on the devices under that TT will appear in the TT structure.
 */
struct xhci_root_port_bw_info {
	struct list_head		tts;
	unsigned int			num_active_tts;
	struct xhci_interval_bw_table	bw_table;
};

struct xhci_tt_bw_info {
	struct list_head		tt_list;
	int				slot_id;
	int				ttport;
	struct xhci_interval_bw_table	bw_table;
	int				active_eps;
};


/**
 * struct xhci_device_context_array
 * @dev_context_ptr	array of 64-bit DMA addresses for device contexts
 */
struct xhci_device_context_array {
	/* 64-bit device addresses; we only write 32-bit addresses */
	__le64			dev_context_ptrs[MAX_HC_SLOTS];
	/* private xHCD pointers */
	dma_addr_t	dma;
};
/* TODO: write function to set the 64-bit device DMA address */
/*
 * TODO: change this to be dynamically sized at HC mem init time since the HC
 * might not be able to handle the maximum number of devices possible.
 */


struct xhci_transfer_event {
	/* 64-bit buffer address, or immediate data */
	__le64	buffer;
	__le32	transfer_len;
	/* This field is interpreted differently based on the type of TRB */
	__le32	flags;
};

/* Transfer event TRB length bit mask */
/* bits 0:23 */
#define	EVENT_TRB_LEN(p)		((p) & 0xffffff)

/** Transfer Event bit fields **/
#define	TRB_TO_EP_ID(p)	(((p) >> 16) & 0x1f)

/* Completion Code - only applicable for some types of TRBs */
#define	COMP_CODE_MASK		(0xff << 24)
#define GET_COMP_CODE(p)	(((p) & COMP_CODE_MASK) >> 24)
#define COMP_INVALID				0
#define COMP_SUCCESS				1
#define COMP_DATA_BUFFER_ERROR			2
#define COMP_BABBLE_DETECTED_ERROR		3
#define COMP_USB_TRANSACTION_ERROR		4
#define COMP_TRB_ERROR				5
#define COMP_STALL_ERROR			6
#define COMP_RESOURCE_ERROR			7
#define COMP_BANDWIDTH_ERROR			8
#define COMP_NO_SLOTS_AVAILABLE_ERROR		9
#define COMP_INVALID_STREAM_TYPE_ERROR		10
#define COMP_SLOT_NOT_ENABLED_ERROR		11
#define COMP_ENDPOINT_NOT_ENABLED_ERROR		12
#define COMP_SHORT_PACKET			13
#define COMP_RING_UNDERRUN			14
#define COMP_RING_OVERRUN			15
#define COMP_VF_EVENT_RING_FULL_ERROR		16
#define COMP_PARAMETER_ERROR			17
#define COMP_BANDWIDTH_OVERRUN_ERROR		18
#define COMP_CONTEXT_STATE_ERROR		19
#define COMP_NO_PING_RESPONSE_ERROR		20
#define COMP_EVENT_RING_FULL_ERROR		21
#define COMP_INCOMPATIBLE_DEVICE_ERROR		22
#define COMP_MISSED_SERVICE_ERROR		23
#define COMP_COMMAND_RING_STOPPED		24
#define COMP_COMMAND_ABORTED			25
#define COMP_STOPPED				26
#define COMP_STOPPED_LENGTH_INVALID		27
#define COMP_STOPPED_SHORT_PACKET		28
#define COMP_MAX_EXIT_LATENCY_TOO_LARGE_ERROR	29
#define COMP_ISOCH_BUFFER_OVERRUN		31
#define COMP_EVENT_LOST_ERROR			32
#define COMP_UNDEFINED_ERROR			33
#define COMP_INVALID_STREAM_ID_ERROR		34
#define COMP_SECONDARY_BANDWIDTH_ERROR		35
#define COMP_SPLIT_TRANSACTION_ERROR		36

static inline const char *xhci_trb_comp_code_string(u8 status)
{
	switch (status) {
	case COMP_INVALID:
		return "Invalid";
	case COMP_SUCCESS:
		return "Success";
	case COMP_DATA_BUFFER_ERROR:
		return "Data Buffer Error";
	case COMP_BABBLE_DETECTED_ERROR:
		return "Babble Detected";
	case COMP_USB_TRANSACTION_ERROR:
		return "USB Transaction Error";
	case COMP_TRB_ERROR:
		return "TRB Error";
	case COMP_STALL_ERROR:
		return "Stall Error";
	case COMP_RESOURCE_ERROR:
		return "Resource Error";
	case COMP_BANDWIDTH_ERROR:
		return "Bandwidth Error";
	case COMP_NO_SLOTS_AVAILABLE_ERROR:
		return "No Slots Available Error";
	case COMP_INVALID_STREAM_TYPE_ERROR:
		return "Invalid Stream Type Error";
	case COMP_SLOT_NOT_ENABLED_ERROR:
		return "Slot Not Enabled Error";
	case COMP_ENDPOINT_NOT_ENABLED_ERROR:
		return "Endpoint Not Enabled Error";
	case COMP_SHORT_PACKET:
		return "Short Packet";
	case COMP_RING_UNDERRUN:
		return "Ring Underrun";
	case COMP_RING_OVERRUN:
		return "Ring Overrun";
	case COMP_VF_EVENT_RING_FULL_ERROR:
		return "VF Event Ring Full Error";
	case COMP_PARAMETER_ERROR:
		return "Parameter Error";
	case COMP_BANDWIDTH_OVERRUN_ERROR:
		return "Bandwidth Overrun Error";
	case COMP_CONTEXT_STATE_ERROR:
		return "Context State Error";
	case COMP_NO_PING_RESPONSE_ERROR:
		return "No Ping Response Error";
	case COMP_EVENT_RING_FULL_ERROR:
		return "Event Ring Full Error";
	case COMP_INCOMPATIBLE_DEVICE_ERROR:
		return "Incompatible Device Error";
	case COMP_MISSED_SERVICE_ERROR:
		return "Missed Service Error";
	case COMP_COMMAND_RING_STOPPED:
		return "Command Ring Stopped";
	case COMP_COMMAND_ABORTED:
		return "Command Aborted";
	case COMP_STOPPED:
		return "Stopped";
	case COMP_STOPPED_LENGTH_INVALID:
		return "Stopped - Length Invalid";
	case COMP_STOPPED_SHORT_PACKET:
		return "Stopped - Short Packet";
	case COMP_MAX_EXIT_LATENCY_TOO_LARGE_ERROR:
		return "Max Exit Latency Too Large Error";
	case COMP_ISOCH_BUFFER_OVERRUN:
		return "Isoch Buffer Overrun";
	case COMP_EVENT_LOST_ERROR:
		return "Event Lost Error";
	case COMP_UNDEFINED_ERROR:
		return "Undefined Error";
	case COMP_INVALID_STREAM_ID_ERROR:
		return "Invalid Stream ID Error";
	case COMP_SECONDARY_BANDWIDTH_ERROR:
		return "Secondary Bandwidth Error";
	case COMP_SPLIT_TRANSACTION_ERROR:
		return "Split Transaction Error";
	default:
		return "Unknown!!";
	}
}

struct xhci_link_trb {
	/* 64-bit segment pointer*/
	__le64 segment_ptr;
	__le32 intr_target;
	__le32 control;
};

/* control bitfields */
#define LINK_TOGGLE	(0x1<<1)

/* Command completion event TRB */
struct xhci_event_cmd {
	/* Pointer to command TRB, or the value passed by the event data trb */
	__le64 cmd_trb;
	__le32 status;
	__le32 flags;
};

/* flags bitmasks */

/* Address device - disable SetAddress */
#define TRB_BSR		(1<<9)

/* Configure Endpoint - Deconfigure */
#define TRB_DC		(1<<9)

/* Stop Ring - Transfer State Preserve */
#define TRB_TSP		(1<<9)

enum xhci_ep_reset_type {
	EP_HARD_RESET,
	EP_SOFT_RESET,
};

/* Force Event */
#define TRB_TO_VF_INTR_TARGET(p)	(((p) & (0x3ff << 22)) >> 22)
#define TRB_TO_VF_ID(p)			(((p) & (0xff << 16)) >> 16)

/* Set Latency Tolerance Value */
#define TRB_TO_BELT(p)			(((p) & (0xfff << 16)) >> 16)

/* Get Port Bandwidth */
#define TRB_TO_DEV_SPEED(p)		(((p) & (0xf << 16)) >> 16)

/* Force Header */
#define TRB_TO_PACKET_TYPE(p)		((p) & 0x1f)
#define TRB_TO_ROOTHUB_PORT(p)		(((p) & (0xff << 24)) >> 24)

enum xhci_setup_dev {
	SETUP_CONTEXT_ONLY,
	SETUP_CONTEXT_ADDRESS,
};

/* bits 16:23 are the virtual function ID */
/* bits 24:31 are the slot ID */
#define TRB_TO_SLOT_ID(p)	(((p) & (0xff<<24)) >> 24)
#define SLOT_ID_FOR_TRB(p)	(((p) & 0xff) << 24)

/* Stop Endpoint TRB - ep_index to endpoint ID for this TRB */
#define TRB_TO_EP_INDEX(p)		((((p) & (0x1f << 16)) >> 16) - 1)
#define	EP_ID_FOR_TRB(p)		((((p) + 1) & 0x1f) << 16)

#define SUSPEND_PORT_FOR_TRB(p)		(((p) & 1) << 23)
#define TRB_TO_SUSPEND_PORT(p)		(((p) & (1 << 23)) >> 23)
#define LAST_EP_INDEX			30

/* Set TR Dequeue Pointer command TRB fields, 6.4.3.9 */
#define TRB_TO_STREAM_ID(p)		((((p) & (0xffff << 16)) >> 16))
#define STREAM_ID_FOR_TRB(p)		((((p)) & 0xffff) << 16)
#define SCT_FOR_TRB(p)			(((p) << 1) & 0x7)

/* Link TRB specific fields */
#define TRB_TC			(1<<1)

/* Port Status Change Event TRB fields */
/* Port ID - bits 31:24 */
#define GET_PORT_ID(p)		(((p) & (0xff << 24)) >> 24)

#define EVENT_DATA		(1 << 2)

/* Normal TRB fields */
/* transfer_len bitmasks - bits 0:16 */
#define	TRB_LEN(p)		((p) & 0x1ffff)
/* TD Size, packets remaining in this TD, bits 21:17 (5 bits, so max 31) */
#define TRB_TD_SIZE(p)          (min((p), (u32)31) << 17)
#define GET_TD_SIZE(p)		(((p) & 0x3e0000) >> 17)
/* xhci 1.1 uses the TD_SIZE field for TBC if Extended TBC is enabled (ETE) */
#define TRB_TD_SIZE_TBC(p)      (min((p), (u32)31) << 17)
/* Interrupter Target - which MSI-X vector to target the completion event at */
#define TRB_INTR_TARGET(p)	(((p) & 0x3ff) << 22)
#define GET_INTR_TARGET(p)	(((p) >> 22) & 0x3ff)
/* Total burst count field, Rsvdz on xhci 1.1 with Extended TBC enabled (ETE) */
#define TRB_TBC(p)		(((p) & 0x3) << 7)
#define TRB_TLBPC(p)		(((p) & 0xf) << 16)

/* Cycle bit - indicates TRB ownership by HC or HCD */
#define TRB_CYCLE		(1<<0)
/*
 * Force next event data TRB to be evaluated before task switch.
 * Used to pass OS data back after a TD completes.
 */
#define TRB_ENT			(1<<1)
/* Interrupt on short packet */
#define TRB_ISP			(1<<2)
/* Set PCIe no snoop attribute */
#define TRB_NO_SNOOP		(1<<3)
/* Chain multiple TRBs into a TD */
#define TRB_CHAIN		(1<<4)
/* Interrupt on completion */
#define TRB_IOC			(1<<5)
/* The buffer pointer contains immediate data */
#define TRB_IDT			(1<<6)
/* TDs smaller than this might use IDT */
#define TRB_IDT_MAX_SIZE	8

/* Block Event Interrupt */
#define	TRB_BEI			(1<<9)

/* Control transfer TRB specific fields */
#define TRB_DIR_IN		(1<<16)
#define	TRB_TX_TYPE(p)		((p) << 16)
#define	TRB_DATA_OUT		2
#define	TRB_DATA_IN		3

/* Isochronous TRB specific fields */
#define TRB_SIA			(1<<31)
#define TRB_FRAME_ID(p)		(((p) & 0x7ff) << 20)

struct xhci_generic_trb {
	__le32 field[4];
};

union xhci_trb {
	struct xhci_link_trb		link;
	struct xhci_transfer_event	trans_event;
	struct xhci_event_cmd		event_cmd;
	struct xhci_generic_trb		generic;
};

/* TRB bit mask */
#define	TRB_TYPE_BITMASK	(0xfc00)
#define TRB_TYPE(p)		((p) << 10)
#define TRB_FIELD_TO_TYPE(p)	(((p) & TRB_TYPE_BITMASK) >> 10)
/* TRB type IDs */
/* bulk, interrupt, isoc scatter/gather, and control data stage */
#define TRB_NORMAL		1
/* setup stage for control transfers */
#define TRB_SETUP		2
/* data stage for control transfers */
#define TRB_DATA		3
/* status stage for control transfers */
#define TRB_STATUS		4
/* isoc transfers */
#define TRB_ISOC		5
/* TRB for linking ring segments */
#define TRB_LINK		6
#define TRB_EVENT_DATA		7
/* Transfer Ring No-op (not for the command ring) */
#define TRB_TR_NOOP		8
/* Command TRBs */
/* Enable Slot Command */
#define TRB_ENABLE_SLOT		9
/* Disable Slot Command */
#define TRB_DISABLE_SLOT	10
/* Address Device Command */
#define TRB_ADDR_DEV		11
/* Configure Endpoint Command */
#define TRB_CONFIG_EP		12
/* Evaluate Context Command */
#define TRB_EVAL_CONTEXT	13
/* Reset Endpoint Command */
#define TRB_RESET_EP		14
/* Stop Transfer Ring Command */
#define TRB_STOP_RING		15
/* Set Transfer Ring Dequeue Pointer Command */
#define TRB_SET_DEQ		16
/* Reset Device Command */
#define TRB_RESET_DEV		17
/* Force Event Command (opt) */
#define TRB_FORCE_EVENT		18
/* Negotiate Bandwidth Command (opt) */
#define TRB_NEG_BANDWIDTH	19
/* Set Latency Tolerance Value Command (opt) */
#define TRB_SET_LT		20
/* Get port bandwidth Command */
#define TRB_GET_BW		21
/* Force Header Command - generate a transaction or link management packet */
#define TRB_FORCE_HEADER	22
/* No-op Command - not for transfer rings */
#define TRB_CMD_NOOP		23
/* TRB IDs 24-31 reserved */
/* Event TRBS */
/* Transfer Event */
#define TRB_TRANSFER		32
/* Command Completion Event */
#define TRB_COMPLETION		33
/* Port Status Change Event */
#define TRB_PORT_STATUS		34
/* Bandwidth Request Event (opt) */
#define TRB_BANDWIDTH_EVENT	35
/* Doorbell Event (opt) */
#define TRB_DOORBELL		36
/* Host Controller Event */
#define TRB_HC_EVENT		37
/* Device Notification Event - device sent function wake notification */
#define TRB_DEV_NOTE		38
/* MFINDEX Wrap Event - microframe counter wrapped */
#define TRB_MFINDEX_WRAP	39
/* TRB IDs 40-47 reserved, 48-63 is vendor-defined */
#define TRB_VENDOR_DEFINED_LOW	48
/* Nec vendor-specific command completion event. */
#define	TRB_NEC_CMD_COMP	48
/* Get NEC firmware revision. */
#define	TRB_NEC_GET_FW		49

static inline const char *xhci_trb_type_string(u8 type)
{
	switch (type) {
	case TRB_NORMAL:
		return "Normal";
	case TRB_SETUP:
		return "Setup Stage";
	case TRB_DATA:
		return "Data Stage";
	case TRB_STATUS:
		return "Status Stage";
	case TRB_ISOC:
		return "Isoch";
	case TRB_LINK:
		return "Link";
	case TRB_EVENT_DATA:
		return "Event Data";
	case TRB_TR_NOOP:
		return "No-Op";
	case TRB_ENABLE_SLOT:
		return "Enable Slot Command";
	case TRB_DISABLE_SLOT:
		return "Disable Slot Command";
	case TRB_ADDR_DEV:
		return "Address Device Command";
	case TRB_CONFIG_EP:
		return "Configure Endpoint Command";
	case TRB_EVAL_CONTEXT:
		return "Evaluate Context Command";
	case TRB_RESET_EP:
		return "Reset Endpoint Command";
	case TRB_STOP_RING:
		return "Stop Ring Command";
	case TRB_SET_DEQ:
		return "Set TR Dequeue Pointer Command";
	case TRB_RESET_DEV:
		return "Reset Device Command";
	case TRB_FORCE_EVENT:
		return "Force Event Command";
	case TRB_NEG_BANDWIDTH:
		return "Negotiate Bandwidth Command";
	case TRB_SET_LT:
		return "Set Latency Tolerance Value Command";
	case TRB_GET_BW:
		return "Get Port Bandwidth Command";
	case TRB_FORCE_HEADER:
		return "Force Header Command";
	case TRB_CMD_NOOP:
		return "No-Op Command";
	case TRB_TRANSFER:
		return "Transfer Event";
	case TRB_COMPLETION:
		return "Command Completion Event";
	case TRB_PORT_STATUS:
		return "Port Status Change Event";
	case TRB_BANDWIDTH_EVENT:
		return "Bandwidth Request Event";
	case TRB_DOORBELL:
		return "Doorbell Event";
	case TRB_HC_EVENT:
		return "Host Controller Event";
	case TRB_DEV_NOTE:
		return "Device Notification Event";
	case TRB_MFINDEX_WRAP:
		return "MFINDEX Wrap Event";
	case TRB_NEC_CMD_COMP:
		return "NEC Command Completion Event";
	case TRB_NEC_GET_FW:
		return "NET Get Firmware Revision Command";
	default:
		return "UNKNOWN";
	}
}

#define TRB_TYPE_LINK(x)	(((x) & TRB_TYPE_BITMASK) == TRB_TYPE(TRB_LINK))
/* Above, but for __le32 types -- can avoid work by swapping constants: */
#define TRB_TYPE_LINK_LE32(x)	(((x) & cpu_to_le32(TRB_TYPE_BITMASK)) == \
				 cpu_to_le32(TRB_TYPE(TRB_LINK)))
#define TRB_TYPE_NOOP_LE32(x)	(((x) & cpu_to_le32(TRB_TYPE_BITMASK)) == \
				 cpu_to_le32(TRB_TYPE(TRB_TR_NOOP)))

#define NEC_FW_MINOR(p)		(((p) >> 0) & 0xff)
#define NEC_FW_MAJOR(p)		(((p) >> 8) & 0xff)

/*
 * TRBS_PER_SEGMENT must be a multiple of 4,
 * since the command ring is 64-byte aligned.
 * It must also be greater than 16.
 */
#define TRBS_PER_SEGMENT	256
/* Allow two commands + a link TRB, along with any reserved command TRBs */
#define MAX_RSVD_CMD_TRBS	(TRBS_PER_SEGMENT - 3)
#define TRB_SEGMENT_SIZE	(TRBS_PER_SEGMENT*16)
#define TRB_SEGMENT_SHIFT	(ilog2(TRB_SEGMENT_SIZE))
/* TRB buffer pointers can't cross 64KB boundaries */
#define TRB_MAX_BUFF_SHIFT		16
#define TRB_MAX_BUFF_SIZE	(1 << TRB_MAX_BUFF_SHIFT)
/* How much data is left before the 64KB boundary? */
#define TRB_BUFF_LEN_UP_TO_BOUNDARY(addr)	(TRB_MAX_BUFF_SIZE - \
					(addr & (TRB_MAX_BUFF_SIZE - 1)))
#define MAX_SOFT_RETRY		3

struct xhci_segment {
	union xhci_trb		*trbs;
	/* private to HCD */
	struct xhci_segment	*next;
	dma_addr_t		dma;
	/* Max packet sized bounce buffer for td-fragmant alignment */
	dma_addr_t		bounce_dma;
	void			*bounce_buf;
	unsigned int		bounce_offs;
	unsigned int		bounce_len;
};

enum xhci_cancelled_td_status {
	TD_DIRTY = 0,
	TD_HALTED,
	TD_CLEARING_CACHE,
	TD_CLEARED,
};

struct xhci_td {
	struct list_head	td_list;
	struct list_head	cancelled_td_list;
	int			status;
	enum xhci_cancelled_td_status	cancel_status;
	struct urb		*urb;
	struct xhci_segment	*start_seg;
	union xhci_trb		*first_trb;
	union xhci_trb		*last_trb;
	struct xhci_segment	*last_trb_seg;
	struct xhci_segment	*bounce_seg;
	/* actual_length of the URB has already been set */
	bool			urb_length_set;
	unsigned int		num_trbs;
};

/* xHCI command default timeout value */
#define XHCI_CMD_DEFAULT_TIMEOUT	(5 * HZ)

/* command descriptor */
struct xhci_cd {
	struct xhci_command	*command;
	union xhci_trb		*cmd_trb;
};

enum xhci_ring_type {
	TYPE_CTRL = 0,
	TYPE_ISOC,
	TYPE_BULK,
	TYPE_INTR,
	TYPE_STREAM,
	TYPE_COMMAND,
	TYPE_EVENT,
};

static inline const char *xhci_ring_type_string(enum xhci_ring_type type)
{
	switch (type) {
	case TYPE_CTRL:
		return "CTRL";
	case TYPE_ISOC:
		return "ISOC";
	case TYPE_BULK:
		return "BULK";
	case TYPE_INTR:
		return "INTR";
	case TYPE_STREAM:
		return "STREAM";
	case TYPE_COMMAND:
		return "CMD";
	case TYPE_EVENT:
		return "EVENT";
	}

	return "UNKNOWN";
}

struct xhci_ring {
	struct xhci_segment	*first_seg;
	struct xhci_segment	*last_seg;
	union  xhci_trb		*enqueue;
	struct xhci_segment	*enq_seg;
	union  xhci_trb		*dequeue;
	struct xhci_segment	*deq_seg;
	struct list_head	td_list;
	/*
	 * Write the cycle state into the TRB cycle field to give ownership of
	 * the TRB to the host controller (if we are the producer), or to check
	 * if we own the TRB (if we are the consumer).  See section 4.9.1.
	 */
	u32			cycle_state;
	unsigned int            err_count;
	unsigned int		stream_id;
	unsigned int		num_segs;
	unsigned int		num_trbs_free;
	unsigned int		num_trbs_free_temp;
	unsigned int		bounce_buf_len;
	enum xhci_ring_type	type;
	bool			last_td_was_short;
	struct radix_tree_root	*trb_address_map;
};

struct xhci_erst_entry {
	/* 64-bit event ring segment address */
	__le64	seg_addr;
	__le32	seg_size;
	/* Set to zero */
	__le32	rsvd;
};

struct xhci_erst {
	struct xhci_erst_entry	*entries;
	unsigned int		num_entries;
	/* xhci->event_ring keeps track of segment dma addresses */
	dma_addr_t		erst_dma_addr;
	/* Num entries the ERST can contain */
	unsigned int		erst_size;
};

struct xhci_scratchpad {
	u64 *sp_array;
	dma_addr_t sp_dma;
	void **sp_buffers;
};

struct urb_priv {
	int	num_tds;
	int	num_tds_done;
	struct	xhci_td	td[];
};

/*
 * Each segment table entry is 4*32bits long.  1K seems like an ok size:
 * (1K bytes * 8bytes/bit) / (4*32 bits) = 64 segment entries in the table,
 * meaning 64 ring segments.
 * Initial allocated size of the ERST, in number of entries */
#define	ERST_NUM_SEGS	1
/* Initial allocated size of the ERST, in number of entries */
#define	ERST_SIZE	64
/* Initial number of event segment rings allocated */
#define	ERST_ENTRIES	1
/* Poll every 60 seconds */
#define	POLL_TIMEOUT	60
/* Stop endpoint command timeout (secs) for URB cancellation watchdog timer */
#define XHCI_STOP_EP_CMD_TIMEOUT	5
/* XXX: Make these module parameters */

struct s3_save {
	u32	command;
	u32	dev_nt;
	u64	dcbaa_ptr;
	u32	config_reg;
	u32	irq_pending;
	u32	irq_control;
	u32	erst_size;
	u64	erst_base;
	u64	erst_dequeue;
};

/* Use for lpm */
struct dev_info {
	u32			dev_id;
	struct	list_head	list;
};

struct xhci_bus_state {
	unsigned long		bus_suspended;
	unsigned long		next_statechange;

	/* Port suspend arrays are indexed by the portnum of the fake roothub */
	/* ports suspend status arrays - max 31 ports for USB2, 15 for USB3 */
	u32			port_c_suspend;
	u32			suspended_ports;
	u32			port_remote_wakeup;
	unsigned long		resume_done[USB_MAXCHILDREN];
	/* which ports have started to resume */
	unsigned long		resuming_ports;
	/* Which ports are waiting on RExit to U0 transition. */
	unsigned long		rexit_ports;
	struct completion	rexit_done[USB_MAXCHILDREN];
	struct completion	u3exit_done[USB_MAXCHILDREN];
};


/*
 * It can take up to 20 ms to transition from RExit to U0 on the
 * Intel Lynx Point LP xHCI host.
 */
#define	XHCI_MAX_REXIT_TIMEOUT_MS	20
struct xhci_port_cap {
	u32			*psi;	/* array of protocol speed ID entries */
	u8			psi_count;
	u8			psi_uid_count;
	u8			maj_rev;
	u8			min_rev;
};

struct xhci_port {
	__le32 __iomem		*addr;
	int			hw_portnum;
	int			hcd_portnum;
	struct xhci_hub		*rhub;
	struct xhci_port_cap	*port_cap;
};

struct xhci_hub {
	struct xhci_port	**ports;
	unsigned int		num_ports;
	struct usb_hcd		*hcd;
	/* keep track of bus suspend info */
	struct xhci_bus_state   bus_state;
	/* supported prococol extended capabiliy values */
	u8			maj_rev;
	u8			min_rev;
};

/* There is one xhci_hcd structure per controller */
struct xhci_hcd {
	struct usb_hcd *main_hcd;
	struct usb_hcd *shared_hcd;
	/* glue to PCI and HCD framework */
	struct xhci_cap_regs __iomem *cap_regs;
	struct xhci_op_regs __iomem *op_regs;
	struct xhci_run_regs __iomem *run_regs;
	struct xhci_doorbell_array __iomem *dba;
	/* Our HCD's current interrupter register set */
	struct	xhci_intr_reg __iomem *ir_set;

	/* Cached register copies of read-only HC data */
	__u32		hcs_params1;
	__u32		hcs_params2;
	__u32		hcs_params3;
	__u32		hcc_params;
	__u32		hcc_params2;

	spinlock_t	lock;

	/* packed release number */
	u8		sbrn;
	u16		hci_version;
	u8		max_slots;
	u8		max_interrupters;
	u8		max_ports;
	u8		isoc_threshold;
	/* imod_interval in ns (I * 250ns) */
	u32		imod_interval;
	int		event_ring_max;
	/* 4KB min, 128MB max */
	int		page_size;
	/* Valid values are 12 to 20, inclusive */
	int		page_shift;
	/* msi-x vectors */
	int		msix_count;
	/* optional clocks */
	struct clk		*clk;
	struct clk		*reg_clk;
	/* optional reset controller */
	struct reset_control *reset;
	/* data structures */
	struct xhci_device_context_array *dcbaa;
	struct xhci_ring	*cmd_ring;
	unsigned int            cmd_ring_state;
#define CMD_RING_STATE_RUNNING         (1 << 0)
#define CMD_RING_STATE_ABORTED         (1 << 1)
#define CMD_RING_STATE_STOPPED         (1 << 2)
	struct list_head        cmd_list;
	unsigned int		cmd_ring_reserved_trbs;
	struct delayed_work	cmd_timer;
	struct completion	cmd_ring_stop_completion;
	struct xhci_command	*current_cmd;
	struct xhci_ring	*event_ring;
	struct xhci_erst	erst;
	/* Scratchpad */
	struct xhci_scratchpad  *scratchpad;
	/* Store LPM test failed devices' information */
	struct list_head	lpm_failed_devs;

	/* slot enabling and address device helpers */
	/* these are not thread safe so use mutex */
	struct mutex mutex;
	/* For USB 3.0 LPM enable/disable. */
	struct xhci_command		*lpm_command;
	/* Internal mirror of the HW's dcbaa */
	struct xhci_virt_device	*devs[MAX_HC_SLOTS];
	/* For keeping track of bandwidth domains per roothub. */
	struct xhci_root_port_bw_info	*rh_bw;

	/* DMA pools */
	struct dma_pool	*device_pool;
	struct dma_pool	*segment_pool;
	struct dma_pool	*small_streams_pool;
	struct dma_pool	*medium_streams_pool;

	/* Host controller watchdog timer structures */
	unsigned int		xhc_state;

	u32			command;
	struct s3_save		s3;
/* Host controller is dying - not responding to commands. "I'm not dead yet!"
 *
 * xHC interrupts have been disabled and a watchdog timer will (or has already)
 * halt the xHCI host, and complete all URBs with an -ESHUTDOWN code.  Any code
 * that sees this status (other than the timer that set it) should stop touching
 * hardware immediately.  Interrupt handlers should return immediately when
 * they see this status (any time they drop and re-acquire xhci->lock).
 * xhci_urb_dequeue() should call usb_hcd_check_unlink_urb() and return without
 * putting the TD on the canceled list, etc.
 *
 * There are no reports of xHCI host controllers that display this issue.
 */
#define XHCI_STATE_DYING	(1 << 0)
#define XHCI_STATE_HALTED	(1 << 1)
#define XHCI_STATE_REMOVING	(1 << 2)
	unsigned long long	quirks;
#define	XHCI_LINK_TRB_QUIRK	BIT_ULL(0)
#define XHCI_RESET_EP_QUIRK	BIT_ULL(1)
#define XHCI_NEC_HOST		BIT_ULL(2)
#define XHCI_AMD_PLL_FIX	BIT_ULL(3)
#define XHCI_SPURIOUS_SUCCESS	BIT_ULL(4)
/*
 * Certain Intel host controllers have a limit to the number of endpoint
 * contexts they can handle.  Ideally, they would signal that they can't handle
 * anymore endpoint contexts by returning a Resource Error for the Configure
 * Endpoint command, but they don't.  Instead they expect software to keep track
 * of the number of active endpoints for them, across configure endpoint
 * commands, reset device commands, disable slot commands, and address device
 * commands.
 */
#define XHCI_EP_LIMIT_QUIRK	BIT_ULL(5)
#define XHCI_BROKEN_MSI		BIT_ULL(6)
#define XHCI_RESET_ON_RESUME	BIT_ULL(7)
#define	XHCI_SW_BW_CHECKING	BIT_ULL(8)
#define XHCI_AMD_0x96_HOST	BIT_ULL(9)
#define XHCI_TRUST_TX_LENGTH	BIT_ULL(10)
#define XHCI_LPM_SUPPORT	BIT_ULL(11)
#define XHCI_INTEL_HOST		BIT_ULL(12)
#define XHCI_SPURIOUS_REBOOT	BIT_ULL(13)
#define XHCI_COMP_MODE_QUIRK	BIT_ULL(14)
#define XHCI_AVOID_BEI		BIT_ULL(15)
#define XHCI_PLAT		BIT_ULL(16)
#define XHCI_SLOW_SUSPEND	BIT_ULL(17)
#define XHCI_SPURIOUS_WAKEUP	BIT_ULL(18)
/* For controllers with a broken beyond repair streams implementation */
#define XHCI_BROKEN_STREAMS	BIT_ULL(19)
#define XHCI_PME_STUCK_QUIRK	BIT_ULL(20)
#define XHCI_MTK_HOST		BIT_ULL(21)
#define XHCI_SSIC_PORT_UNUSED	BIT_ULL(22)
#define XHCI_NO_64BIT_SUPPORT	BIT_ULL(23)
#define XHCI_MISSING_CAS	BIT_ULL(24)
/* For controller with a broken Port Disable implementation */
#define XHCI_BROKEN_PORT_PED	BIT_ULL(25)
#define XHCI_LIMIT_ENDPOINT_INTERVAL_7	BIT_ULL(26)
#define XHCI_U2_DISABLE_WAKE	BIT_ULL(27)
#define XHCI_ASMEDIA_MODIFY_FLOWCONTROL	BIT_ULL(28)
#define XHCI_HW_LPM_DISABLE	BIT_ULL(29)
#define XHCI_SUSPEND_DELAY	BIT_ULL(30)
#define XHCI_INTEL_USB_ROLE_SW	BIT_ULL(31)
#define XHCI_ZERO_64B_REGS	BIT_ULL(32)
#define XHCI_DEFAULT_PM_RUNTIME_ALLOW	BIT_ULL(33)
#define XHCI_RESET_PLL_ON_DISCONNECT	BIT_ULL(34)
#define XHCI_SNPS_BROKEN_SUSPEND    BIT_ULL(35)
#define XHCI_RENESAS_FW_QUIRK	BIT_ULL(36)
#define XHCI_SKIP_PHY_INIT	BIT_ULL(37)
#define XHCI_DISABLE_SPARSE	BIT_ULL(38)
#define XHCI_CDNS_HOST		BIT_ULL(39)
#define XHCI_SG_TRB_CACHE_SIZE_QUIRK	BIT_ULL(39)
#define XHCI_NO_SOFT_RETRY	BIT_ULL(40)

	unsigned int		num_active_eps;
	unsigned int		limit_active_eps;
	struct xhci_port	*hw_ports;
	struct xhci_hub		usb2_rhub;
	struct xhci_hub		usb3_rhub;
	/* support xHCI 1.0 spec USB2 hardware LPM */
	unsigned		hw_lpm_support:1;
	/* Broken Suspend flag for SNPS Suspend resume issue */
	unsigned		broken_suspend:1;
	/* cached usb2 extened protocol capabilites */
	u32                     *ext_caps;
	unsigned int            num_ext_caps;
	/* cached extended protocol port capabilities */
	struct xhci_port_cap	*port_caps;
	unsigned int		num_port_caps;
	/* Compliance Mode Recovery Data */
	struct timer_list	comp_mode_recovery_timer;
	u32			port_status_u0;
	u16			test_mode;
/* Compliance Mode Timer Triggered every 2 seconds */
#define COMP_MODE_RCVRY_MSECS 2000

	struct dentry		*debugfs_root;
	struct dentry		*debugfs_slots;
	struct list_head	regset_list;

	void			*dbc;
	/* platform-specific data -- must come last */
	unsigned long		priv[] __aligned(sizeof(s64));
};

/* Platform specific overrides to generic XHCI hc_driver ops */
struct xhci_driver_overrides {
	size_t extra_priv_size;
	int (*reset)(struct usb_hcd *hcd);
	int (*start)(struct usb_hcd *hcd);
<<<<<<< HEAD
	int (*bus_suspend)(struct usb_hcd *hcd);
=======
	int (*add_endpoint)(struct usb_hcd *hcd, struct usb_device *udev,
			    struct usb_host_endpoint *ep);
	int (*drop_endpoint)(struct usb_hcd *hcd, struct usb_device *udev,
			     struct usb_host_endpoint *ep);
	int (*check_bandwidth)(struct usb_hcd *, struct usb_device *);
	void (*reset_bandwidth)(struct usb_hcd *, struct usb_device *);
>>>>>>> a3a58096
};

#define	XHCI_CFC_DELAY		10

/* convert between an HCD pointer and the corresponding EHCI_HCD */
static inline struct xhci_hcd *hcd_to_xhci(struct usb_hcd *hcd)
{
	struct usb_hcd *primary_hcd;

	if (usb_hcd_is_primary_hcd(hcd))
		primary_hcd = hcd;
	else
		primary_hcd = hcd->primary_hcd;

	return (struct xhci_hcd *) (primary_hcd->hcd_priv);
}

static inline struct usb_hcd *xhci_to_hcd(struct xhci_hcd *xhci)
{
	return xhci->main_hcd;
}

#define xhci_dbg(xhci, fmt, args...) \
	dev_dbg(xhci_to_hcd(xhci)->self.controller , fmt , ## args)
#define xhci_err(xhci, fmt, args...) \
	dev_err(xhci_to_hcd(xhci)->self.controller , fmt , ## args)
#define xhci_warn(xhci, fmt, args...) \
	dev_warn(xhci_to_hcd(xhci)->self.controller , fmt , ## args)
#define xhci_warn_ratelimited(xhci, fmt, args...) \
	dev_warn_ratelimited(xhci_to_hcd(xhci)->self.controller , fmt , ## args)
#define xhci_info(xhci, fmt, args...) \
	dev_info(xhci_to_hcd(xhci)->self.controller , fmt , ## args)

/*
 * Registers should always be accessed with double word or quad word accesses.
 *
 * Some xHCI implementations may support 64-bit address pointers.  Registers
 * with 64-bit address pointers should be written to with dword accesses by
 * writing the low dword first (ptr[0]), then the high dword (ptr[1]) second.
 * xHCI implementations that do not support 64-bit address pointers will ignore
 * the high dword, and write order is irrelevant.
 */
static inline u64 xhci_read_64(const struct xhci_hcd *xhci,
		__le64 __iomem *regs)
{
	return lo_hi_readq(regs);
}
static inline void xhci_write_64(struct xhci_hcd *xhci,
				 const u64 val, __le64 __iomem *regs)
{
	lo_hi_writeq(val, regs);
}

static inline int xhci_link_trb_quirk(struct xhci_hcd *xhci)
{
	return xhci->quirks & XHCI_LINK_TRB_QUIRK;
}

/* xHCI debugging */
char *xhci_get_slot_state(struct xhci_hcd *xhci,
		struct xhci_container_ctx *ctx);
void xhci_dbg_trace(struct xhci_hcd *xhci, void (*trace)(struct va_format *),
			const char *fmt, ...);

/* xHCI memory management */
void xhci_mem_cleanup(struct xhci_hcd *xhci);
int xhci_mem_init(struct xhci_hcd *xhci, gfp_t flags);
void xhci_free_virt_device(struct xhci_hcd *xhci, int slot_id);
int xhci_alloc_virt_device(struct xhci_hcd *xhci, int slot_id, struct usb_device *udev, gfp_t flags);
int xhci_setup_addressable_virt_dev(struct xhci_hcd *xhci, struct usb_device *udev);
void xhci_copy_ep0_dequeue_into_input_ctx(struct xhci_hcd *xhci,
		struct usb_device *udev);
unsigned int xhci_get_endpoint_index(struct usb_endpoint_descriptor *desc);
unsigned int xhci_get_endpoint_address(unsigned int ep_index);
unsigned int xhci_last_valid_endpoint(u32 added_ctxs);
void xhci_endpoint_zero(struct xhci_hcd *xhci, struct xhci_virt_device *virt_dev, struct usb_host_endpoint *ep);
void xhci_update_tt_active_eps(struct xhci_hcd *xhci,
		struct xhci_virt_device *virt_dev,
		int old_active_eps);
void xhci_clear_endpoint_bw_info(struct xhci_bw_info *bw_info);
void xhci_update_bw_info(struct xhci_hcd *xhci,
		struct xhci_container_ctx *in_ctx,
		struct xhci_input_control_ctx *ctrl_ctx,
		struct xhci_virt_device *virt_dev);
void xhci_endpoint_copy(struct xhci_hcd *xhci,
		struct xhci_container_ctx *in_ctx,
		struct xhci_container_ctx *out_ctx,
		unsigned int ep_index);
void xhci_slot_copy(struct xhci_hcd *xhci,
		struct xhci_container_ctx *in_ctx,
		struct xhci_container_ctx *out_ctx);
int xhci_endpoint_init(struct xhci_hcd *xhci, struct xhci_virt_device *virt_dev,
		struct usb_device *udev, struct usb_host_endpoint *ep,
		gfp_t mem_flags);
struct xhci_ring *xhci_ring_alloc(struct xhci_hcd *xhci,
		unsigned int num_segs, unsigned int cycle_state,
		enum xhci_ring_type type, unsigned int max_packet, gfp_t flags);
void xhci_ring_free(struct xhci_hcd *xhci, struct xhci_ring *ring);
int xhci_ring_expansion(struct xhci_hcd *xhci, struct xhci_ring *ring,
		unsigned int num_trbs, gfp_t flags);
int xhci_alloc_erst(struct xhci_hcd *xhci,
		struct xhci_ring *evt_ring,
		struct xhci_erst *erst,
		gfp_t flags);
void xhci_initialize_ring_info(struct xhci_ring *ring,
			unsigned int cycle_state);
void xhci_free_erst(struct xhci_hcd *xhci, struct xhci_erst *erst);
void xhci_free_endpoint_ring(struct xhci_hcd *xhci,
		struct xhci_virt_device *virt_dev,
		unsigned int ep_index);
struct xhci_stream_info *xhci_alloc_stream_info(struct xhci_hcd *xhci,
		unsigned int num_stream_ctxs,
		unsigned int num_streams,
		unsigned int max_packet, gfp_t flags);
void xhci_free_stream_info(struct xhci_hcd *xhci,
		struct xhci_stream_info *stream_info);
void xhci_setup_streams_ep_input_ctx(struct xhci_hcd *xhci,
		struct xhci_ep_ctx *ep_ctx,
		struct xhci_stream_info *stream_info);
void xhci_setup_no_streams_ep_input_ctx(struct xhci_ep_ctx *ep_ctx,
		struct xhci_virt_ep *ep);
void xhci_free_device_endpoint_resources(struct xhci_hcd *xhci,
	struct xhci_virt_device *virt_dev, bool drop_control_ep);
struct xhci_ring *xhci_dma_to_transfer_ring(
		struct xhci_virt_ep *ep,
		u64 address);
struct xhci_command *xhci_alloc_command(struct xhci_hcd *xhci,
		bool allocate_completion, gfp_t mem_flags);
struct xhci_command *xhci_alloc_command_with_ctx(struct xhci_hcd *xhci,
		bool allocate_completion, gfp_t mem_flags);
void xhci_urb_free_priv(struct urb_priv *urb_priv);
void xhci_free_command(struct xhci_hcd *xhci,
		struct xhci_command *command);
struct xhci_container_ctx *xhci_alloc_container_ctx(struct xhci_hcd *xhci,
		int type, gfp_t flags);
void xhci_free_container_ctx(struct xhci_hcd *xhci,
		struct xhci_container_ctx *ctx);

/* xHCI host controller glue */
typedef void (*xhci_get_quirks_t)(struct device *, struct xhci_hcd *);
int xhci_handshake(void __iomem *ptr, u32 mask, u32 done, int usec);
void xhci_quiesce(struct xhci_hcd *xhci);
int xhci_halt(struct xhci_hcd *xhci);
int xhci_start(struct xhci_hcd *xhci);
int xhci_reset(struct xhci_hcd *xhci);
int xhci_run(struct usb_hcd *hcd);
int xhci_gen_setup(struct usb_hcd *hcd, xhci_get_quirks_t get_quirks);
void xhci_shutdown(struct usb_hcd *hcd);
void xhci_init_driver(struct hc_driver *drv,
		      const struct xhci_driver_overrides *over);
int xhci_add_endpoint(struct usb_hcd *hcd, struct usb_device *udev,
		      struct usb_host_endpoint *ep);
int xhci_drop_endpoint(struct usb_hcd *hcd, struct usb_device *udev,
		       struct usb_host_endpoint *ep);
int xhci_check_bandwidth(struct usb_hcd *hcd, struct usb_device *udev);
void xhci_reset_bandwidth(struct usb_hcd *hcd, struct usb_device *udev);
int xhci_disable_slot(struct xhci_hcd *xhci, u32 slot_id);
int xhci_ext_cap_init(struct xhci_hcd *xhci);

int xhci_suspend(struct xhci_hcd *xhci, bool do_wakeup);
int xhci_resume(struct xhci_hcd *xhci, bool hibernated);

irqreturn_t xhci_irq(struct usb_hcd *hcd);
irqreturn_t xhci_msi_irq(int irq, void *hcd);
int xhci_alloc_dev(struct usb_hcd *hcd, struct usb_device *udev);
int xhci_alloc_tt_info(struct xhci_hcd *xhci,
		struct xhci_virt_device *virt_dev,
		struct usb_device *hdev,
		struct usb_tt *tt, gfp_t mem_flags);

/* xHCI ring, segment, TRB, and TD functions */
dma_addr_t xhci_trb_virt_to_dma(struct xhci_segment *seg, union xhci_trb *trb);
struct xhci_segment *trb_in_td(struct xhci_hcd *xhci,
		struct xhci_segment *start_seg, union xhci_trb *start_trb,
		union xhci_trb *end_trb, dma_addr_t suspect_dma, bool debug);
int xhci_is_vendor_info_code(struct xhci_hcd *xhci, unsigned int trb_comp_code);
void xhci_ring_cmd_db(struct xhci_hcd *xhci);
int xhci_queue_slot_control(struct xhci_hcd *xhci, struct xhci_command *cmd,
		u32 trb_type, u32 slot_id);
int xhci_queue_address_device(struct xhci_hcd *xhci, struct xhci_command *cmd,
		dma_addr_t in_ctx_ptr, u32 slot_id, enum xhci_setup_dev);
int xhci_queue_vendor_command(struct xhci_hcd *xhci, struct xhci_command *cmd,
		u32 field1, u32 field2, u32 field3, u32 field4);
int xhci_queue_stop_endpoint(struct xhci_hcd *xhci, struct xhci_command *cmd,
		int slot_id, unsigned int ep_index, int suspend);
int xhci_queue_ctrl_tx(struct xhci_hcd *xhci, gfp_t mem_flags, struct urb *urb,
		int slot_id, unsigned int ep_index);
int xhci_queue_bulk_tx(struct xhci_hcd *xhci, gfp_t mem_flags, struct urb *urb,
		int slot_id, unsigned int ep_index);
int xhci_queue_intr_tx(struct xhci_hcd *xhci, gfp_t mem_flags, struct urb *urb,
		int slot_id, unsigned int ep_index);
int xhci_queue_isoc_tx_prepare(struct xhci_hcd *xhci, gfp_t mem_flags,
		struct urb *urb, int slot_id, unsigned int ep_index);
int xhci_queue_configure_endpoint(struct xhci_hcd *xhci,
		struct xhci_command *cmd, dma_addr_t in_ctx_ptr, u32 slot_id,
		bool command_must_succeed);
int xhci_queue_evaluate_context(struct xhci_hcd *xhci, struct xhci_command *cmd,
		dma_addr_t in_ctx_ptr, u32 slot_id, bool command_must_succeed);
int xhci_queue_reset_ep(struct xhci_hcd *xhci, struct xhci_command *cmd,
		int slot_id, unsigned int ep_index,
		enum xhci_ep_reset_type reset_type);
int xhci_queue_reset_device(struct xhci_hcd *xhci, struct xhci_command *cmd,
		u32 slot_id);
void xhci_cleanup_stalled_ring(struct xhci_hcd *xhci, unsigned int slot_id,
			       unsigned int ep_index, unsigned int stream_id,
			       struct xhci_td *td);
void xhci_stop_endpoint_command_watchdog(struct timer_list *t);
void xhci_handle_command_timeout(struct work_struct *work);

void xhci_ring_ep_doorbell(struct xhci_hcd *xhci, unsigned int slot_id,
		unsigned int ep_index, unsigned int stream_id);
void xhci_ring_doorbell_for_active_rings(struct xhci_hcd *xhci,
		unsigned int slot_id,
		unsigned int ep_index);
void xhci_cleanup_command_queue(struct xhci_hcd *xhci);
void inc_deq(struct xhci_hcd *xhci, struct xhci_ring *ring);
unsigned int count_trbs(u64 addr, u64 len);

/* xHCI roothub code */
void xhci_set_link_state(struct xhci_hcd *xhci, struct xhci_port *port,
				u32 link_state);
void xhci_test_and_clear_bit(struct xhci_hcd *xhci, struct xhci_port *port,
				u32 port_bit);
int xhci_hub_control(struct usb_hcd *hcd, u16 typeReq, u16 wValue, u16 wIndex,
		char *buf, u16 wLength);
int xhci_hub_status_data(struct usb_hcd *hcd, char *buf);
int xhci_find_raw_port_number(struct usb_hcd *hcd, int port1);
struct xhci_hub *xhci_get_rhub(struct usb_hcd *hcd);

void xhci_hc_died(struct xhci_hcd *xhci);
#ifdef CONFIG_USB_HCD_TEST_MODE
int xhci_submit_single_step_set_feature(struct usb_hcd *hcd,
	struct urb *urb, int is_setup);
#else
static inline int xhci_submit_single_step_set_feature(struct usb_hcd *hcd,
	struct urb *urb, int is_setup)
{
	return 0;
}
#endif

#ifdef CONFIG_PM
int xhci_bus_suspend(struct usb_hcd *hcd);
int xhci_bus_resume(struct usb_hcd *hcd);
unsigned long xhci_get_resuming_ports(struct usb_hcd *hcd);
#else
#define	xhci_bus_suspend	NULL
#define	xhci_bus_resume		NULL
#define	xhci_get_resuming_ports	NULL
#endif	/* CONFIG_PM */

u32 xhci_port_state_to_neutral(u32 state);
int xhci_find_slot_id_by_port(struct usb_hcd *hcd, struct xhci_hcd *xhci,
		u16 port);
void xhci_ring_device(struct xhci_hcd *xhci, int slot_id);

/* xHCI contexts */
struct xhci_input_control_ctx *xhci_get_input_control_ctx(struct xhci_container_ctx *ctx);
struct xhci_slot_ctx *xhci_get_slot_ctx(struct xhci_hcd *xhci, struct xhci_container_ctx *ctx);
struct xhci_ep_ctx *xhci_get_ep_ctx(struct xhci_hcd *xhci, struct xhci_container_ctx *ctx, unsigned int ep_index);

struct xhci_ring *xhci_triad_to_transfer_ring(struct xhci_hcd *xhci,
		unsigned int slot_id, unsigned int ep_index,
		unsigned int stream_id);

static inline struct xhci_ring *xhci_urb_to_transfer_ring(struct xhci_hcd *xhci,
								struct urb *urb)
{
	return xhci_triad_to_transfer_ring(xhci, urb->dev->slot_id,
					xhci_get_endpoint_index(&urb->ep->desc),
					urb->stream_id);
}

/**
 * struct xhci_vendor_ops - function callbacks for vendor specific operations
 * @vendor_init: called for vendor init process
 * @vendor_cleanup: called for vendor cleanup process
 * @is_usb_offload_enabled: called to check if usb offload enabled
 * @queue_irq_work: called to queue vendor specific irq work
 * @alloc_dcbaa: called when allocating vendor specific dcbaa
 * @free_dcbaa: called to free vendor specific dcbaa
 * @alloc_transfer_ring: called when remote transfer ring allocation is required
 * @free_transfer_ring: called to free vendor specific transfer ring
 * @sync_dev_ctx: called when synchronization for device context is required
 */
struct xhci_vendor_ops {
	int (*vendor_init)(struct xhci_hcd *xhci);
	void (*vendor_cleanup)(struct xhci_hcd *xhci);
	bool (*is_usb_offload_enabled)(struct xhci_hcd *xhci,
				       struct xhci_virt_device *vdev,
				       unsigned int ep_index);
	irqreturn_t (*queue_irq_work)(struct xhci_hcd *xhci);

	struct xhci_device_context_array *(*alloc_dcbaa)(struct xhci_hcd *xhci,
							 gfp_t flags);
	void (*free_dcbaa)(struct xhci_hcd *xhci);

	struct xhci_ring *(*alloc_transfer_ring)(struct xhci_hcd *xhci,
			u32 endpoint_type, enum xhci_ring_type ring_type,
			gfp_t mem_flags);
	void (*free_transfer_ring)(struct xhci_hcd *xhci,
			struct xhci_virt_device *virt_dev, unsigned int ep_index);
	int (*sync_dev_ctx)(struct xhci_hcd *xhci, unsigned int slot_id);
	bool (*usb_offload_skip_urb)(struct xhci_hcd *xhci, struct urb *urb);
};

struct xhci_vendor_ops *xhci_vendor_get_ops(struct xhci_hcd *xhci);

int xhci_vendor_sync_dev_ctx(struct xhci_hcd *xhci, unsigned int slot_id);
bool xhci_vendor_usb_offload_skip_urb(struct xhci_hcd *xhci, struct urb *urb);

/*
 * TODO: As per spec Isochronous IDT transmissions are supported. We bypass
 * them anyways as we where unable to find a device that matches the
 * constraints.
 */
static inline bool xhci_urb_suitable_for_idt(struct urb *urb)
{
	if (!usb_endpoint_xfer_isoc(&urb->ep->desc) && usb_urb_dir_out(urb) &&
	    usb_endpoint_maxp(&urb->ep->desc) >= TRB_IDT_MAX_SIZE &&
	    urb->transfer_buffer_length <= TRB_IDT_MAX_SIZE &&
	    !(urb->transfer_flags & URB_NO_TRANSFER_DMA_MAP) &&
	    !urb->num_sgs)
		return true;

	return false;
}

static inline char *xhci_slot_state_string(u32 state)
{
	switch (state) {
	case SLOT_STATE_ENABLED:
		return "enabled/disabled";
	case SLOT_STATE_DEFAULT:
		return "default";
	case SLOT_STATE_ADDRESSED:
		return "addressed";
	case SLOT_STATE_CONFIGURED:
		return "configured";
	default:
		return "reserved";
	}
}

static inline const char *xhci_decode_trb(u32 field0, u32 field1, u32 field2,
		u32 field3)
{
	static char str[256];
	int type = TRB_FIELD_TO_TYPE(field3);

	switch (type) {
	case TRB_LINK:
		sprintf(str,
			"LINK %08x%08x intr %d type '%s' flags %c:%c:%c:%c",
			field1, field0, GET_INTR_TARGET(field2),
			xhci_trb_type_string(type),
			field3 & TRB_IOC ? 'I' : 'i',
			field3 & TRB_CHAIN ? 'C' : 'c',
			field3 & TRB_TC ? 'T' : 't',
			field3 & TRB_CYCLE ? 'C' : 'c');
		break;
	case TRB_TRANSFER:
	case TRB_COMPLETION:
	case TRB_PORT_STATUS:
	case TRB_BANDWIDTH_EVENT:
	case TRB_DOORBELL:
	case TRB_HC_EVENT:
	case TRB_DEV_NOTE:
	case TRB_MFINDEX_WRAP:
		sprintf(str,
			"TRB %08x%08x status '%s' len %d slot %d ep %d type '%s' flags %c:%c",
			field1, field0,
			xhci_trb_comp_code_string(GET_COMP_CODE(field2)),
			EVENT_TRB_LEN(field2), TRB_TO_SLOT_ID(field3),
			/* Macro decrements 1, maybe it shouldn't?!? */
			TRB_TO_EP_INDEX(field3) + 1,
			xhci_trb_type_string(type),
			field3 & EVENT_DATA ? 'E' : 'e',
			field3 & TRB_CYCLE ? 'C' : 'c');

		break;
	case TRB_SETUP:
		sprintf(str, "bRequestType %02x bRequest %02x wValue %02x%02x wIndex %02x%02x wLength %d length %d TD size %d intr %d type '%s' flags %c:%c:%c",
				field0 & 0xff,
				(field0 & 0xff00) >> 8,
				(field0 & 0xff000000) >> 24,
				(field0 & 0xff0000) >> 16,
				(field1 & 0xff00) >> 8,
				field1 & 0xff,
				(field1 & 0xff000000) >> 16 |
				(field1 & 0xff0000) >> 16,
				TRB_LEN(field2), GET_TD_SIZE(field2),
				GET_INTR_TARGET(field2),
				xhci_trb_type_string(type),
				field3 & TRB_IDT ? 'I' : 'i',
				field3 & TRB_IOC ? 'I' : 'i',
				field3 & TRB_CYCLE ? 'C' : 'c');
		break;
	case TRB_DATA:
		sprintf(str, "Buffer %08x%08x length %d TD size %d intr %d type '%s' flags %c:%c:%c:%c:%c:%c:%c",
				field1, field0, TRB_LEN(field2), GET_TD_SIZE(field2),
				GET_INTR_TARGET(field2),
				xhci_trb_type_string(type),
				field3 & TRB_IDT ? 'I' : 'i',
				field3 & TRB_IOC ? 'I' : 'i',
				field3 & TRB_CHAIN ? 'C' : 'c',
				field3 & TRB_NO_SNOOP ? 'S' : 's',
				field3 & TRB_ISP ? 'I' : 'i',
				field3 & TRB_ENT ? 'E' : 'e',
				field3 & TRB_CYCLE ? 'C' : 'c');
		break;
	case TRB_STATUS:
		sprintf(str, "Buffer %08x%08x length %d TD size %d intr %d type '%s' flags %c:%c:%c:%c",
				field1, field0, TRB_LEN(field2), GET_TD_SIZE(field2),
				GET_INTR_TARGET(field2),
				xhci_trb_type_string(type),
				field3 & TRB_IOC ? 'I' : 'i',
				field3 & TRB_CHAIN ? 'C' : 'c',
				field3 & TRB_ENT ? 'E' : 'e',
				field3 & TRB_CYCLE ? 'C' : 'c');
		break;
	case TRB_NORMAL:
	case TRB_ISOC:
	case TRB_EVENT_DATA:
	case TRB_TR_NOOP:
		sprintf(str,
			"Buffer %08x%08x length %d TD size %d intr %d type '%s' flags %c:%c:%c:%c:%c:%c:%c:%c",
			field1, field0, TRB_LEN(field2), GET_TD_SIZE(field2),
			GET_INTR_TARGET(field2),
			xhci_trb_type_string(type),
			field3 & TRB_BEI ? 'B' : 'b',
			field3 & TRB_IDT ? 'I' : 'i',
			field3 & TRB_IOC ? 'I' : 'i',
			field3 & TRB_CHAIN ? 'C' : 'c',
			field3 & TRB_NO_SNOOP ? 'S' : 's',
			field3 & TRB_ISP ? 'I' : 'i',
			field3 & TRB_ENT ? 'E' : 'e',
			field3 & TRB_CYCLE ? 'C' : 'c');
		break;

	case TRB_CMD_NOOP:
	case TRB_ENABLE_SLOT:
		sprintf(str,
			"%s: flags %c",
			xhci_trb_type_string(type),
			field3 & TRB_CYCLE ? 'C' : 'c');
		break;
	case TRB_DISABLE_SLOT:
	case TRB_NEG_BANDWIDTH:
		sprintf(str,
			"%s: slot %d flags %c",
			xhci_trb_type_string(type),
			TRB_TO_SLOT_ID(field3),
			field3 & TRB_CYCLE ? 'C' : 'c');
		break;
	case TRB_ADDR_DEV:
		sprintf(str,
			"%s: ctx %08x%08x slot %d flags %c:%c",
			xhci_trb_type_string(type),
			field1, field0,
			TRB_TO_SLOT_ID(field3),
			field3 & TRB_BSR ? 'B' : 'b',
			field3 & TRB_CYCLE ? 'C' : 'c');
		break;
	case TRB_CONFIG_EP:
		sprintf(str,
			"%s: ctx %08x%08x slot %d flags %c:%c",
			xhci_trb_type_string(type),
			field1, field0,
			TRB_TO_SLOT_ID(field3),
			field3 & TRB_DC ? 'D' : 'd',
			field3 & TRB_CYCLE ? 'C' : 'c');
		break;
	case TRB_EVAL_CONTEXT:
		sprintf(str,
			"%s: ctx %08x%08x slot %d flags %c",
			xhci_trb_type_string(type),
			field1, field0,
			TRB_TO_SLOT_ID(field3),
			field3 & TRB_CYCLE ? 'C' : 'c');
		break;
	case TRB_RESET_EP:
		sprintf(str,
			"%s: ctx %08x%08x slot %d ep %d flags %c:%c",
			xhci_trb_type_string(type),
			field1, field0,
			TRB_TO_SLOT_ID(field3),
			/* Macro decrements 1, maybe it shouldn't?!? */
			TRB_TO_EP_INDEX(field3) + 1,
			field3 & TRB_TSP ? 'T' : 't',
			field3 & TRB_CYCLE ? 'C' : 'c');
		break;
	case TRB_STOP_RING:
		sprintf(str,
			"%s: slot %d sp %d ep %d flags %c",
			xhci_trb_type_string(type),
			TRB_TO_SLOT_ID(field3),
			TRB_TO_SUSPEND_PORT(field3),
			/* Macro decrements 1, maybe it shouldn't?!? */
			TRB_TO_EP_INDEX(field3) + 1,
			field3 & TRB_CYCLE ? 'C' : 'c');
		break;
	case TRB_SET_DEQ:
		sprintf(str,
			"%s: deq %08x%08x stream %d slot %d ep %d flags %c",
			xhci_trb_type_string(type),
			field1, field0,
			TRB_TO_STREAM_ID(field2),
			TRB_TO_SLOT_ID(field3),
			/* Macro decrements 1, maybe it shouldn't?!? */
			TRB_TO_EP_INDEX(field3) + 1,
			field3 & TRB_CYCLE ? 'C' : 'c');
		break;
	case TRB_RESET_DEV:
		sprintf(str,
			"%s: slot %d flags %c",
			xhci_trb_type_string(type),
			TRB_TO_SLOT_ID(field3),
			field3 & TRB_CYCLE ? 'C' : 'c');
		break;
	case TRB_FORCE_EVENT:
		sprintf(str,
			"%s: event %08x%08x vf intr %d vf id %d flags %c",
			xhci_trb_type_string(type),
			field1, field0,
			TRB_TO_VF_INTR_TARGET(field2),
			TRB_TO_VF_ID(field3),
			field3 & TRB_CYCLE ? 'C' : 'c');
		break;
	case TRB_SET_LT:
		sprintf(str,
			"%s: belt %d flags %c",
			xhci_trb_type_string(type),
			TRB_TO_BELT(field3),
			field3 & TRB_CYCLE ? 'C' : 'c');
		break;
	case TRB_GET_BW:
		sprintf(str,
			"%s: ctx %08x%08x slot %d speed %d flags %c",
			xhci_trb_type_string(type),
			field1, field0,
			TRB_TO_SLOT_ID(field3),
			TRB_TO_DEV_SPEED(field3),
			field3 & TRB_CYCLE ? 'C' : 'c');
		break;
	case TRB_FORCE_HEADER:
		sprintf(str,
			"%s: info %08x%08x%08x pkt type %d roothub port %d flags %c",
			xhci_trb_type_string(type),
			field2, field1, field0 & 0xffffffe0,
			TRB_TO_PACKET_TYPE(field0),
			TRB_TO_ROOTHUB_PORT(field3),
			field3 & TRB_CYCLE ? 'C' : 'c');
		break;
	default:
		sprintf(str,
			"type '%s' -> raw %08x %08x %08x %08x",
			xhci_trb_type_string(type),
			field0, field1, field2, field3);
	}

	return str;
}

static inline const char *xhci_decode_ctrl_ctx(unsigned long drop,
					       unsigned long add)
{
	static char	str[1024];
	unsigned int	bit;
	int		ret = 0;

	if (drop) {
		ret = sprintf(str, "Drop:");
		for_each_set_bit(bit, &drop, 32)
			ret += sprintf(str + ret, " %d%s",
				       bit / 2,
				       bit % 2 ? "in":"out");
		ret += sprintf(str + ret, ", ");
	}

	if (add) {
		ret += sprintf(str + ret, "Add:%s%s",
			       (add & SLOT_FLAG) ? " slot":"",
			       (add & EP0_FLAG) ? " ep0":"");
		add &= ~(SLOT_FLAG | EP0_FLAG);
		for_each_set_bit(bit, &add, 32)
			ret += sprintf(str + ret, " %d%s",
				       bit / 2,
				       bit % 2 ? "in":"out");
	}
	return str;
}

static inline const char *xhci_decode_slot_context(u32 info, u32 info2,
		u32 tt_info, u32 state)
{
	static char str[1024];
	u32 speed;
	u32 hub;
	u32 mtt;
	int ret = 0;

	speed = info & DEV_SPEED;
	hub = info & DEV_HUB;
	mtt = info & DEV_MTT;

	ret = sprintf(str, "RS %05x %s%s%s Ctx Entries %d MEL %d us Port# %d/%d",
			info & ROUTE_STRING_MASK,
			({ char *s;
			switch (speed) {
			case SLOT_SPEED_FS:
				s = "full-speed";
				break;
			case SLOT_SPEED_LS:
				s = "low-speed";
				break;
			case SLOT_SPEED_HS:
				s = "high-speed";
				break;
			case SLOT_SPEED_SS:
				s = "super-speed";
				break;
			case SLOT_SPEED_SSP:
				s = "super-speed plus";
				break;
			default:
				s = "UNKNOWN speed";
			} s; }),
			mtt ? " multi-TT" : "",
			hub ? " Hub" : "",
			(info & LAST_CTX_MASK) >> 27,
			info2 & MAX_EXIT,
			DEVINFO_TO_ROOT_HUB_PORT(info2),
			DEVINFO_TO_MAX_PORTS(info2));

	ret += sprintf(str + ret, " [TT Slot %d Port# %d TTT %d Intr %d] Addr %d State %s",
			tt_info & TT_SLOT, (tt_info & TT_PORT) >> 8,
			GET_TT_THINK_TIME(tt_info), GET_INTR_TARGET(tt_info),
			state & DEV_ADDR_MASK,
			xhci_slot_state_string(GET_SLOT_STATE(state)));

	return str;
}


static inline const char *xhci_portsc_link_state_string(u32 portsc)
{
	switch (portsc & PORT_PLS_MASK) {
	case XDEV_U0:
		return "U0";
	case XDEV_U1:
		return "U1";
	case XDEV_U2:
		return "U2";
	case XDEV_U3:
		return "U3";
	case XDEV_DISABLED:
		return "Disabled";
	case XDEV_RXDETECT:
		return "RxDetect";
	case XDEV_INACTIVE:
		return "Inactive";
	case XDEV_POLLING:
		return "Polling";
	case XDEV_RECOVERY:
		return "Recovery";
	case XDEV_HOT_RESET:
		return "Hot Reset";
	case XDEV_COMP_MODE:
		return "Compliance mode";
	case XDEV_TEST_MODE:
		return "Test mode";
	case XDEV_RESUME:
		return "Resume";
	default:
		break;
	}
	return "Unknown";
}

static inline const char *xhci_decode_portsc(u32 portsc)
{
	static char str[256];
	int ret;

	ret = sprintf(str, "%s %s %s Link:%s PortSpeed:%d ",
		      portsc & PORT_POWER	? "Powered" : "Powered-off",
		      portsc & PORT_CONNECT	? "Connected" : "Not-connected",
		      portsc & PORT_PE		? "Enabled" : "Disabled",
		      xhci_portsc_link_state_string(portsc),
		      DEV_PORT_SPEED(portsc));

	if (portsc & PORT_OC)
		ret += sprintf(str + ret, "OverCurrent ");
	if (portsc & PORT_RESET)
		ret += sprintf(str + ret, "In-Reset ");

	ret += sprintf(str + ret, "Change: ");
	if (portsc & PORT_CSC)
		ret += sprintf(str + ret, "CSC ");
	if (portsc & PORT_PEC)
		ret += sprintf(str + ret, "PEC ");
	if (portsc & PORT_WRC)
		ret += sprintf(str + ret, "WRC ");
	if (portsc & PORT_OCC)
		ret += sprintf(str + ret, "OCC ");
	if (portsc & PORT_RC)
		ret += sprintf(str + ret, "PRC ");
	if (portsc & PORT_PLC)
		ret += sprintf(str + ret, "PLC ");
	if (portsc & PORT_CEC)
		ret += sprintf(str + ret, "CEC ");
	if (portsc & PORT_CAS)
		ret += sprintf(str + ret, "CAS ");

	ret += sprintf(str + ret, "Wake: ");
	if (portsc & PORT_WKCONN_E)
		ret += sprintf(str + ret, "WCE ");
	if (portsc & PORT_WKDISC_E)
		ret += sprintf(str + ret, "WDE ");
	if (portsc & PORT_WKOC_E)
		ret += sprintf(str + ret, "WOE ");

	return str;
}

static inline const char *xhci_decode_usbsts(u32 usbsts)
{
	static char str[256];
	int ret = 0;

	if (usbsts == ~(u32)0)
		return " 0xffffffff";
	if (usbsts & STS_HALT)
		ret += sprintf(str + ret, " HCHalted");
	if (usbsts & STS_FATAL)
		ret += sprintf(str + ret, " HSE");
	if (usbsts & STS_EINT)
		ret += sprintf(str + ret, " EINT");
	if (usbsts & STS_PORT)
		ret += sprintf(str + ret, " PCD");
	if (usbsts & STS_SAVE)
		ret += sprintf(str + ret, " SSS");
	if (usbsts & STS_RESTORE)
		ret += sprintf(str + ret, " RSS");
	if (usbsts & STS_SRE)
		ret += sprintf(str + ret, " SRE");
	if (usbsts & STS_CNR)
		ret += sprintf(str + ret, " CNR");
	if (usbsts & STS_HCE)
		ret += sprintf(str + ret, " HCE");

	return str;
}

static inline const char *xhci_decode_doorbell(u32 slot, u32 doorbell)
{
	static char str[256];
	u8 ep;
	u16 stream;
	int ret;

	ep = (doorbell & 0xff);
	stream = doorbell >> 16;

	if (slot == 0) {
		sprintf(str, "Command Ring %d", doorbell);
		return str;
	}
	ret = sprintf(str, "Slot %d ", slot);
	if (ep > 0 && ep < 32)
		ret = sprintf(str + ret, "ep%d%s",
			      ep / 2,
			      ep % 2 ? "in" : "out");
	else if (ep == 0 || ep < 248)
		ret = sprintf(str + ret, "Reserved %d", ep);
	else
		ret = sprintf(str + ret, "Vendor Defined %d", ep);
	if (stream)
		ret = sprintf(str + ret, " Stream %d", stream);

	return str;
}

static inline const char *xhci_ep_state_string(u8 state)
{
	switch (state) {
	case EP_STATE_DISABLED:
		return "disabled";
	case EP_STATE_RUNNING:
		return "running";
	case EP_STATE_HALTED:
		return "halted";
	case EP_STATE_STOPPED:
		return "stopped";
	case EP_STATE_ERROR:
		return "error";
	default:
		return "INVALID";
	}
}

static inline const char *xhci_ep_type_string(u8 type)
{
	switch (type) {
	case ISOC_OUT_EP:
		return "Isoc OUT";
	case BULK_OUT_EP:
		return "Bulk OUT";
	case INT_OUT_EP:
		return "Int OUT";
	case CTRL_EP:
		return "Ctrl";
	case ISOC_IN_EP:
		return "Isoc IN";
	case BULK_IN_EP:
		return "Bulk IN";
	case INT_IN_EP:
		return "Int IN";
	default:
		return "INVALID";
	}
}

static inline const char *xhci_decode_ep_context(u32 info, u32 info2, u64 deq,
		u32 tx_info)
{
	static char str[1024];
	int ret;

	u32 esit;
	u16 maxp;
	u16 avg;

	u8 max_pstr;
	u8 ep_state;
	u8 interval;
	u8 ep_type;
	u8 burst;
	u8 cerr;
	u8 mult;

	bool lsa;
	bool hid;

	esit = CTX_TO_MAX_ESIT_PAYLOAD_HI(info) << 16 |
		CTX_TO_MAX_ESIT_PAYLOAD(tx_info);

	ep_state = info & EP_STATE_MASK;
	max_pstr = CTX_TO_EP_MAXPSTREAMS(info);
	interval = CTX_TO_EP_INTERVAL(info);
	mult = CTX_TO_EP_MULT(info) + 1;
	lsa = !!(info & EP_HAS_LSA);

	cerr = (info2 & (3 << 1)) >> 1;
	ep_type = CTX_TO_EP_TYPE(info2);
	hid = !!(info2 & (1 << 7));
	burst = CTX_TO_MAX_BURST(info2);
	maxp = MAX_PACKET_DECODED(info2);

	avg = EP_AVG_TRB_LENGTH(tx_info);

	ret = sprintf(str, "State %s mult %d max P. Streams %d %s",
			xhci_ep_state_string(ep_state), mult,
			max_pstr, lsa ? "LSA " : "");

	ret += sprintf(str + ret, "interval %d us max ESIT payload %d CErr %d ",
			(1 << interval) * 125, esit, cerr);

	ret += sprintf(str + ret, "Type %s %sburst %d maxp %d deq %016llx ",
			xhci_ep_type_string(ep_type), hid ? "HID" : "",
			burst, maxp, deq);

	ret += sprintf(str + ret, "avg trb len %d", avg);

	return str;
}

#endif /* __LINUX_XHCI_HCD_H */<|MERGE_RESOLUTION|>--- conflicted
+++ resolved
@@ -1926,16 +1926,13 @@
 	size_t extra_priv_size;
 	int (*reset)(struct usb_hcd *hcd);
 	int (*start)(struct usb_hcd *hcd);
-<<<<<<< HEAD
 	int (*bus_suspend)(struct usb_hcd *hcd);
-=======
 	int (*add_endpoint)(struct usb_hcd *hcd, struct usb_device *udev,
 			    struct usb_host_endpoint *ep);
 	int (*drop_endpoint)(struct usb_hcd *hcd, struct usb_device *udev,
 			     struct usb_host_endpoint *ep);
 	int (*check_bandwidth)(struct usb_hcd *, struct usb_device *);
 	void (*reset_bandwidth)(struct usb_hcd *, struct usb_device *);
->>>>>>> a3a58096
 };
 
 #define	XHCI_CFC_DELAY		10
