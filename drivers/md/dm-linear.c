/*
 * Copyright (C) 2001-2003 Sistina Software (UK) Limited.
 *
 * This file is released under the GPL.
 */

#include "dm.h"
#include <linux/module.h>
#include <linux/init.h>
#include <linux/blkdev.h>
#include <linux/bio.h>
#include <linux/dax.h>
#include <linux/slab.h>
#include <linux/device-mapper.h>

#define DM_MSG_PREFIX "linear"

/*
 * Linear: maps a linear range of a device.
 */
struct linear_c {
	struct dm_dev *dev;
	sector_t start;
};

/*
 * Construct a linear mapping: <dev_path> <offset>
 */
int dm_linear_ctr(struct dm_target *ti, unsigned int argc, char **argv)
{
	struct linear_c *lc;
	unsigned long long tmp;
	char dummy;
	int ret;

	if (argc != 2) {
		ti->error = "Invalid argument count";
		return -EINVAL;
	}

	lc = kmalloc(sizeof(*lc), GFP_KERNEL);
	if (lc == NULL) {
		ti->error = "Cannot allocate linear context";
		return -ENOMEM;
	}

	ret = -EINVAL;
	if (sscanf(argv[1], "%llu%c", &tmp, &dummy) != 1) {
		ti->error = "Invalid device sector";
		goto bad;
	}
	lc->start = tmp;

	ret = dm_get_device(ti, argv[0], dm_table_get_mode(ti->table), &lc->dev);
	if (ret) {
		ti->error = "Device lookup failed";
		goto bad;
	}

	ti->num_flush_bios = 1;
	ti->num_discard_bios = 1;
	ti->num_write_same_bios = 1;
	ti->num_write_zeroes_bios = 1;
	ti->private = lc;
	return 0;

      bad:
	kfree(lc);
	return ret;
}

void dm_linear_dtr(struct dm_target *ti)
{
	struct linear_c *lc = (struct linear_c *) ti->private;

	dm_put_device(ti, lc->dev);
	kfree(lc);
}

static sector_t linear_map_sector(struct dm_target *ti, sector_t bi_sector)
{
	struct linear_c *lc = ti->private;

	return lc->start + dm_target_offset(ti, bi_sector);
}

static void linear_map_bio(struct dm_target *ti, struct bio *bio)
{
	struct linear_c *lc = ti->private;

	bio_set_dev(bio, lc->dev->bdev);
	if (bio_sectors(bio) || bio_op(bio) == REQ_OP_ZONE_RESET)
		bio->bi_iter.bi_sector =
			linear_map_sector(ti, bio->bi_iter.bi_sector);
}

int dm_linear_map(struct dm_target *ti, struct bio *bio)
{
	linear_map_bio(ti, bio);

	return DM_MAPIO_REMAPPED;
}

<<<<<<< HEAD
#ifdef CONFIG_BLK_DEV_ZONED
static int linear_end_io(struct dm_target *ti, struct bio *bio,
=======
int dm_linear_end_io(struct dm_target *ti, struct bio *bio,
>>>>>>> ae55a6e8
			 blk_status_t *error)
{
	struct linear_c *lc = ti->private;

	if (!*error && bio_op(bio) == REQ_OP_ZONE_REPORT)
		dm_remap_zone_report(ti, bio, lc->start);

	return DM_ENDIO_DONE;
}
<<<<<<< HEAD
#endif
=======
EXPORT_SYMBOL_GPL(dm_linear_end_io);
>>>>>>> ae55a6e8

void dm_linear_status(struct dm_target *ti, status_type_t type,
			  unsigned status_flags, char *result, unsigned maxlen)
{
	struct linear_c *lc = (struct linear_c *) ti->private;

	switch (type) {
	case STATUSTYPE_INFO:
		result[0] = '\0';
		break;

	case STATUSTYPE_TABLE:
		snprintf(result, maxlen, "%s %llu", lc->dev->name,
				(unsigned long long)lc->start);
		break;
	}
}

int dm_linear_prepare_ioctl(struct dm_target *ti,
		struct block_device **bdev, fmode_t *mode)
{
	struct linear_c *lc = (struct linear_c *) ti->private;
	struct dm_dev *dev = lc->dev;

	*bdev = dev->bdev;

	/*
	 * Only pass ioctls through if the device sizes match exactly.
	 */
	if (lc->start ||
	    ti->len != i_size_read(dev->bdev->bd_inode) >> SECTOR_SHIFT)
		return 1;
	return 0;
}

int dm_linear_iterate_devices(struct dm_target *ti,
				  iterate_devices_callout_fn fn, void *data)
{
	struct linear_c *lc = ti->private;

	return fn(ti, lc->dev, lc->start, ti->len, data);
}

long dm_linear_dax_direct_access(struct dm_target *ti, pgoff_t pgoff,
		long nr_pages, void **kaddr, pfn_t *pfn)
{
	long ret;
	struct linear_c *lc = ti->private;
	struct block_device *bdev = lc->dev->bdev;
	struct dax_device *dax_dev = lc->dev->dax_dev;
	sector_t dev_sector, sector = pgoff * PAGE_SECTORS;

	dev_sector = linear_map_sector(ti, sector);
	ret = bdev_dax_pgoff(bdev, dev_sector, nr_pages * PAGE_SIZE, &pgoff);
	if (ret)
		return ret;
	return dax_direct_access(dax_dev, pgoff, nr_pages, kaddr, pfn);
}
EXPORT_SYMBOL_GPL(dm_linear_dax_direct_access);

size_t dm_linear_dax_copy_from_iter(struct dm_target *ti, pgoff_t pgoff,
		void *addr, size_t bytes, struct iov_iter *i)
{
	struct linear_c *lc = ti->private;
	struct block_device *bdev = lc->dev->bdev;
	struct dax_device *dax_dev = lc->dev->dax_dev;
	sector_t dev_sector, sector = pgoff * PAGE_SECTORS;

	dev_sector = linear_map_sector(ti, sector);
	if (bdev_dax_pgoff(bdev, dev_sector, ALIGN(bytes, PAGE_SIZE), &pgoff))
		return 0;
	return dax_copy_from_iter(dax_dev, pgoff, addr, bytes, i);
}
EXPORT_SYMBOL_GPL(dm_linear_dax_copy_from_iter);

static struct target_type linear_target = {
	.name   = "linear",
	.version = {1, 4, 0},
#ifdef CONFIG_BLK_DEV_ZONED
	.end_io = linear_end_io,
	.features = DM_TARGET_PASSES_INTEGRITY | DM_TARGET_ZONED_HM,
#else
	.features = DM_TARGET_PASSES_INTEGRITY,
#endif
	.module = THIS_MODULE,
<<<<<<< HEAD
	.ctr    = linear_ctr,
	.dtr    = linear_dtr,
	.map    = linear_map,
	.status = linear_status,
	.prepare_ioctl = linear_prepare_ioctl,
	.iterate_devices = linear_iterate_devices,
	.direct_access = linear_dax_direct_access,
	.dax_copy_from_iter = linear_dax_copy_from_iter,
=======
	.ctr    = dm_linear_ctr,
	.dtr    = dm_linear_dtr,
	.map    = dm_linear_map,
	.status = dm_linear_status,
	.end_io = dm_linear_end_io,
	.prepare_ioctl = dm_linear_prepare_ioctl,
	.iterate_devices = dm_linear_iterate_devices,
	.direct_access = dm_linear_dax_direct_access,
	.dax_copy_from_iter = dm_linear_dax_copy_from_iter,
>>>>>>> ae55a6e8
};

int __init dm_linear_init(void)
{
	int r = dm_register_target(&linear_target);

	if (r < 0)
		DMERR("register failed %d", r);

	return r;
}

void dm_linear_exit(void)
{
	dm_unregister_target(&linear_target);
}<|MERGE_RESOLUTION|>--- conflicted
+++ resolved
@@ -101,12 +101,8 @@
 	return DM_MAPIO_REMAPPED;
 }
 
-<<<<<<< HEAD
 #ifdef CONFIG_BLK_DEV_ZONED
-static int linear_end_io(struct dm_target *ti, struct bio *bio,
-=======
 int dm_linear_end_io(struct dm_target *ti, struct bio *bio,
->>>>>>> ae55a6e8
 			 blk_status_t *error)
 {
 	struct linear_c *lc = ti->private;
@@ -116,11 +112,8 @@
 
 	return DM_ENDIO_DONE;
 }
-<<<<<<< HEAD
+EXPORT_SYMBOL_GPL(dm_linear_end_io);
 #endif
-=======
-EXPORT_SYMBOL_GPL(dm_linear_end_io);
->>>>>>> ae55a6e8
 
 void dm_linear_status(struct dm_target *ti, status_type_t type,
 			  unsigned status_flags, char *result, unsigned maxlen)
@@ -200,32 +193,20 @@
 	.name   = "linear",
 	.version = {1, 4, 0},
 #ifdef CONFIG_BLK_DEV_ZONED
-	.end_io = linear_end_io,
+	.end_io = dm_linear_end_io,
 	.features = DM_TARGET_PASSES_INTEGRITY | DM_TARGET_ZONED_HM,
 #else
 	.features = DM_TARGET_PASSES_INTEGRITY,
 #endif
 	.module = THIS_MODULE,
-<<<<<<< HEAD
-	.ctr    = linear_ctr,
-	.dtr    = linear_dtr,
-	.map    = linear_map,
-	.status = linear_status,
-	.prepare_ioctl = linear_prepare_ioctl,
-	.iterate_devices = linear_iterate_devices,
-	.direct_access = linear_dax_direct_access,
-	.dax_copy_from_iter = linear_dax_copy_from_iter,
-=======
 	.ctr    = dm_linear_ctr,
 	.dtr    = dm_linear_dtr,
 	.map    = dm_linear_map,
 	.status = dm_linear_status,
-	.end_io = dm_linear_end_io,
 	.prepare_ioctl = dm_linear_prepare_ioctl,
 	.iterate_devices = dm_linear_iterate_devices,
 	.direct_access = dm_linear_dax_direct_access,
 	.dax_copy_from_iter = dm_linear_dax_copy_from_iter,
->>>>>>> ae55a6e8
 };
 
 int __init dm_linear_init(void)
