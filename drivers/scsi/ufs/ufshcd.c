--- conflicted
+++ resolved
@@ -6877,10 +6877,7 @@
 	 * queue the eh_work and bail.
 	 */
 	if (lrbp->lun == UFS_UPIU_UFS_DEVICE_WLUN) {
-<<<<<<< HEAD
-=======
 		ufshcd_update_evt_hist(hba, UFS_EVT_ABORT, lrbp->lun);
->>>>>>> c50ebbb8
 		spin_lock_irqsave(host->host_lock, flags);
 		if (lrbp->cmd) {
 			__ufshcd_transfer_req_compl(hba, (1UL << tag));
