--- conflicted
+++ resolved
@@ -6799,12 +6799,7 @@
 		goto out;
 	}
 
-<<<<<<< HEAD
-=======
 cleanup:
-	scsi_dma_unmap(cmd);
-
->>>>>>> 933cf1c2
 	spin_lock_irqsave(host->host_lock, flags);
 	__ufshcd_transfer_req_compl(hba, (1UL << tag));
 	spin_unlock_irqrestore(host->host_lock, flags);
