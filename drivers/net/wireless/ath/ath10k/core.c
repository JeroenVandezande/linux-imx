/*
 * Copyright (c) 2005-2011 Atheros Communications Inc.
 * Copyright (c) 2011-2013 Qualcomm Atheros, Inc.
 *
 * Permission to use, copy, modify, and/or distribute this software for any
 * purpose with or without fee is hereby granted, provided that the above
 * copyright notice and this permission notice appear in all copies.
 *
 * THE SOFTWARE IS PROVIDED "AS IS" AND THE AUTHOR DISCLAIMS ALL WARRANTIES
 * WITH REGARD TO THIS SOFTWARE INCLUDING ALL IMPLIED WARRANTIES OF
 * MERCHANTABILITY AND FITNESS. IN NO EVENT SHALL THE AUTHOR BE LIABLE FOR
 * ANY SPECIAL, DIRECT, INDIRECT, OR CONSEQUENTIAL DAMAGES OR ANY DAMAGES
 * WHATSOEVER RESULTING FROM LOSS OF USE, DATA OR PROFITS, WHETHER IN AN
 * ACTION OF CONTRACT, NEGLIGENCE OR OTHER TORTIOUS ACTION, ARISING OUT OF
 * OR IN CONNECTION WITH THE USE OR PERFORMANCE OF THIS SOFTWARE.
 */

#include <linux/module.h>
#include <linux/firmware.h>
#include <linux/of.h>
#include <asm/byteorder.h>

#include "core.h"
#include "mac.h"
#include "htc.h"
#include "hif.h"
#include "wmi.h"
#include "bmi.h"
#include "debug.h"
#include "htt.h"
#include "testmode.h"
#include "wmi-ops.h"

unsigned int ath10k_debug_mask;
static unsigned int ath10k_cryptmode_param;
static bool uart_print;
static bool skip_otp;
static bool rawmode;

module_param_named(debug_mask, ath10k_debug_mask, uint, 0644);
module_param_named(cryptmode, ath10k_cryptmode_param, uint, 0644);
module_param(uart_print, bool, 0644);
module_param(skip_otp, bool, 0644);
module_param(rawmode, bool, 0644);

MODULE_PARM_DESC(debug_mask, "Debugging mask");
MODULE_PARM_DESC(uart_print, "Uart target debugging");
MODULE_PARM_DESC(skip_otp, "Skip otp failure for calibration in testmode");
MODULE_PARM_DESC(cryptmode, "Crypto mode: 0-hardware, 1-software");
MODULE_PARM_DESC(rawmode, "Use raw 802.11 frame datapath");

static const struct ath10k_hw_params ath10k_hw_params_list[] = {
	{
		.id = QCA988X_HW_2_0_VERSION,
		.dev_id = QCA988X_2_0_DEVICE_ID,
		.name = "qca988x hw2.0",
		.patch_load_addr = QCA988X_HW_2_0_PATCH_LOAD_ADDR,
		.uart_pin = 7,
		.cc_wraparound_type = ATH10K_HW_CC_WRAP_SHIFTED_ALL,
		.otp_exe_param = 0,
		.channel_counters_freq_hz = 88000,
		.max_probe_resp_desc_thres = 0,
		.cal_data_len = 2116,
		.fw = {
			.dir = QCA988X_HW_2_0_FW_DIR,
			.board = QCA988X_HW_2_0_BOARD_DATA_FILE,
			.board_size = QCA988X_BOARD_DATA_SZ,
			.board_ext_size = QCA988X_BOARD_EXT_DATA_SZ,
		},
		.hw_ops = &qca988x_ops,
		.decap_align_bytes = 4,
	},
	{
		.id = QCA9887_HW_1_0_VERSION,
		.dev_id = QCA9887_1_0_DEVICE_ID,
		.name = "qca9887 hw1.0",
		.patch_load_addr = QCA9887_HW_1_0_PATCH_LOAD_ADDR,
		.uart_pin = 7,
		.cc_wraparound_type = ATH10K_HW_CC_WRAP_SHIFTED_ALL,
		.otp_exe_param = 0,
		.channel_counters_freq_hz = 88000,
		.max_probe_resp_desc_thres = 0,
		.cal_data_len = 2116,
		.fw = {
			.dir = QCA9887_HW_1_0_FW_DIR,
			.board = QCA9887_HW_1_0_BOARD_DATA_FILE,
			.board_size = QCA9887_BOARD_DATA_SZ,
			.board_ext_size = QCA9887_BOARD_EXT_DATA_SZ,
		},
		.hw_ops = &qca988x_ops,
		.decap_align_bytes = 4,
	},
	{
		.id = QCA6174_HW_2_1_VERSION,
		.dev_id = QCA6164_2_1_DEVICE_ID,
		.name = "qca6164 hw2.1",
		.patch_load_addr = QCA6174_HW_2_1_PATCH_LOAD_ADDR,
		.uart_pin = 6,
		.otp_exe_param = 0,
		.channel_counters_freq_hz = 88000,
		.max_probe_resp_desc_thres = 0,
		.cal_data_len = 8124,
		.fw = {
			.dir = QCA6174_HW_2_1_FW_DIR,
			.board = QCA6174_HW_2_1_BOARD_DATA_FILE,
			.board_size = QCA6174_BOARD_DATA_SZ,
			.board_ext_size = QCA6174_BOARD_EXT_DATA_SZ,
		},
		.hw_ops = &qca988x_ops,
		.decap_align_bytes = 4,
	},
	{
		.id = QCA6174_HW_2_1_VERSION,
		.dev_id = QCA6174_2_1_DEVICE_ID,
		.name = "qca6174 hw2.1",
		.patch_load_addr = QCA6174_HW_2_1_PATCH_LOAD_ADDR,
		.uart_pin = 6,
		.otp_exe_param = 0,
		.channel_counters_freq_hz = 88000,
		.max_probe_resp_desc_thres = 0,
		.cal_data_len = 8124,
		.fw = {
			.dir = QCA6174_HW_2_1_FW_DIR,
			.board = QCA6174_HW_2_1_BOARD_DATA_FILE,
			.board_size = QCA6174_BOARD_DATA_SZ,
			.board_ext_size = QCA6174_BOARD_EXT_DATA_SZ,
		},
		.hw_ops = &qca988x_ops,
		.decap_align_bytes = 4,
	},
	{
		.id = QCA6174_HW_3_0_VERSION,
		.dev_id = QCA6174_2_1_DEVICE_ID,
		.name = "qca6174 hw3.0",
		.patch_load_addr = QCA6174_HW_3_0_PATCH_LOAD_ADDR,
		.uart_pin = 6,
		.otp_exe_param = 0,
		.channel_counters_freq_hz = 88000,
		.max_probe_resp_desc_thres = 0,
		.cal_data_len = 8124,
		.fw = {
			.dir = QCA6174_HW_3_0_FW_DIR,
			.board = QCA6174_HW_3_0_BOARD_DATA_FILE,
			.board_size = QCA6174_BOARD_DATA_SZ,
			.board_ext_size = QCA6174_BOARD_EXT_DATA_SZ,
		},
		.hw_ops = &qca988x_ops,
		.decap_align_bytes = 4,
	},
	{
		.id = QCA6174_HW_3_2_VERSION,
		.dev_id = QCA6174_2_1_DEVICE_ID,
		.name = "qca6174 hw3.2",
		.patch_load_addr = QCA6174_HW_3_0_PATCH_LOAD_ADDR,
		.uart_pin = 6,
		.otp_exe_param = 0,
		.channel_counters_freq_hz = 88000,
		.max_probe_resp_desc_thres = 0,
		.cal_data_len = 8124,
		.fw = {
			/* uses same binaries as hw3.0 */
			.dir = QCA6174_HW_3_0_FW_DIR,
			.board = QCA6174_HW_3_0_BOARD_DATA_FILE,
			.board_size = QCA6174_BOARD_DATA_SZ,
			.board_ext_size = QCA6174_BOARD_EXT_DATA_SZ,
		},
		.hw_ops = &qca988x_ops,
		.decap_align_bytes = 4,
	},
	{
		.id = QCA99X0_HW_2_0_DEV_VERSION,
		.dev_id = QCA99X0_2_0_DEVICE_ID,
		.name = "qca99x0 hw2.0",
		.patch_load_addr = QCA99X0_HW_2_0_PATCH_LOAD_ADDR,
		.uart_pin = 7,
		.otp_exe_param = 0x00000700,
		.continuous_frag_desc = true,
		.cck_rate_map_rev2 = true,
		.channel_counters_freq_hz = 150000,
		.max_probe_resp_desc_thres = 24,
		.tx_chain_mask = 0xf,
		.rx_chain_mask = 0xf,
		.max_spatial_stream = 4,
		.cal_data_len = 12064,
		.fw = {
			.dir = QCA99X0_HW_2_0_FW_DIR,
			.board = QCA99X0_HW_2_0_BOARD_DATA_FILE,
			.board_size = QCA99X0_BOARD_DATA_SZ,
			.board_ext_size = QCA99X0_BOARD_EXT_DATA_SZ,
		},
		.sw_decrypt_mcast_mgmt = true,
		.hw_ops = &qca99x0_ops,
		.decap_align_bytes = 1,
	},
	{
		.id = QCA9984_HW_1_0_DEV_VERSION,
		.dev_id = QCA9984_1_0_DEVICE_ID,
		.name = "qca9984/qca9994 hw1.0",
		.patch_load_addr = QCA9984_HW_1_0_PATCH_LOAD_ADDR,
		.uart_pin = 7,
		.otp_exe_param = 0x00000700,
		.continuous_frag_desc = true,
		.cck_rate_map_rev2 = true,
		.channel_counters_freq_hz = 150000,
		.max_probe_resp_desc_thres = 24,
		.tx_chain_mask = 0xf,
		.rx_chain_mask = 0xf,
		.max_spatial_stream = 4,
		.cal_data_len = 12064,
		.fw = {
			.dir = QCA9984_HW_1_0_FW_DIR,
			.board = QCA9984_HW_1_0_BOARD_DATA_FILE,
			.board_size = QCA99X0_BOARD_DATA_SZ,
			.board_ext_size = QCA99X0_BOARD_EXT_DATA_SZ,
		},
		.sw_decrypt_mcast_mgmt = true,
		.hw_ops = &qca99x0_ops,
		.decap_align_bytes = 1,
	},
	{
		.id = QCA9888_HW_2_0_DEV_VERSION,
		.dev_id = QCA9888_2_0_DEVICE_ID,
		.name = "qca9888 hw2.0",
		.patch_load_addr = QCA9888_HW_2_0_PATCH_LOAD_ADDR,
		.uart_pin = 7,
		.otp_exe_param = 0x00000700,
		.continuous_frag_desc = true,
		.channel_counters_freq_hz = 150000,
		.max_probe_resp_desc_thres = 24,
		.tx_chain_mask = 3,
		.rx_chain_mask = 3,
		.max_spatial_stream = 2,
		.cal_data_len = 12064,
		.fw = {
			.dir = QCA9888_HW_2_0_FW_DIR,
			.board = QCA9888_HW_2_0_BOARD_DATA_FILE,
			.board_size = QCA99X0_BOARD_DATA_SZ,
			.board_ext_size = QCA99X0_BOARD_EXT_DATA_SZ,
		},
		.sw_decrypt_mcast_mgmt = true,
		.hw_ops = &qca99x0_ops,
		.decap_align_bytes = 1,
	},
	{
		.id = QCA9377_HW_1_0_DEV_VERSION,
		.dev_id = QCA9377_1_0_DEVICE_ID,
		.name = "qca9377 hw1.0",
		.patch_load_addr = QCA9377_HW_1_0_PATCH_LOAD_ADDR,
		.uart_pin = 6,
		.otp_exe_param = 0,
		.channel_counters_freq_hz = 88000,
		.max_probe_resp_desc_thres = 0,
		.cal_data_len = 8124,
		.fw = {
			.dir = QCA9377_HW_1_0_FW_DIR,
			.board = QCA9377_HW_1_0_BOARD_DATA_FILE,
			.board_size = QCA9377_BOARD_DATA_SZ,
			.board_ext_size = QCA9377_BOARD_EXT_DATA_SZ,
		},
		.hw_ops = &qca988x_ops,
		.decap_align_bytes = 4,
	},
	{
		.id = QCA9377_HW_1_1_DEV_VERSION,
		.dev_id = QCA9377_1_0_DEVICE_ID,
		.name = "qca9377 hw1.1",
		.patch_load_addr = QCA9377_HW_1_0_PATCH_LOAD_ADDR,
		.uart_pin = 6,
		.otp_exe_param = 0,
		.channel_counters_freq_hz = 88000,
		.max_probe_resp_desc_thres = 0,
		.cal_data_len = 8124,
		.fw = {
			.dir = QCA9377_HW_1_0_FW_DIR,
			.board = QCA9377_HW_1_0_BOARD_DATA_FILE,
			.board_size = QCA9377_BOARD_DATA_SZ,
			.board_ext_size = QCA9377_BOARD_EXT_DATA_SZ,
		},
		.hw_ops = &qca988x_ops,
		.decap_align_bytes = 4,
	},
	{
		.id = QCA4019_HW_1_0_DEV_VERSION,
		.dev_id = 0,
		.name = "qca4019 hw1.0",
		.patch_load_addr = QCA4019_HW_1_0_PATCH_LOAD_ADDR,
		.uart_pin = 7,
		.cc_wraparound_type = ATH10K_HW_CC_WRAP_SHIFTED_EACH,
		.otp_exe_param = 0x0010000,
		.continuous_frag_desc = true,
		.cck_rate_map_rev2 = true,
		.channel_counters_freq_hz = 125000,
		.max_probe_resp_desc_thres = 24,
		.tx_chain_mask = 0x3,
		.rx_chain_mask = 0x3,
		.max_spatial_stream = 2,
		.cal_data_len = 12064,
		.fw = {
			.dir = QCA4019_HW_1_0_FW_DIR,
			.board = QCA4019_HW_1_0_BOARD_DATA_FILE,
			.board_size = QCA4019_BOARD_DATA_SZ,
			.board_ext_size = QCA4019_BOARD_EXT_DATA_SZ,
		},
		.sw_decrypt_mcast_mgmt = true,
		.hw_ops = &qca99x0_ops,
		.decap_align_bytes = 1,
	},
};

static const char *const ath10k_core_fw_feature_str[] = {
	[ATH10K_FW_FEATURE_EXT_WMI_MGMT_RX] = "wmi-mgmt-rx",
	[ATH10K_FW_FEATURE_WMI_10X] = "wmi-10.x",
	[ATH10K_FW_FEATURE_HAS_WMI_MGMT_TX] = "has-wmi-mgmt-tx",
	[ATH10K_FW_FEATURE_NO_P2P] = "no-p2p",
	[ATH10K_FW_FEATURE_WMI_10_2] = "wmi-10.2",
	[ATH10K_FW_FEATURE_MULTI_VIF_PS_SUPPORT] = "multi-vif-ps",
	[ATH10K_FW_FEATURE_WOWLAN_SUPPORT] = "wowlan",
	[ATH10K_FW_FEATURE_IGNORE_OTP_RESULT] = "ignore-otp",
	[ATH10K_FW_FEATURE_NO_NWIFI_DECAP_4ADDR_PADDING] = "no-4addr-pad",
	[ATH10K_FW_FEATURE_SUPPORTS_SKIP_CLOCK_INIT] = "skip-clock-init",
	[ATH10K_FW_FEATURE_RAW_MODE_SUPPORT] = "raw-mode",
	[ATH10K_FW_FEATURE_SUPPORTS_ADAPTIVE_CCA] = "adaptive-cca",
	[ATH10K_FW_FEATURE_MFP_SUPPORT] = "mfp",
	[ATH10K_FW_FEATURE_PEER_FLOW_CONTROL] = "peer-flow-ctrl",
	[ATH10K_FW_FEATURE_BTCOEX_PARAM] = "btcoex-param",
	[ATH10K_FW_FEATURE_SKIP_NULL_FUNC_WAR] = "skip-null-func-war",
};

static unsigned int ath10k_core_get_fw_feature_str(char *buf,
						   size_t buf_len,
						   enum ath10k_fw_features feat)
{
	/* make sure that ath10k_core_fw_feature_str[] gets updated */
	BUILD_BUG_ON(ARRAY_SIZE(ath10k_core_fw_feature_str) !=
		     ATH10K_FW_FEATURE_COUNT);

	if (feat >= ARRAY_SIZE(ath10k_core_fw_feature_str) ||
	    WARN_ON(!ath10k_core_fw_feature_str[feat])) {
		return scnprintf(buf, buf_len, "bit%d", feat);
	}

	return scnprintf(buf, buf_len, "%s", ath10k_core_fw_feature_str[feat]);
}

void ath10k_core_get_fw_features_str(struct ath10k *ar,
				     char *buf,
				     size_t buf_len)
{
	unsigned int len = 0;
	int i;

	for (i = 0; i < ATH10K_FW_FEATURE_COUNT; i++) {
		if (test_bit(i, ar->normal_mode_fw.fw_file.fw_features)) {
			if (len > 0)
				len += scnprintf(buf + len, buf_len - len, ",");

			len += ath10k_core_get_fw_feature_str(buf + len,
							      buf_len - len,
							      i);
		}
	}
}

static void ath10k_send_suspend_complete(struct ath10k *ar)
{
	ath10k_dbg(ar, ATH10K_DBG_BOOT, "boot suspend complete\n");

	complete(&ar->target_suspend);
}

static int ath10k_init_configure_target(struct ath10k *ar)
{
	u32 param_host;
	int ret;

	/* tell target which HTC version it is used*/
	ret = ath10k_bmi_write32(ar, hi_app_host_interest,
				 HTC_PROTOCOL_VERSION);
	if (ret) {
		ath10k_err(ar, "settings HTC version failed\n");
		return ret;
	}

	/* set the firmware mode to STA/IBSS/AP */
	ret = ath10k_bmi_read32(ar, hi_option_flag, &param_host);
	if (ret) {
		ath10k_err(ar, "setting firmware mode (1/2) failed\n");
		return ret;
	}

	/* TODO following parameters need to be re-visited. */
	/* num_device */
	param_host |= (1 << HI_OPTION_NUM_DEV_SHIFT);
	/* Firmware mode */
	/* FIXME: Why FW_MODE_AP ??.*/
	param_host |= (HI_OPTION_FW_MODE_AP << HI_OPTION_FW_MODE_SHIFT);
	/* mac_addr_method */
	param_host |= (1 << HI_OPTION_MAC_ADDR_METHOD_SHIFT);
	/* firmware_bridge */
	param_host |= (0 << HI_OPTION_FW_BRIDGE_SHIFT);
	/* fwsubmode */
	param_host |= (0 << HI_OPTION_FW_SUBMODE_SHIFT);

	ret = ath10k_bmi_write32(ar, hi_option_flag, param_host);
	if (ret) {
		ath10k_err(ar, "setting firmware mode (2/2) failed\n");
		return ret;
	}

	/* We do all byte-swapping on the host */
	ret = ath10k_bmi_write32(ar, hi_be, 0);
	if (ret) {
		ath10k_err(ar, "setting host CPU BE mode failed\n");
		return ret;
	}

	/* FW descriptor/Data swap flags */
	ret = ath10k_bmi_write32(ar, hi_fw_swap, 0);

	if (ret) {
		ath10k_err(ar, "setting FW data/desc swap flags failed\n");
		return ret;
	}

	/* Some devices have a special sanity check that verifies the PCI
	 * Device ID is written to this host interest var. It is known to be
	 * required to boot QCA6164.
	 */
	ret = ath10k_bmi_write32(ar, hi_hci_uart_pwr_mgmt_params_ext,
				 ar->dev_id);
	if (ret) {
		ath10k_err(ar, "failed to set pwr_mgmt_params: %d\n", ret);
		return ret;
	}

	return 0;
}

static const struct firmware *ath10k_fetch_fw_file(struct ath10k *ar,
						   const char *dir,
						   const char *file)
{
	char filename[100];
	const struct firmware *fw;
	int ret;

	if (file == NULL)
		return ERR_PTR(-ENOENT);

	if (dir == NULL)
		dir = ".";

	snprintf(filename, sizeof(filename), "%s/%s", dir, file);
	ret = request_firmware(&fw, filename, ar->dev);
	if (ret)
		return ERR_PTR(ret);

	return fw;
}

static int ath10k_push_board_ext_data(struct ath10k *ar, const void *data,
				      size_t data_len)
{
	u32 board_data_size = ar->hw_params.fw.board_size;
	u32 board_ext_data_size = ar->hw_params.fw.board_ext_size;
	u32 board_ext_data_addr;
	int ret;

	ret = ath10k_bmi_read32(ar, hi_board_ext_data, &board_ext_data_addr);
	if (ret) {
		ath10k_err(ar, "could not read board ext data addr (%d)\n",
			   ret);
		return ret;
	}

	ath10k_dbg(ar, ATH10K_DBG_BOOT,
		   "boot push board extended data addr 0x%x\n",
		   board_ext_data_addr);

	if (board_ext_data_addr == 0)
		return 0;

	if (data_len != (board_data_size + board_ext_data_size)) {
		ath10k_err(ar, "invalid board (ext) data sizes %zu != %d+%d\n",
			   data_len, board_data_size, board_ext_data_size);
		return -EINVAL;
	}

	ret = ath10k_bmi_write_memory(ar, board_ext_data_addr,
				      data + board_data_size,
				      board_ext_data_size);
	if (ret) {
		ath10k_err(ar, "could not write board ext data (%d)\n", ret);
		return ret;
	}

	ret = ath10k_bmi_write32(ar, hi_board_ext_data_config,
				 (board_ext_data_size << 16) | 1);
	if (ret) {
		ath10k_err(ar, "could not write board ext data bit (%d)\n",
			   ret);
		return ret;
	}

	return 0;
}

static int ath10k_download_board_data(struct ath10k *ar, const void *data,
				      size_t data_len)
{
	u32 board_data_size = ar->hw_params.fw.board_size;
	u32 address;
	int ret;

	ret = ath10k_push_board_ext_data(ar, data, data_len);
	if (ret) {
		ath10k_err(ar, "could not push board ext data (%d)\n", ret);
		goto exit;
	}

	ret = ath10k_bmi_read32(ar, hi_board_data, &address);
	if (ret) {
		ath10k_err(ar, "could not read board data addr (%d)\n", ret);
		goto exit;
	}

	ret = ath10k_bmi_write_memory(ar, address, data,
				      min_t(u32, board_data_size,
					    data_len));
	if (ret) {
		ath10k_err(ar, "could not write board data (%d)\n", ret);
		goto exit;
	}

	ret = ath10k_bmi_write32(ar, hi_board_data_initialized, 1);
	if (ret) {
		ath10k_err(ar, "could not write board data bit (%d)\n", ret);
		goto exit;
	}

exit:
	return ret;
}

static int ath10k_download_cal_file(struct ath10k *ar,
				    const struct firmware *file)
{
	int ret;

	if (!file)
		return -ENOENT;

	if (IS_ERR(file))
		return PTR_ERR(file);

	ret = ath10k_download_board_data(ar, file->data, file->size);
	if (ret) {
		ath10k_err(ar, "failed to download cal_file data: %d\n", ret);
		return ret;
	}

	ath10k_dbg(ar, ATH10K_DBG_BOOT, "boot cal file downloaded\n");

	return 0;
}

static int ath10k_download_cal_dt(struct ath10k *ar, const char *dt_name)
{
	struct device_node *node;
	int data_len;
	void *data;
	int ret;

	node = ar->dev->of_node;
	if (!node)
		/* Device Tree is optional, don't print any warnings if
		 * there's no node for ath10k.
		 */
		return -ENOENT;

	if (!of_get_property(node, dt_name, &data_len)) {
		/* The calibration data node is optional */
		return -ENOENT;
	}

	if (data_len != ar->hw_params.cal_data_len) {
		ath10k_warn(ar, "invalid calibration data length in DT: %d\n",
			    data_len);
		ret = -EMSGSIZE;
		goto out;
	}

	data = kmalloc(data_len, GFP_KERNEL);
	if (!data) {
		ret = -ENOMEM;
		goto out;
	}

	ret = of_property_read_u8_array(node, dt_name, data, data_len);
	if (ret) {
		ath10k_warn(ar, "failed to read calibration data from DT: %d\n",
			    ret);
		goto out_free;
	}

	ret = ath10k_download_board_data(ar, data, data_len);
	if (ret) {
		ath10k_warn(ar, "failed to download calibration data from Device Tree: %d\n",
			    ret);
		goto out_free;
	}

	ret = 0;

out_free:
	kfree(data);

out:
	return ret;
}

static int ath10k_download_cal_eeprom(struct ath10k *ar)
{
	size_t data_len;
	void *data = NULL;
	int ret;

	ret = ath10k_hif_fetch_cal_eeprom(ar, &data, &data_len);
	if (ret) {
		if (ret != -EOPNOTSUPP)
			ath10k_warn(ar, "failed to read calibration data from EEPROM: %d\n",
				    ret);
		goto out_free;
	}

	ret = ath10k_download_board_data(ar, data, data_len);
	if (ret) {
		ath10k_warn(ar, "failed to download calibration data from EEPROM: %d\n",
			    ret);
		goto out_free;
	}

	ret = 0;

out_free:
	kfree(data);

	return ret;
}

static int ath10k_core_get_board_id_from_otp(struct ath10k *ar)
{
	u32 result, address;
	u8 board_id, chip_id;
	int ret;

	address = ar->hw_params.patch_load_addr;

	if (!ar->normal_mode_fw.fw_file.otp_data ||
	    !ar->normal_mode_fw.fw_file.otp_len) {
		ath10k_warn(ar,
			    "failed to retrieve board id because of invalid otp\n");
		return -ENODATA;
	}

	ath10k_dbg(ar, ATH10K_DBG_BOOT,
		   "boot upload otp to 0x%x len %zd for board id\n",
		   address, ar->normal_mode_fw.fw_file.otp_len);

	ret = ath10k_bmi_fast_download(ar, address,
				       ar->normal_mode_fw.fw_file.otp_data,
				       ar->normal_mode_fw.fw_file.otp_len);
	if (ret) {
		ath10k_err(ar, "could not write otp for board id check: %d\n",
			   ret);
		return ret;
	}

	ret = ath10k_bmi_execute(ar, address, BMI_PARAM_GET_EEPROM_BOARD_ID,
				 &result);
	if (ret) {
		ath10k_err(ar, "could not execute otp for board id check: %d\n",
			   ret);
		return ret;
	}

	board_id = MS(result, ATH10K_BMI_BOARD_ID_FROM_OTP);
	chip_id = MS(result, ATH10K_BMI_CHIP_ID_FROM_OTP);

	ath10k_dbg(ar, ATH10K_DBG_BOOT,
		   "boot get otp board id result 0x%08x board_id %d chip_id %d\n",
		   result, board_id, chip_id);

<<<<<<< HEAD
=======
	/* Murata -- https:/patchwork.kernel.org/patch/9486941/  ; */
>>>>>>> fd4ff52b
	if ((result & ATH10K_BMI_BOARD_ID_STATUS_MASK) != 0 ||
	    (board_id == 0)) {
		ath10k_warn(ar, "board id is not exist in otp, ignore it\n");
		return -EOPNOTSUPP;
	}

	ar->id.bmi_ids_valid = true;
	ar->id.bmi_board_id = board_id;
	ar->id.bmi_chip_id = chip_id;

	return 0;
}

static int ath10k_download_and_run_otp(struct ath10k *ar)
{
	u32 result, address = ar->hw_params.patch_load_addr;
	u32 bmi_otp_exe_param = ar->hw_params.otp_exe_param;
	int ret;

	ret = ath10k_download_board_data(ar,
					 ar->running_fw->board_data,
					 ar->running_fw->board_len);
	if (ret) {
		ath10k_err(ar, "failed to download board data: %d\n", ret);
		return ret;
	}

	/* OTP is optional */

	if (!ar->running_fw->fw_file.otp_data ||
	    !ar->running_fw->fw_file.otp_len) {
		ath10k_warn(ar, "Not running otp, calibration will be incorrect (otp-data %pK otp_len %zd)!\n",
			    ar->running_fw->fw_file.otp_data,
			    ar->running_fw->fw_file.otp_len);
		return 0;
	}

	ath10k_dbg(ar, ATH10K_DBG_BOOT, "boot upload otp to 0x%x len %zd\n",
		   address, ar->running_fw->fw_file.otp_len);

	ret = ath10k_bmi_fast_download(ar, address,
				       ar->running_fw->fw_file.otp_data,
				       ar->running_fw->fw_file.otp_len);
	if (ret) {
		ath10k_err(ar, "could not write otp (%d)\n", ret);
		return ret;
	}

	ret = ath10k_bmi_execute(ar, address, bmi_otp_exe_param, &result);
	if (ret) {
		ath10k_err(ar, "could not execute otp (%d)\n", ret);
		return ret;
	}

	ath10k_dbg(ar, ATH10K_DBG_BOOT, "boot otp execute result %d\n", result);

	if (!(skip_otp || test_bit(ATH10K_FW_FEATURE_IGNORE_OTP_RESULT,
				   ar->running_fw->fw_file.fw_features)) &&
	    result != 0) {
		ath10k_err(ar, "otp calibration failed: %d", result);
		return -EINVAL;
	}

	return 0;
}

static int ath10k_download_fw(struct ath10k *ar)
{
	u32 address, data_len;
	const void *data;
	int ret;

	address = ar->hw_params.patch_load_addr;

	data = ar->running_fw->fw_file.firmware_data;
	data_len = ar->running_fw->fw_file.firmware_len;

	ret = ath10k_swap_code_seg_configure(ar, &ar->running_fw->fw_file);
	if (ret) {
		ath10k_err(ar, "failed to configure fw code swap: %d\n",
			   ret);
		return ret;
	}

	ath10k_dbg(ar, ATH10K_DBG_BOOT,
		   "boot uploading firmware image %pK len %d\n",
		   data, data_len);

	ret = ath10k_bmi_fast_download(ar, address, data, data_len);
	if (ret) {
		ath10k_err(ar, "failed to download firmware: %d\n",
			   ret);
		return ret;
	}

	return ret;
}

static void ath10k_core_free_board_files(struct ath10k *ar)
{
	if (!IS_ERR(ar->normal_mode_fw.board))
		release_firmware(ar->normal_mode_fw.board);

	ar->normal_mode_fw.board = NULL;
	ar->normal_mode_fw.board_data = NULL;
	ar->normal_mode_fw.board_len = 0;
}

static void ath10k_core_free_firmware_files(struct ath10k *ar)
{
	if (!IS_ERR(ar->normal_mode_fw.fw_file.firmware))
		release_firmware(ar->normal_mode_fw.fw_file.firmware);

	if (!IS_ERR(ar->cal_file))
		release_firmware(ar->cal_file);

	if (!IS_ERR(ar->pre_cal_file))
		release_firmware(ar->pre_cal_file);

	ath10k_swap_code_seg_release(ar, &ar->normal_mode_fw.fw_file);

	ar->normal_mode_fw.fw_file.otp_data = NULL;
	ar->normal_mode_fw.fw_file.otp_len = 0;

	ar->normal_mode_fw.fw_file.firmware = NULL;
	ar->normal_mode_fw.fw_file.firmware_data = NULL;
	ar->normal_mode_fw.fw_file.firmware_len = 0;

	ar->cal_file = NULL;
	ar->pre_cal_file = NULL;
}

static int ath10k_fetch_cal_file(struct ath10k *ar)
{
	char filename[100];

	/* pre-cal-<bus>-<id>.bin */
	scnprintf(filename, sizeof(filename), "pre-cal-%s-%s.bin",
		  ath10k_bus_str(ar->hif.bus), dev_name(ar->dev));

	ar->pre_cal_file = ath10k_fetch_fw_file(ar, ATH10K_FW_DIR, filename);
	if (!IS_ERR(ar->pre_cal_file))
		goto success;

	/* cal-<bus>-<id>.bin */
	scnprintf(filename, sizeof(filename), "cal-%s-%s.bin",
		  ath10k_bus_str(ar->hif.bus), dev_name(ar->dev));

	ar->cal_file = ath10k_fetch_fw_file(ar, ATH10K_FW_DIR, filename);
	if (IS_ERR(ar->cal_file))
		/* calibration file is optional, don't print any warnings */
		return PTR_ERR(ar->cal_file);
success:
	ath10k_dbg(ar, ATH10K_DBG_BOOT, "found calibration file %s/%s\n",
		   ATH10K_FW_DIR, filename);

	return 0;
}

static int ath10k_core_fetch_board_data_api_1(struct ath10k *ar)
{
	if (!ar->hw_params.fw.board) {
		ath10k_err(ar, "failed to find board file fw entry\n");
		return -EINVAL;
	}

	ar->normal_mode_fw.board = ath10k_fetch_fw_file(ar,
							ar->hw_params.fw.dir,
							ar->hw_params.fw.board);
	if (IS_ERR(ar->normal_mode_fw.board))
		return PTR_ERR(ar->normal_mode_fw.board);

	ar->normal_mode_fw.board_data = ar->normal_mode_fw.board->data;
	ar->normal_mode_fw.board_len = ar->normal_mode_fw.board->size;

	return 0;
}

static int ath10k_core_parse_bd_ie_board(struct ath10k *ar,
					 const void *buf, size_t buf_len,
					 const char *boardname)
{
	const struct ath10k_fw_ie *hdr;
	bool name_match_found;
	int ret, board_ie_id;
	size_t board_ie_len;
	const void *board_ie_data;

	name_match_found = false;

	/* go through ATH10K_BD_IE_BOARD_ elements */
	while (buf_len > sizeof(struct ath10k_fw_ie)) {
		hdr = buf;
		board_ie_id = le32_to_cpu(hdr->id);
		board_ie_len = le32_to_cpu(hdr->len);
		board_ie_data = hdr->data;

		buf_len -= sizeof(*hdr);
		buf += sizeof(*hdr);

		if (buf_len < ALIGN(board_ie_len, 4)) {
			ath10k_err(ar, "invalid ATH10K_BD_IE_BOARD length: %zu < %zu\n",
				   buf_len, ALIGN(board_ie_len, 4));
			ret = -EINVAL;
			goto out;
		}

		switch (board_ie_id) {
		case ATH10K_BD_IE_BOARD_NAME:
			ath10k_dbg_dump(ar, ATH10K_DBG_BOOT, "board name", "",
					board_ie_data, board_ie_len);

			if (board_ie_len != strlen(boardname))
				break;

			ret = memcmp(board_ie_data, boardname, strlen(boardname));
			if (ret)
				break;

			name_match_found = true;
			ath10k_dbg(ar, ATH10K_DBG_BOOT,
				   "boot found match for name '%s'",
				   boardname);
			break;
		case ATH10K_BD_IE_BOARD_DATA:
			if (!name_match_found)
				/* no match found */
				break;

			ath10k_dbg(ar, ATH10K_DBG_BOOT,
				   "boot found board data for '%s'",
				   boardname);

			ar->normal_mode_fw.board_data = board_ie_data;
			ar->normal_mode_fw.board_len = board_ie_len;

			ret = 0;
			goto out;
		default:
			ath10k_warn(ar, "unknown ATH10K_BD_IE_BOARD found: %d\n",
				    board_ie_id);
			break;
		}

		/* jump over the padding */
		board_ie_len = ALIGN(board_ie_len, 4);

		buf_len -= board_ie_len;
		buf += board_ie_len;
	}

	/* no match found */
	ret = -ENOENT;

out:
	return ret;
}

static int ath10k_core_fetch_board_data_api_n(struct ath10k *ar,
					      const char *boardname,
					      const char *filename)
{
	size_t len, magic_len, ie_len;
	struct ath10k_fw_ie *hdr;
	const u8 *data;
	int ret, ie_id;

	ar->normal_mode_fw.board = ath10k_fetch_fw_file(ar,
							ar->hw_params.fw.dir,
							filename);
	if (IS_ERR(ar->normal_mode_fw.board))
		return PTR_ERR(ar->normal_mode_fw.board);

	data = ar->normal_mode_fw.board->data;
	len = ar->normal_mode_fw.board->size;

	/* magic has extra null byte padded */
	magic_len = strlen(ATH10K_BOARD_MAGIC) + 1;
	if (len < magic_len) {
		ath10k_err(ar, "failed to find magic value in %s/%s, file too short: %zu\n",
			   ar->hw_params.fw.dir, filename, len);
		ret = -EINVAL;
		goto err;
	}

	if (memcmp(data, ATH10K_BOARD_MAGIC, magic_len)) {
		ath10k_err(ar, "found invalid board magic\n");
		ret = -EINVAL;
		goto err;
	}

	/* magic is padded to 4 bytes */
	magic_len = ALIGN(magic_len, 4);
	if (len < magic_len) {
		ath10k_err(ar, "failed: %s/%s too small to contain board data, len: %zu\n",
			   ar->hw_params.fw.dir, filename, len);
		ret = -EINVAL;
		goto err;
	}

	data += magic_len;
	len -= magic_len;

	while (len > sizeof(struct ath10k_fw_ie)) {
		hdr = (struct ath10k_fw_ie *)data;
		ie_id = le32_to_cpu(hdr->id);
		ie_len = le32_to_cpu(hdr->len);

		len -= sizeof(*hdr);
		data = hdr->data;

		if (len < ALIGN(ie_len, 4)) {
			ath10k_err(ar, "invalid length for board ie_id %d ie_len %zu len %zu\n",
				   ie_id, ie_len, len);
			ret = -EINVAL;
			goto err;
		}

		switch (ie_id) {
		case ATH10K_BD_IE_BOARD:
			ret = ath10k_core_parse_bd_ie_board(ar, data, ie_len,
							    boardname);
			if (ret == -ENOENT)
				/* no match found, continue */
				break;
			else if (ret)
				/* there was an error, bail out */
				goto err;

			/* board data found */
			goto out;
		}

		/* jump over the padding */
		ie_len = ALIGN(ie_len, 4);

		len -= ie_len;
		data += ie_len;
	}

out:
	if (!ar->normal_mode_fw.board_data || !ar->normal_mode_fw.board_len) {
		ath10k_dbg(ar, ATH10K_DBG_BOOT,
			   "failed to fetch board data for %s from %s/%s\n",
			   boardname, ar->hw_params.fw.dir, filename);
		ret = -ENODATA;
		goto err;
	}

	return 0;

err:
	ath10k_core_free_board_files(ar);
	return ret;
}

static int ath10k_core_create_board_name(struct ath10k *ar, char *name,
					 size_t name_len)
{
	if (ar->id.bmi_ids_valid) {
		scnprintf(name, name_len,
			  "bus=%s,bmi-chip-id=%d,bmi-board-id=%d",
			  ath10k_bus_str(ar->hif.bus),
			  ar->id.bmi_chip_id,
			  ar->id.bmi_board_id);
		goto out;
	}

	scnprintf(name, name_len,
		  "bus=%s,vendor=%04x,device=%04x,subsystem-vendor=%04x,subsystem-device=%04x",
		  ath10k_bus_str(ar->hif.bus),
		  ar->id.vendor, ar->id.device,
		  ar->id.subsystem_vendor, ar->id.subsystem_device);

out:
	ath10k_dbg(ar, ATH10K_DBG_BOOT, "boot using board name '%s'\n", name);

	return 0;
}

static int ath10k_core_fetch_board_file(struct ath10k *ar)
{
	char boardname[100];
	int ret;

	ret = ath10k_core_create_board_name(ar, boardname, sizeof(boardname));
	if (ret) {
		ath10k_err(ar, "failed to create board name: %d", ret);
		return ret;
	}

	ar->bd_api = 2;
	ret = ath10k_core_fetch_board_data_api_n(ar, boardname,
						 ATH10K_BOARD_API2_FILE);
	if (!ret)
		goto success;

	ar->bd_api = 1;
	ret = ath10k_core_fetch_board_data_api_1(ar);
	if (ret) {
		ath10k_err(ar, "failed to fetch board data\n");
		return ret;
	}

success:
	ath10k_dbg(ar, ATH10K_DBG_BOOT, "using board api %d\n", ar->bd_api);
	return 0;
}

int ath10k_core_fetch_firmware_api_n(struct ath10k *ar, const char *name,
				     struct ath10k_fw_file *fw_file)
{
	size_t magic_len, len, ie_len;
	int ie_id, i, index, bit, ret;
	struct ath10k_fw_ie *hdr;
	const u8 *data;
	__le32 *timestamp, *version;

	/* first fetch the firmware file (firmware-*.bin) */
	fw_file->firmware = ath10k_fetch_fw_file(ar, ar->hw_params.fw.dir,
						 name);
	if (IS_ERR(fw_file->firmware)) {
		ath10k_dbg(ar, ATH10K_DBG_BOOT, "could not fetch firmware file '%s/%s': %ld\n",
			   ar->hw_params.fw.dir, name,
			   PTR_ERR(fw_file->firmware));
		return PTR_ERR(fw_file->firmware);
	}

	data = fw_file->firmware->data;
	len = fw_file->firmware->size;

	/* magic also includes the null byte, check that as well */
	magic_len = strlen(ATH10K_FIRMWARE_MAGIC) + 1;

	if (len < magic_len) {
		ath10k_err(ar, "firmware file '%s/%s' too small to contain magic: %zu\n",
			   ar->hw_params.fw.dir, name, len);
		ret = -EINVAL;
		goto err;
	}

	if (memcmp(data, ATH10K_FIRMWARE_MAGIC, magic_len) != 0) {
		ath10k_err(ar, "invalid firmware magic\n");
		ret = -EINVAL;
		goto err;
	}

	/* jump over the padding */
	magic_len = ALIGN(magic_len, 4);

	len -= magic_len;
	data += magic_len;

	/* loop elements */
	while (len > sizeof(struct ath10k_fw_ie)) {
		hdr = (struct ath10k_fw_ie *)data;

		ie_id = le32_to_cpu(hdr->id);
		ie_len = le32_to_cpu(hdr->len);

		len -= sizeof(*hdr);
		data += sizeof(*hdr);

		if (len < ie_len) {
			ath10k_err(ar, "invalid length for FW IE %d (%zu < %zu)\n",
				   ie_id, len, ie_len);
			ret = -EINVAL;
			goto err;
		}

		switch (ie_id) {
		case ATH10K_FW_IE_FW_VERSION:
			if (ie_len > sizeof(fw_file->fw_version) - 1)
				break;

			memcpy(fw_file->fw_version, data, ie_len);
			fw_file->fw_version[ie_len] = '\0';

			ath10k_dbg(ar, ATH10K_DBG_BOOT,
				   "found fw version %s\n",
				    fw_file->fw_version);
			break;
		case ATH10K_FW_IE_TIMESTAMP:
			if (ie_len != sizeof(u32))
				break;

			timestamp = (__le32 *)data;

			ath10k_dbg(ar, ATH10K_DBG_BOOT, "found fw timestamp %d\n",
				   le32_to_cpup(timestamp));
			break;
		case ATH10K_FW_IE_FEATURES:
			ath10k_dbg(ar, ATH10K_DBG_BOOT,
				   "found firmware features ie (%zd B)\n",
				   ie_len);

			for (i = 0; i < ATH10K_FW_FEATURE_COUNT; i++) {
				index = i / 8;
				bit = i % 8;

				if (index == ie_len)
					break;

				if (data[index] & (1 << bit)) {
					ath10k_dbg(ar, ATH10K_DBG_BOOT,
						   "Enabling feature bit: %i\n",
						   i);
					__set_bit(i, fw_file->fw_features);
				}
			}

			ath10k_dbg_dump(ar, ATH10K_DBG_BOOT, "features", "",
					fw_file->fw_features,
					sizeof(fw_file->fw_features));
			break;
		case ATH10K_FW_IE_FW_IMAGE:
			ath10k_dbg(ar, ATH10K_DBG_BOOT,
				   "found fw image ie (%zd B)\n",
				   ie_len);

			fw_file->firmware_data = data;
			fw_file->firmware_len = ie_len;

			break;
		case ATH10K_FW_IE_OTP_IMAGE:
			ath10k_dbg(ar, ATH10K_DBG_BOOT,
				   "found otp image ie (%zd B)\n",
				   ie_len);

			fw_file->otp_data = data;
			fw_file->otp_len = ie_len;

			break;
		case ATH10K_FW_IE_WMI_OP_VERSION:
			if (ie_len != sizeof(u32))
				break;

			version = (__le32 *)data;

			fw_file->wmi_op_version = le32_to_cpup(version);

			ath10k_dbg(ar, ATH10K_DBG_BOOT, "found fw ie wmi op version %d\n",
				   fw_file->wmi_op_version);
			break;
		case ATH10K_FW_IE_HTT_OP_VERSION:
			if (ie_len != sizeof(u32))
				break;

			version = (__le32 *)data;

			fw_file->htt_op_version = le32_to_cpup(version);

			ath10k_dbg(ar, ATH10K_DBG_BOOT, "found fw ie htt op version %d\n",
				   fw_file->htt_op_version);
			break;
		case ATH10K_FW_IE_FW_CODE_SWAP_IMAGE:
			ath10k_dbg(ar, ATH10K_DBG_BOOT,
				   "found fw code swap image ie (%zd B)\n",
				   ie_len);
			fw_file->codeswap_data = data;
			fw_file->codeswap_len = ie_len;
			break;
		default:
			ath10k_warn(ar, "Unknown FW IE: %u\n",
				    le32_to_cpu(hdr->id));
			break;
		}

		/* jump over the padding */
		ie_len = ALIGN(ie_len, 4);

		len -= ie_len;
		data += ie_len;
	}

	if (!fw_file->firmware_data ||
	    !fw_file->firmware_len) {
		ath10k_warn(ar, "No ATH10K_FW_IE_FW_IMAGE found from '%s/%s', skipping\n",
			    ar->hw_params.fw.dir, name);
		ret = -ENOMEDIUM;
		goto err;
	}

	return 0;

err:
	ath10k_core_free_firmware_files(ar);
	return ret;
}

/* Murata -- add this function */
static void ath10k_core_get_fw_name(struct ath10k *ar, char *fw_name,
				    size_t fw_name_len, int fw_api)
{
	scnprintf(fw_name, fw_name_len, "%s-%d.bin", ATH10K_FW_FILE_BASE, fw_api);
}

/* Murata -- make significant changes to following function to pull correct firmware file */
static int ath10k_core_fetch_firmware_files(struct ath10k *ar)
{
	int ret, i;
	char fw_name[100];

	/* calibration file is optional, don't check for any errors */
	ath10k_fetch_cal_file(ar);

	for (i = ATH10K_FW_API_MAX; i >= ATH10K_FW_API_MIN; i--) {
		ar->fw_api = i;
		ath10k_dbg(ar, ATH10K_DBG_BOOT, "trying fw api %d\n",
			   ar->fw_api);

		ath10k_core_get_fw_name(ar, fw_name, sizeof(fw_name), ar->fw_api);
		ret = ath10k_core_fetch_firmware_api_n(ar, fw_name,
						       &ar->normal_mode_fw.fw_file);
		if (!ret)
			goto success;
	}

	/* we end up here if we couldn't fetch any firmware */

	ath10k_err(ar, "Failed to find firmware-N.bin (N between %d and %d) from %s: %d",
		   ATH10K_FW_API_MIN, ATH10K_FW_API_MAX, ar->hw_params.fw.dir,
		   ret);

	return ret;

success:
	ath10k_dbg(ar, ATH10K_DBG_BOOT, "using fw api %d\n", ar->fw_api);

	return 0;
}

static int ath10k_core_pre_cal_download(struct ath10k *ar)
{
	int ret;

	ret = ath10k_download_cal_file(ar, ar->pre_cal_file);
	if (ret == 0) {
		ar->cal_mode = ATH10K_PRE_CAL_MODE_FILE;
		goto success;
	}

	ath10k_dbg(ar, ATH10K_DBG_BOOT,
		   "boot did not find a pre calibration file, try DT next: %d\n",
		   ret);

	ret = ath10k_download_cal_dt(ar, "qcom,ath10k-pre-calibration-data");
	if (ret) {
		ath10k_dbg(ar, ATH10K_DBG_BOOT,
			   "unable to load pre cal data from DT: %d\n", ret);
		return ret;
	}
	ar->cal_mode = ATH10K_PRE_CAL_MODE_DT;

success:
	ath10k_dbg(ar, ATH10K_DBG_BOOT, "boot using calibration mode %s\n",
		   ath10k_cal_mode_str(ar->cal_mode));

	return 0;
}

static int ath10k_core_pre_cal_config(struct ath10k *ar)
{
	int ret;

	ret = ath10k_core_pre_cal_download(ar);
	if (ret) {
		ath10k_dbg(ar, ATH10K_DBG_BOOT,
			   "failed to load pre cal data: %d\n", ret);
		return ret;
	}

	ret = ath10k_core_get_board_id_from_otp(ar);
	if (ret) {
		ath10k_err(ar, "failed to get board id: %d\n", ret);
		return ret;
	}

	ret = ath10k_download_and_run_otp(ar);
	if (ret) {
		ath10k_err(ar, "failed to run otp: %d\n", ret);
		return ret;
	}

	ath10k_dbg(ar, ATH10K_DBG_BOOT,
		   "pre cal configuration done successfully\n");

	return 0;
}

static int ath10k_download_cal_data(struct ath10k *ar)
{
	int ret;

	ret = ath10k_core_pre_cal_config(ar);
	if (ret == 0)
		return 0;

	ath10k_dbg(ar, ATH10K_DBG_BOOT,
		   "pre cal download procedure failed, try cal file: %d\n",
		   ret);

	ret = ath10k_download_cal_file(ar, ar->cal_file);
	if (ret == 0) {
		ar->cal_mode = ATH10K_CAL_MODE_FILE;
		goto done;
	}

	ath10k_dbg(ar, ATH10K_DBG_BOOT,
		   "boot did not find a calibration file, try DT next: %d\n",
		   ret);

	ret = ath10k_download_cal_dt(ar, "qcom,ath10k-calibration-data");
	if (ret == 0) {
		ar->cal_mode = ATH10K_CAL_MODE_DT;
		goto done;
	}

	ath10k_dbg(ar, ATH10K_DBG_BOOT,
		   "boot did not find DT entry, try target EEPROM next: %d\n",
		   ret);

	ret = ath10k_download_cal_eeprom(ar);
	if (ret == 0) {
		ar->cal_mode = ATH10K_CAL_MODE_EEPROM;
		goto done;
	}

	ath10k_dbg(ar, ATH10K_DBG_BOOT,
		   "boot did not find target EEPROM entry, try OTP next: %d\n",
		   ret);

	ret = ath10k_download_and_run_otp(ar);
	if (ret) {
		ath10k_err(ar, "failed to run otp: %d\n", ret);
		return ret;
	}

	ar->cal_mode = ATH10K_CAL_MODE_OTP;

done:
	ath10k_dbg(ar, ATH10K_DBG_BOOT, "boot using calibration mode %s\n",
		   ath10k_cal_mode_str(ar->cal_mode));
	return 0;
}

static int ath10k_init_uart(struct ath10k *ar)
{
	int ret;

	/*
	 * Explicitly setting UART prints to zero as target turns it on
	 * based on scratch registers.
	 */
	ret = ath10k_bmi_write32(ar, hi_serial_enable, 0);
	if (ret) {
		ath10k_warn(ar, "could not disable UART prints (%d)\n", ret);
		return ret;
	}

	if (!uart_print)
		return 0;

	ret = ath10k_bmi_write32(ar, hi_dbg_uart_txpin, ar->hw_params.uart_pin);
	if (ret) {
		ath10k_warn(ar, "could not enable UART prints (%d)\n", ret);
		return ret;
	}

	ret = ath10k_bmi_write32(ar, hi_serial_enable, 1);
	if (ret) {
		ath10k_warn(ar, "could not enable UART prints (%d)\n", ret);
		return ret;
	}

	/* Set the UART baud rate to 19200. */
	ret = ath10k_bmi_write32(ar, hi_desired_baud_rate, 19200);
	if (ret) {
		ath10k_warn(ar, "could not set the baud rate (%d)\n", ret);
		return ret;
	}

	ath10k_info(ar, "UART prints enabled\n");
	return 0;
}

static int ath10k_init_hw_params(struct ath10k *ar)
{
	const struct ath10k_hw_params *uninitialized_var(hw_params);
	int i;

	for (i = 0; i < ARRAY_SIZE(ath10k_hw_params_list); i++) {
		hw_params = &ath10k_hw_params_list[i];

		if (hw_params->id == ar->target_version &&
		    hw_params->dev_id == ar->dev_id)
			break;
	}

	if (i == ARRAY_SIZE(ath10k_hw_params_list)) {
		ath10k_err(ar, "Unsupported hardware version: 0x%x\n",
			   ar->target_version);
		return -EINVAL;
	}

	ar->hw_params = *hw_params;

	ath10k_dbg(ar, ATH10K_DBG_BOOT, "Hardware name %s version 0x%x\n",
		   ar->hw_params.name, ar->target_version);

	return 0;
}

static void ath10k_core_restart(struct work_struct *work)
{
	struct ath10k *ar = container_of(work, struct ath10k, restart_work);

	set_bit(ATH10K_FLAG_CRASH_FLUSH, &ar->dev_flags);

	/* Place a barrier to make sure the compiler doesn't reorder
	 * CRASH_FLUSH and calling other functions.
	 */
	barrier();

	ieee80211_stop_queues(ar->hw);
	ath10k_drain_tx(ar);
	complete(&ar->scan.started);
	complete(&ar->scan.completed);
	complete(&ar->scan.on_channel);
	complete(&ar->offchan_tx_completed);
	complete(&ar->install_key_done);
	complete(&ar->vdev_setup_done);
	complete(&ar->thermal.wmi_sync);
	complete(&ar->bss_survey_done);
	wake_up(&ar->htt.empty_tx_wq);
	wake_up(&ar->wmi.tx_credits_wq);
	wake_up(&ar->peer_mapping_wq);

	mutex_lock(&ar->conf_mutex);

	switch (ar->state) {
	case ATH10K_STATE_ON:
		ar->state = ATH10K_STATE_RESTARTING;
		ath10k_halt(ar);
		ath10k_scan_finish(ar);
		ieee80211_restart_hw(ar->hw);
		break;
	case ATH10K_STATE_OFF:
		/* this can happen if driver is being unloaded
		 * or if the crash happens during FW probing */
		ath10k_warn(ar, "cannot restart a device that hasn't been started\n");
		break;
	case ATH10K_STATE_RESTARTING:
		/* hw restart might be requested from multiple places */
		break;
	case ATH10K_STATE_RESTARTED:
		ar->state = ATH10K_STATE_WEDGED;
		/* fall through */
	case ATH10K_STATE_WEDGED:
		ath10k_warn(ar, "device is wedged, will not restart\n");
		break;
	case ATH10K_STATE_UTF:
		ath10k_warn(ar, "firmware restart in UTF mode not supported\n");
		break;
	}

	mutex_unlock(&ar->conf_mutex);
}

static int ath10k_core_init_firmware_features(struct ath10k *ar)
{
	struct ath10k_fw_file *fw_file = &ar->normal_mode_fw.fw_file;

	if (test_bit(ATH10K_FW_FEATURE_WMI_10_2, fw_file->fw_features) &&
	    !test_bit(ATH10K_FW_FEATURE_WMI_10X, fw_file->fw_features)) {
		ath10k_err(ar, "feature bits corrupted: 10.2 feature requires 10.x feature to be set as well");
		return -EINVAL;
	}

	if (fw_file->wmi_op_version >= ATH10K_FW_WMI_OP_VERSION_MAX) {
		ath10k_err(ar, "unsupported WMI OP version (max %d): %d\n",
			   ATH10K_FW_WMI_OP_VERSION_MAX, fw_file->wmi_op_version);
		return -EINVAL;
	}

	ar->wmi.rx_decap_mode = ATH10K_HW_TXRX_NATIVE_WIFI;
	switch (ath10k_cryptmode_param) {
	case ATH10K_CRYPT_MODE_HW:
		clear_bit(ATH10K_FLAG_RAW_MODE, &ar->dev_flags);
		clear_bit(ATH10K_FLAG_HW_CRYPTO_DISABLED, &ar->dev_flags);
		break;
	case ATH10K_CRYPT_MODE_SW:
		if (!test_bit(ATH10K_FW_FEATURE_RAW_MODE_SUPPORT,
			      fw_file->fw_features)) {
			ath10k_err(ar, "cryptmode > 0 requires raw mode support from firmware");
			return -EINVAL;
		}

		set_bit(ATH10K_FLAG_RAW_MODE, &ar->dev_flags);
		set_bit(ATH10K_FLAG_HW_CRYPTO_DISABLED, &ar->dev_flags);
		break;
	default:
		ath10k_info(ar, "invalid cryptmode: %d\n",
			    ath10k_cryptmode_param);
		return -EINVAL;
	}

	ar->htt.max_num_amsdu = ATH10K_HTT_MAX_NUM_AMSDU_DEFAULT;
	ar->htt.max_num_ampdu = ATH10K_HTT_MAX_NUM_AMPDU_DEFAULT;

	if (rawmode) {
		if (!test_bit(ATH10K_FW_FEATURE_RAW_MODE_SUPPORT,
			      fw_file->fw_features)) {
			ath10k_err(ar, "rawmode = 1 requires support from firmware");
			return -EINVAL;
		}
		set_bit(ATH10K_FLAG_RAW_MODE, &ar->dev_flags);
	}

	if (test_bit(ATH10K_FLAG_RAW_MODE, &ar->dev_flags)) {
		ar->wmi.rx_decap_mode = ATH10K_HW_TXRX_RAW;

		/* Workaround:
		 *
		 * Firmware A-MSDU aggregation breaks with RAW Tx encap mode
		 * and causes enormous performance issues (malformed frames,
		 * etc).
		 *
		 * Disabling A-MSDU makes RAW mode stable with heavy traffic
		 * albeit a bit slower compared to regular operation.
		 */
		ar->htt.max_num_amsdu = 1;
	}

	/* Backwards compatibility for firmwares without
	 * ATH10K_FW_IE_WMI_OP_VERSION.
	 */
	if (fw_file->wmi_op_version == ATH10K_FW_WMI_OP_VERSION_UNSET) {
		if (test_bit(ATH10K_FW_FEATURE_WMI_10X, fw_file->fw_features)) {
			if (test_bit(ATH10K_FW_FEATURE_WMI_10_2,
				     fw_file->fw_features))
				fw_file->wmi_op_version = ATH10K_FW_WMI_OP_VERSION_10_2;
			else
				fw_file->wmi_op_version = ATH10K_FW_WMI_OP_VERSION_10_1;
		} else {
			fw_file->wmi_op_version = ATH10K_FW_WMI_OP_VERSION_MAIN;
		}
	}

	switch (fw_file->wmi_op_version) {
	case ATH10K_FW_WMI_OP_VERSION_MAIN:
		ar->max_num_peers = TARGET_NUM_PEERS;
		ar->max_num_stations = TARGET_NUM_STATIONS;
		ar->max_num_vdevs = TARGET_NUM_VDEVS;
		ar->htt.max_num_pending_tx = TARGET_NUM_MSDU_DESC;
		ar->fw_stats_req_mask = WMI_STAT_PDEV | WMI_STAT_VDEV |
			WMI_STAT_PEER;
		ar->max_spatial_stream = WMI_MAX_SPATIAL_STREAM;
		break;
	case ATH10K_FW_WMI_OP_VERSION_10_1:
	case ATH10K_FW_WMI_OP_VERSION_10_2:
	case ATH10K_FW_WMI_OP_VERSION_10_2_4:
		if (ath10k_peer_stats_enabled(ar)) {
			ar->max_num_peers = TARGET_10X_TX_STATS_NUM_PEERS;
			ar->max_num_stations = TARGET_10X_TX_STATS_NUM_STATIONS;
		} else {
			ar->max_num_peers = TARGET_10X_NUM_PEERS;
			ar->max_num_stations = TARGET_10X_NUM_STATIONS;
		}
		ar->max_num_vdevs = TARGET_10X_NUM_VDEVS;
		ar->htt.max_num_pending_tx = TARGET_10X_NUM_MSDU_DESC;
		ar->fw_stats_req_mask = WMI_STAT_PEER;
		ar->max_spatial_stream = WMI_MAX_SPATIAL_STREAM;
		break;
	case ATH10K_FW_WMI_OP_VERSION_TLV:
		ar->max_num_peers = TARGET_TLV_NUM_PEERS;
		ar->max_num_stations = TARGET_TLV_NUM_STATIONS;
		ar->max_num_vdevs = TARGET_TLV_NUM_VDEVS;
		ar->max_num_tdls_vdevs = TARGET_TLV_NUM_TDLS_VDEVS;
		ar->htt.max_num_pending_tx = TARGET_TLV_NUM_MSDU_DESC;
		ar->wow.max_num_patterns = TARGET_TLV_NUM_WOW_PATTERNS;
		ar->fw_stats_req_mask = WMI_STAT_PDEV | WMI_STAT_VDEV |
			WMI_STAT_PEER;
		ar->max_spatial_stream = WMI_MAX_SPATIAL_STREAM;
		break;
	case ATH10K_FW_WMI_OP_VERSION_10_4:
		ar->max_num_peers = TARGET_10_4_NUM_PEERS;
		ar->max_num_stations = TARGET_10_4_NUM_STATIONS;
		ar->num_active_peers = TARGET_10_4_ACTIVE_PEERS;
		ar->max_num_vdevs = TARGET_10_4_NUM_VDEVS;
		ar->num_tids = TARGET_10_4_TGT_NUM_TIDS;
		ar->fw_stats_req_mask = WMI_10_4_STAT_PEER |
					WMI_10_4_STAT_PEER_EXTD;
		ar->max_spatial_stream = ar->hw_params.max_spatial_stream;

		if (test_bit(ATH10K_FW_FEATURE_PEER_FLOW_CONTROL,
			     fw_file->fw_features))
			ar->htt.max_num_pending_tx = TARGET_10_4_NUM_MSDU_DESC_PFC;
		else
			ar->htt.max_num_pending_tx = TARGET_10_4_NUM_MSDU_DESC;
		break;
	case ATH10K_FW_WMI_OP_VERSION_UNSET:
	case ATH10K_FW_WMI_OP_VERSION_MAX:
		WARN_ON(1);
		return -EINVAL;
	}

	/* Backwards compatibility for firmwares without
	 * ATH10K_FW_IE_HTT_OP_VERSION.
	 */
	if (fw_file->htt_op_version == ATH10K_FW_HTT_OP_VERSION_UNSET) {
		switch (fw_file->wmi_op_version) {
		case ATH10K_FW_WMI_OP_VERSION_MAIN:
			fw_file->htt_op_version = ATH10K_FW_HTT_OP_VERSION_MAIN;
			break;
		case ATH10K_FW_WMI_OP_VERSION_10_1:
		case ATH10K_FW_WMI_OP_VERSION_10_2:
		case ATH10K_FW_WMI_OP_VERSION_10_2_4:
			fw_file->htt_op_version = ATH10K_FW_HTT_OP_VERSION_10_1;
			break;
		case ATH10K_FW_WMI_OP_VERSION_TLV:
			fw_file->htt_op_version = ATH10K_FW_HTT_OP_VERSION_TLV;
			break;
		case ATH10K_FW_WMI_OP_VERSION_10_4:
		case ATH10K_FW_WMI_OP_VERSION_UNSET:
		case ATH10K_FW_WMI_OP_VERSION_MAX:
			ath10k_err(ar, "htt op version not found from fw meta data");
			return -EINVAL;
		}
	}

	return 0;
}

static int ath10k_core_reset_rx_filter(struct ath10k *ar)
{
	int ret;
	int vdev_id;
	int vdev_type;
	int vdev_subtype;
	const u8 *vdev_addr;

	vdev_id = 0;
	vdev_type = WMI_VDEV_TYPE_STA;
	vdev_subtype = ath10k_wmi_get_vdev_subtype(ar, WMI_VDEV_SUBTYPE_NONE);
	vdev_addr = ar->mac_addr;

	ret = ath10k_wmi_vdev_create(ar, vdev_id, vdev_type, vdev_subtype,
				     vdev_addr);
	if (ret) {
		ath10k_err(ar, "failed to create dummy vdev: %d\n", ret);
		return ret;
	}

	ret = ath10k_wmi_vdev_delete(ar, vdev_id);
	if (ret) {
		ath10k_err(ar, "failed to delete dummy vdev: %d\n", ret);
		return ret;
	}

	/* WMI and HTT may use separate HIF pipes and are not guaranteed to be
	 * serialized properly implicitly.
	 *
	 * Moreover (most) WMI commands have no explicit acknowledges. It is
	 * possible to infer it implicitly by poking firmware with echo
	 * command - getting a reply means all preceding comments have been
	 * (mostly) processed.
	 *
	 * In case of vdev create/delete this is sufficient.
	 *
	 * Without this it's possible to end up with a race when HTT Rx ring is
	 * started before vdev create/delete hack is complete allowing a short
	 * window of opportunity to receive (and Tx ACK) a bunch of frames.
	 */
	ret = ath10k_wmi_barrier(ar);
	if (ret) {
		ath10k_err(ar, "failed to ping firmware: %d\n", ret);
		return ret;
	}

	return 0;
}

int ath10k_core_start(struct ath10k *ar, enum ath10k_firmware_mode mode,
		      const struct ath10k_fw_components *fw)
{
	int status;
	u32 val;

	lockdep_assert_held(&ar->conf_mutex);

	clear_bit(ATH10K_FLAG_CRASH_FLUSH, &ar->dev_flags);

	ar->running_fw = fw;

	ath10k_bmi_start(ar);

	if (ath10k_init_configure_target(ar)) {
		status = -EINVAL;
		goto err;
	}

	status = ath10k_download_cal_data(ar);
	if (status)
		goto err;

	/* Some of of qca988x solutions are having global reset issue
	 * during target initialization. Bypassing PLL setting before
	 * downloading firmware and letting the SoC run on REF_CLK is
	 * fixing the problem. Corresponding firmware change is also needed
	 * to set the clock source once the target is initialized.
	 */
	if (test_bit(ATH10K_FW_FEATURE_SUPPORTS_SKIP_CLOCK_INIT,
		     ar->running_fw->fw_file.fw_features)) {
		status = ath10k_bmi_write32(ar, hi_skip_clock_init, 1);
		if (status) {
			ath10k_err(ar, "could not write to skip_clock_init: %d\n",
				   status);
			goto err;
		}
	}

	status = ath10k_download_fw(ar);
	if (status)
		goto err;

	status = ath10k_init_uart(ar);
	if (status)
		goto err;

	ar->htc.htc_ops.target_send_suspend_complete =
		ath10k_send_suspend_complete;

	status = ath10k_htc_init(ar);
	if (status) {
		ath10k_err(ar, "could not init HTC (%d)\n", status);
		goto err;
	}

	status = ath10k_bmi_done(ar);
	if (status)
		goto err;

	status = ath10k_wmi_attach(ar);
	if (status) {
		ath10k_err(ar, "WMI attach failed: %d\n", status);
		goto err;
	}

	status = ath10k_htt_init(ar);
	if (status) {
		ath10k_err(ar, "failed to init htt: %d\n", status);
		goto err_wmi_detach;
	}

	status = ath10k_htt_tx_alloc(&ar->htt);
	if (status) {
		ath10k_err(ar, "failed to alloc htt tx: %d\n", status);
		goto err_wmi_detach;
	}

	/* If firmware indicates Full Rx Reorder support it must be used in a
	 * slightly different manner. Let HTT code know.
	 */
	ar->htt.rx_ring.in_ord_rx = !!(test_bit(WMI_SERVICE_RX_FULL_REORDER,
						ar->wmi.svc_map));

	status = ath10k_htt_rx_alloc(&ar->htt);
	if (status) {
		ath10k_err(ar, "failed to alloc htt rx: %d\n", status);
		goto err_htt_tx_detach;
	}

	status = ath10k_hif_start(ar);
	if (status) {
		ath10k_err(ar, "could not start HIF: %d\n", status);
		goto err_htt_rx_detach;
	}

	status = ath10k_htc_wait_target(&ar->htc);
	if (status) {
		ath10k_err(ar, "failed to connect to HTC: %d\n", status);
		goto err_hif_stop;
	}

	if (mode == ATH10K_FIRMWARE_MODE_NORMAL) {
		status = ath10k_htt_connect(&ar->htt);
		if (status) {
			ath10k_err(ar, "failed to connect htt (%d)\n", status);
			goto err_hif_stop;
		}
	}

	status = ath10k_wmi_connect(ar);
	if (status) {
		ath10k_err(ar, "could not connect wmi: %d\n", status);
		goto err_hif_stop;
	}

	status = ath10k_htc_start(&ar->htc);
	if (status) {
		ath10k_err(ar, "failed to start htc: %d\n", status);
		goto err_hif_stop;
	}

	if (mode == ATH10K_FIRMWARE_MODE_NORMAL) {
		status = ath10k_wmi_wait_for_service_ready(ar);
		if (status) {
			ath10k_warn(ar, "wmi service ready event not received");
			goto err_hif_stop;
		}
	}

	ath10k_dbg(ar, ATH10K_DBG_BOOT, "firmware %s booted\n",
		   ar->hw->wiphy->fw_version);

	if (test_bit(WMI_SERVICE_EXT_RES_CFG_SUPPORT, ar->wmi.svc_map) &&
	    mode == ATH10K_FIRMWARE_MODE_NORMAL) {
		val = 0;
		if (ath10k_peer_stats_enabled(ar))
			val = WMI_10_4_PEER_STATS;

		if (test_bit(WMI_SERVICE_BSS_CHANNEL_INFO_64, ar->wmi.svc_map))
			val |= WMI_10_4_BSS_CHANNEL_INFO_64;

		/* 10.4 firmware supports BT-Coex without reloading firmware
		 * via pdev param. To support Bluetooth coexistence pdev param,
		 * WMI_COEX_GPIO_SUPPORT of extended resource config should be
		 * enabled always.
		 */
		if (test_bit(WMI_SERVICE_COEX_GPIO, ar->wmi.svc_map) &&
		    test_bit(ATH10K_FW_FEATURE_BTCOEX_PARAM,
			     ar->running_fw->fw_file.fw_features))
			val |= WMI_10_4_COEX_GPIO_SUPPORT;

		status = ath10k_mac_ext_resource_config(ar, val);
		if (status) {
			ath10k_err(ar,
				   "failed to send ext resource cfg command : %d\n",
				   status);
			goto err_hif_stop;
		}
	}

	status = ath10k_wmi_cmd_init(ar);
	if (status) {
		ath10k_err(ar, "could not send WMI init command (%d)\n",
			   status);
		goto err_hif_stop;
	}

	status = ath10k_wmi_wait_for_unified_ready(ar);
	if (status) {
		ath10k_err(ar, "wmi unified ready event not received\n");
		goto err_hif_stop;
	}

	/* Some firmware revisions do not properly set up hardware rx filter
	 * registers.
	 *
	 * A known example from QCA9880 and 10.2.4 is that MAC_PCU_ADDR1_MASK
	 * is filled with 0s instead of 1s allowing HW to respond with ACKs to
	 * any frames that matches MAC_PCU_RX_FILTER which is also
	 * misconfigured to accept anything.
	 *
	 * The ADDR1 is programmed using internal firmware structure field and
	 * can't be (easily/sanely) reached from the driver explicitly. It is
	 * possible to implicitly make it correct by creating a dummy vdev and
	 * then deleting it.
	 */
	if (mode == ATH10K_FIRMWARE_MODE_NORMAL) {
		status = ath10k_core_reset_rx_filter(ar);
		if (status) {
			ath10k_err(ar,
				   "failed to reset rx filter: %d\n", status);
			goto err_hif_stop;
		}
	}

	status = ath10k_htt_rx_ring_refill(ar);
	if (status) {
		ath10k_err(ar, "failed to refill htt rx ring: %d\n", status);
		goto err_hif_stop;
	}

	if (ar->max_num_vdevs >= 64)
		ar->free_vdev_map = 0xFFFFFFFFFFFFFFFFLL;
	else
		ar->free_vdev_map = (1LL << ar->max_num_vdevs) - 1;

	INIT_LIST_HEAD(&ar->arvifs);

	/* we don't care about HTT in UTF mode */
	if (mode == ATH10K_FIRMWARE_MODE_NORMAL) {
		status = ath10k_htt_setup(&ar->htt);
		if (status) {
			ath10k_err(ar, "failed to setup htt: %d\n", status);
			goto err_hif_stop;
		}
	}

	status = ath10k_debug_start(ar);
	if (status)
		goto err_hif_stop;

	return 0;

err_hif_stop:
	ath10k_hif_stop(ar);
err_htt_rx_detach:
	ath10k_htt_rx_free(&ar->htt);
err_htt_tx_detach:
	ath10k_htt_tx_free(&ar->htt);
err_wmi_detach:
	ath10k_wmi_detach(ar);
err:
	return status;
}
EXPORT_SYMBOL(ath10k_core_start);

int ath10k_wait_for_suspend(struct ath10k *ar, u32 suspend_opt)
{
	int ret;
	unsigned long time_left;

	reinit_completion(&ar->target_suspend);

	ret = ath10k_wmi_pdev_suspend_target(ar, suspend_opt);
	if (ret) {
		ath10k_warn(ar, "could not suspend target (%d)\n", ret);
		return ret;
	}

	time_left = wait_for_completion_timeout(&ar->target_suspend, 1 * HZ);

	if (!time_left) {
		ath10k_warn(ar, "suspend timed out - target pause event never came\n");
		return -ETIMEDOUT;
	}

	return 0;
}

void ath10k_core_stop(struct ath10k *ar)
{
	lockdep_assert_held(&ar->conf_mutex);
	ath10k_debug_stop(ar);

	/* try to suspend target */
	if (ar->state != ATH10K_STATE_RESTARTING &&
	    ar->state != ATH10K_STATE_UTF)
		ath10k_wait_for_suspend(ar, WMI_PDEV_SUSPEND_AND_DISABLE_INTR);

	ath10k_hif_stop(ar);
	ath10k_htt_tx_free(&ar->htt);
	ath10k_htt_rx_free(&ar->htt);
	ath10k_wmi_detach(ar);
}
EXPORT_SYMBOL(ath10k_core_stop);

/* mac80211 manages fw/hw initialization through start/stop hooks. However in
 * order to know what hw capabilities should be advertised to mac80211 it is
 * necessary to load the firmware (and tear it down immediately since start
 * hook will try to init it again) before registering */
static int ath10k_core_probe_fw(struct ath10k *ar)
{
	struct bmi_target_info target_info;
	int ret = 0;

	ret = ath10k_hif_power_up(ar);
	if (ret) {
		ath10k_err(ar, "could not start pci hif (%d)\n", ret);
		return ret;
	}

	memset(&target_info, 0, sizeof(target_info));
	ret = ath10k_bmi_get_target_info(ar, &target_info);
	if (ret) {
		ath10k_err(ar, "could not get target info (%d)\n", ret);
		goto err_power_down;
	}

	ar->target_version = target_info.version;
	ar->hw->wiphy->hw_version = target_info.version;

	ret = ath10k_init_hw_params(ar);
	if (ret) {
		ath10k_err(ar, "could not get hw params (%d)\n", ret);
		goto err_power_down;
	}

	ret = ath10k_core_fetch_firmware_files(ar);
	if (ret) {
		ath10k_dbg(ar, ATH10K_DBG_BOOT, "could not fetch firmware files (%d)\n", ret);
		goto err_power_down;
	}

	BUILD_BUG_ON(sizeof(ar->hw->wiphy->fw_version) !=
		     sizeof(ar->normal_mode_fw.fw_file.fw_version));
	memcpy(ar->hw->wiphy->fw_version, ar->normal_mode_fw.fw_file.fw_version,
	       sizeof(ar->hw->wiphy->fw_version));

	ath10k_debug_print_hwfw_info(ar);

	ret = ath10k_core_pre_cal_download(ar);
	if (ret) {
		/* pre calibration data download is not necessary
		 * for all the chipsets. Ignore failures and continue.
		 */
		ath10k_dbg(ar, ATH10K_DBG_BOOT,
			   "could not load pre cal data: %d\n", ret);
	}

	ret = ath10k_core_get_board_id_from_otp(ar);
	if (ret && ret != -EOPNOTSUPP) {
		ath10k_err(ar, "failed to get board id from otp: %d\n",
			   ret);
		goto err_free_firmware_files;
	}

	ret = ath10k_core_fetch_board_file(ar);
	if (ret) {
		ath10k_err(ar, "failed to fetch board file: %d\n", ret);
		goto err_free_firmware_files;
	}

	ath10k_debug_print_board_info(ar);

	ret = ath10k_core_init_firmware_features(ar);
	if (ret) {
		ath10k_err(ar, "fatal problem with firmware features: %d\n",
			   ret);
		goto err_free_firmware_files;
	}

	ret = ath10k_swap_code_seg_init(ar, &ar->normal_mode_fw.fw_file);
	if (ret) {
		ath10k_err(ar, "failed to initialize code swap segment: %d\n",
			   ret);
		goto err_free_firmware_files;
	}

	mutex_lock(&ar->conf_mutex);

	ret = ath10k_core_start(ar, ATH10K_FIRMWARE_MODE_NORMAL,
				&ar->normal_mode_fw);
	if (ret) {
		ath10k_err(ar, "could not init core (%d)\n", ret);
		goto err_unlock;
	}

	ath10k_debug_print_boot_info(ar);
	ath10k_core_stop(ar);

	mutex_unlock(&ar->conf_mutex);

	ath10k_hif_power_down(ar);
	return 0;

err_unlock:
	mutex_unlock(&ar->conf_mutex);

err_free_firmware_files:
	ath10k_core_free_firmware_files(ar);

err_power_down:
	ath10k_hif_power_down(ar);

	return ret;
}

static void ath10k_core_register_work(struct work_struct *work)
{
	struct ath10k *ar = container_of(work, struct ath10k, register_work);
	int status;

	/* peer stats are enabled by default */
	set_bit(ATH10K_FLAG_PEER_STATS, &ar->dev_flags);

	status = ath10k_core_probe_fw(ar);
	if (status) {
		ath10k_err(ar, "could not probe fw (%d)\n", status);
		goto err;
	}

	status = ath10k_mac_register(ar);
	if (status) {
		ath10k_err(ar, "could not register to mac80211 (%d)\n", status);
		goto err_release_fw;
	}

	status = ath10k_debug_register(ar);
	if (status) {
		ath10k_err(ar, "unable to initialize debugfs\n");
		goto err_unregister_mac;
	}

	status = ath10k_spectral_create(ar);
	if (status) {
		ath10k_err(ar, "failed to initialize spectral\n");
		goto err_debug_destroy;
	}

	status = ath10k_thermal_register(ar);
	if (status) {
		ath10k_err(ar, "could not register thermal device: %d\n",
			   status);
		goto err_spectral_destroy;
	}

	set_bit(ATH10K_FLAG_CORE_REGISTERED, &ar->dev_flags);
	return;

err_spectral_destroy:
	ath10k_spectral_destroy(ar);
err_debug_destroy:
	ath10k_debug_destroy(ar);
err_unregister_mac:
	ath10k_mac_unregister(ar);
err_release_fw:
	ath10k_core_free_firmware_files(ar);
err:
	/* TODO: It's probably a good idea to release device from the driver
	 * but calling device_release_driver() here will cause a deadlock.
	 */
	return;
}

int ath10k_core_register(struct ath10k *ar, u32 chip_id)
{
	ar->chip_id = chip_id;
	queue_work(ar->workqueue, &ar->register_work);

	return 0;
}
EXPORT_SYMBOL(ath10k_core_register);

void ath10k_core_unregister(struct ath10k *ar)
{
	cancel_work_sync(&ar->register_work);

	if (!test_bit(ATH10K_FLAG_CORE_REGISTERED, &ar->dev_flags))
		return;

	ath10k_thermal_unregister(ar);
	/* Stop spectral before unregistering from mac80211 to remove the
	 * relayfs debugfs file cleanly. Otherwise the parent debugfs tree
	 * would be already be free'd recursively, leading to a double free.
	 */
	ath10k_spectral_destroy(ar);

	/* We must unregister from mac80211 before we stop HTC and HIF.
	 * Otherwise we will fail to submit commands to FW and mac80211 will be
	 * unhappy about callback failures. */
	ath10k_mac_unregister(ar);

	ath10k_testmode_destroy(ar);

	ath10k_core_free_firmware_files(ar);
	ath10k_core_free_board_files(ar);

	ath10k_debug_unregister(ar);
}
EXPORT_SYMBOL(ath10k_core_unregister);

struct ath10k *ath10k_core_create(size_t priv_size, struct device *dev,
				  enum ath10k_bus bus,
				  enum ath10k_hw_rev hw_rev,
				  const struct ath10k_hif_ops *hif_ops)
{
	struct ath10k *ar;
	int ret;

	ar = ath10k_mac_create(priv_size);
	if (!ar)
		return NULL;

	ar->ath_common.priv = ar;
	ar->ath_common.hw = ar->hw;
	ar->dev = dev;
	ar->hw_rev = hw_rev;
	ar->hif.ops = hif_ops;
	ar->hif.bus = bus;

	switch (hw_rev) {
	case ATH10K_HW_QCA988X:
	case ATH10K_HW_QCA9887:
		ar->regs = &qca988x_regs;
		ar->hw_values = &qca988x_values;
		break;
	case ATH10K_HW_QCA6174:
	case ATH10K_HW_QCA9377:
		ar->regs = &qca6174_regs;
		ar->hw_values = &qca6174_values;
		break;
	case ATH10K_HW_QCA99X0:
	case ATH10K_HW_QCA9984:
		ar->regs = &qca99x0_regs;
		ar->hw_values = &qca99x0_values;
		break;
	case ATH10K_HW_QCA9888:
		ar->regs = &qca99x0_regs;
		ar->hw_values = &qca9888_values;
		break;
	case ATH10K_HW_QCA4019:
		ar->regs = &qca4019_regs;
		ar->hw_values = &qca4019_values;
		break;
	default:
		ath10k_err(ar, "unsupported core hardware revision %d\n",
			   hw_rev);
		ret = -ENOTSUPP;
		goto err_free_mac;
	}

	init_completion(&ar->scan.started);
	init_completion(&ar->scan.completed);
	init_completion(&ar->scan.on_channel);
	init_completion(&ar->target_suspend);
	init_completion(&ar->wow.wakeup_completed);

	init_completion(&ar->install_key_done);
	init_completion(&ar->vdev_setup_done);
	init_completion(&ar->thermal.wmi_sync);
	init_completion(&ar->bss_survey_done);

	INIT_DELAYED_WORK(&ar->scan.timeout, ath10k_scan_timeout_work);

	ar->workqueue = create_singlethread_workqueue("ath10k_wq");
	if (!ar->workqueue)
		goto err_free_mac;

	ar->workqueue_aux = create_singlethread_workqueue("ath10k_aux_wq");
	if (!ar->workqueue_aux)
		goto err_free_wq;

	mutex_init(&ar->conf_mutex);
	spin_lock_init(&ar->data_lock);
	spin_lock_init(&ar->txqs_lock);

	INIT_LIST_HEAD(&ar->txqs);
	INIT_LIST_HEAD(&ar->peers);
	init_waitqueue_head(&ar->peer_mapping_wq);
	init_waitqueue_head(&ar->htt.empty_tx_wq);
	init_waitqueue_head(&ar->wmi.tx_credits_wq);

	init_completion(&ar->offchan_tx_completed);
	INIT_WORK(&ar->offchan_tx_work, ath10k_offchan_tx_work);
	skb_queue_head_init(&ar->offchan_tx_queue);

	INIT_WORK(&ar->wmi_mgmt_tx_work, ath10k_mgmt_over_wmi_tx_work);
	skb_queue_head_init(&ar->wmi_mgmt_tx_queue);

	INIT_WORK(&ar->register_work, ath10k_core_register_work);
	INIT_WORK(&ar->restart_work, ath10k_core_restart);

	init_dummy_netdev(&ar->napi_dev);

	ret = ath10k_debug_create(ar);
	if (ret)
		goto err_free_aux_wq;

	return ar;

err_free_aux_wq:
	destroy_workqueue(ar->workqueue_aux);
err_free_wq:
	destroy_workqueue(ar->workqueue);

err_free_mac:
	ath10k_mac_destroy(ar);

	return NULL;
}
EXPORT_SYMBOL(ath10k_core_create);

void ath10k_core_destroy(struct ath10k *ar)
{
	flush_workqueue(ar->workqueue);
	destroy_workqueue(ar->workqueue);

	flush_workqueue(ar->workqueue_aux);
	destroy_workqueue(ar->workqueue_aux);

	ath10k_debug_destroy(ar);
	ath10k_wmi_free_host_mem(ar);
	ath10k_mac_destroy(ar);
}
EXPORT_SYMBOL(ath10k_core_destroy);

MODULE_AUTHOR("Qualcomm Atheros");
MODULE_DESCRIPTION("Core module for Qualcomm Atheros 802.11ac wireless LAN cards.");
MODULE_LICENSE("Dual BSD/GPL");<|MERGE_RESOLUTION|>--- conflicted
+++ resolved
@@ -691,10 +691,7 @@
 		   "boot get otp board id result 0x%08x board_id %d chip_id %d\n",
 		   result, board_id, chip_id);
 
-<<<<<<< HEAD
-=======
 	/* Murata -- https:/patchwork.kernel.org/patch/9486941/  ; */
->>>>>>> fd4ff52b
 	if ((result & ATH10K_BMI_BOARD_ID_STATUS_MASK) != 0 ||
 	    (board_id == 0)) {
 		ath10k_warn(ar, "board id is not exist in otp, ignore it\n");
