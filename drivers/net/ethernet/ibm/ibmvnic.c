--- conflicted
+++ resolved
@@ -5380,8 +5380,6 @@
 	unsigned long flags;
 
 	spin_lock_irqsave(&adapter->state_lock, flags);
-<<<<<<< HEAD
-=======
 
 	/* If ibmvnic_reset() is scheduling a reset, wait for it to
 	 * finish. Then, set the state to REMOVING to prevent it from
@@ -5391,7 +5389,6 @@
 	 * from the flush_work() below, can make progress.
 	 */
 	spin_lock(&adapter->rwi_lock);
->>>>>>> 2bf9d1b4
 	adapter->state = VNIC_REMOVING;
 	spin_unlock(&adapter->rwi_lock);
 
