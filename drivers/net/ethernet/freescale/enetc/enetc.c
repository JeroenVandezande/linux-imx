--- conflicted
+++ resolved
@@ -260,15 +260,10 @@
 	/* disable interrupts */
 	enetc_wr_reg_hot(v->rbier, 0);
 
-<<<<<<< HEAD
-	for_each_set_bit(i, &v->tx_rings_map, v->count_tx_rings)
+	for_each_set_bit(i, &v->tx_rings_map, ENETC_MAX_NUM_TXQS)
 		enetc_wr_reg_hot(v->tbier_base + ENETC_BDR_OFF(i), 0);
 
 	read_unlock(&enetc_mdio_lock);
-=======
-	for_each_set_bit(i, &v->tx_rings_map, ENETC_MAX_NUM_TXQS)
-		enetc_wr_reg(v->tbier_base + ENETC_BDR_OFF(i), 0);
->>>>>>> e7522089
 
 	napi_schedule_irqoff(&v->napi);
 
@@ -305,17 +300,11 @@
 	/* enable interrupts */
 	enetc_wr_reg_hot(v->rbier, ENETC_RBIER_RXTIE);
 
-<<<<<<< HEAD
-	for_each_set_bit(i, &v->tx_rings_map, v->count_tx_rings)
+	for_each_set_bit(i, &v->tx_rings_map, ENETC_MAX_NUM_TXQS)
 		enetc_wr_reg_hot(v->tbier_base + ENETC_BDR_OFF(i),
 				 ENETC_TBIER_TXTIE);
 
 	read_unlock(&enetc_mdio_lock);
-=======
-	for_each_set_bit(i, &v->tx_rings_map, ENETC_MAX_NUM_TXQS)
-		enetc_wr_reg(v->tbier_base + ENETC_BDR_OFF(i),
-			     ENETC_TBIER_TXTIE);
->>>>>>> e7522089
 
 	return work_done;
 }
