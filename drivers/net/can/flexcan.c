--- conflicted
+++ resolved
@@ -498,11 +498,7 @@
 		(&priv->regs->mb[bank][priv->mb_size * mb_index]);
 }
 
-<<<<<<< HEAD
-static int flexcan_enter_low_power_ack(struct flexcan_priv *priv)
-=======
 static int flexcan_low_power_enter_ack(struct flexcan_priv *priv)
->>>>>>> cff670b3
 {
 	struct flexcan_regs __iomem *regs = priv->regs;
 	unsigned int timeout = FLEXCAN_TIMEOUT_US / 10;
@@ -516,11 +512,7 @@
 	return 0;
 }
 
-<<<<<<< HEAD
-static int flexcan_exit_low_power_ack(struct flexcan_priv *priv)
-=======
 static int flexcan_low_power_exit_ack(struct flexcan_priv *priv)
->>>>>>> cff670b3
 {
 	struct flexcan_regs __iomem *regs = priv->regs;
 	unsigned int timeout = FLEXCAN_TIMEOUT_US / 10;
@@ -591,12 +583,7 @@
 		regmap_update_bits(priv->stm.gpr, priv->stm.req_gpr,
 				   1 << priv->stm.req_bit, 1 << priv->stm.req_bit);
 
-<<<<<<< HEAD
-	/* get stop acknowledgment */
-	return flexcan_enter_low_power_ack(priv);
-=======
 	return flexcan_low_power_enter_ack(priv);
->>>>>>> cff670b3
 }
 
 static inline int flexcan_exit_stop_mode(struct flexcan_priv *priv)
@@ -605,28 +592,17 @@
 	u32 reg_mcr;
 
 	/* remove stop request */
-<<<<<<< HEAD
 	if (priv->devtype_data->quirks & FLEXCAN_QUIRK_USE_SCFW)
 		flexcan_stop_mode_enable_scfw(priv, false);
 	else
 		regmap_update_bits(priv->stm.gpr, priv->stm.req_gpr,
 				   1 << priv->stm.req_bit, 0);
-=======
-	regmap_update_bits(priv->stm.gpr, priv->stm.req_gpr,
-			   1 << priv->stm.req_bit, 0);
-
->>>>>>> cff670b3
 
 	reg_mcr = priv->read(&regs->mcr);
 	reg_mcr &= ~FLEXCAN_MCR_SLF_WAK;
 	priv->write(reg_mcr, &regs->mcr);
 
-<<<<<<< HEAD
-	/* get stop acknowledgment */
-	return flexcan_exit_low_power_ack(priv);
-=======
 	return flexcan_low_power_exit_ack(priv);
->>>>>>> cff670b3
 }
 
 static inline void flexcan_error_irq_enable(const struct flexcan_priv *priv)
@@ -691,11 +667,7 @@
 	reg &= ~FLEXCAN_MCR_MDIS;
 	priv->write(reg, &regs->mcr);
 
-<<<<<<< HEAD
-	return flexcan_exit_low_power_ack(priv);
-=======
 	return flexcan_low_power_exit_ack(priv);
->>>>>>> cff670b3
 }
 
 static int flexcan_chip_disable(struct flexcan_priv *priv)
@@ -707,11 +679,7 @@
 	reg |= FLEXCAN_MCR_MDIS;
 	priv->write(reg, &regs->mcr);
 
-<<<<<<< HEAD
-	return flexcan_enter_low_power_ack(priv);
-=======
 	return flexcan_low_power_enter_ack(priv);
->>>>>>> cff670b3
 }
 
 static int flexcan_chip_freeze(struct flexcan_priv *priv)
