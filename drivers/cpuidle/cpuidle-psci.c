--- conflicted
+++ resolved
@@ -90,11 +90,8 @@
 	else
 		pm_runtime_get_sync(pd_dev);
 	rcu_irq_exit_irqson();
-<<<<<<< HEAD
-=======
 
 	trace_android_vh_cpuidle_psci_exit(dev, s2idle);
->>>>>>> 58aa0f28
 
 	cpu_pm_exit();
 
