--- conflicted
+++ resolved
@@ -633,7 +633,6 @@
 			ext_csd[EXT_CSD_DEVICE_LIFE_TIME_EST_TYP_A];
 		card->ext_csd.device_life_time_est_typ_b =
 			ext_csd[EXT_CSD_DEVICE_LIFE_TIME_EST_TYP_B];
-<<<<<<< HEAD
 	}
 
 	/* eMMC v5.1 or later */
@@ -652,8 +651,6 @@
 				 mmc_hostname(card->host),
 				 card->ext_csd.cmdq_depth);
 		}
-=======
->>>>>>> 5c73594e
 	}
 out:
 	return err;
@@ -783,10 +780,7 @@
 MMC_DEV_ATTR(name, "%s\n", card->cid.prod_name);
 MMC_DEV_ATTR(oemid, "0x%04x\n", card->cid.oemid);
 MMC_DEV_ATTR(prv, "0x%x\n", card->cid.prv);
-<<<<<<< HEAD
-=======
 MMC_DEV_ATTR(rev, "0x%x\n", card->ext_csd.rev);
->>>>>>> 5c73594e
 MMC_DEV_ATTR(pre_eol_info, "%02x\n", card->ext_csd.pre_eol_info);
 MMC_DEV_ATTR(life_time, "0x%02x 0x%02x\n",
 	card->ext_csd.device_life_time_est_typ_a,
@@ -845,10 +839,7 @@
 	&dev_attr_name.attr,
 	&dev_attr_oemid.attr,
 	&dev_attr_prv.attr,
-<<<<<<< HEAD
-=======
 	&dev_attr_rev.attr,
->>>>>>> 5c73594e
 	&dev_attr_pre_eol_info.attr,
 	&dev_attr_life_time.attr,
 	&dev_attr_serial.attr,
