--- conflicted
+++ resolved
@@ -86,16 +86,10 @@
  * - 3.35.0 - Add drm_amdgpu_info_device::tcc_disabled_mask
  * - 3.36.0 - Allow reading more status registers on si/cik
  * - 3.37.0 - L2 is invalidated before SDMA IBs, needed for correctness
-<<<<<<< HEAD
- */
-#define KMS_DRIVER_MAJOR	3
-#define KMS_DRIVER_MINOR	37
-=======
  * - 3.38.0 - Add AMDGPU_IB_FLAG_EMIT_MEM_SYNC
  */
 #define KMS_DRIVER_MAJOR	3
 #define KMS_DRIVER_MINOR	38
->>>>>>> 9ca1f474
 #define KMS_DRIVER_PATCHLEVEL	0
 
 int amdgpu_vram_limit = 0;
