--- conflicted
+++ resolved
@@ -12,7 +12,6 @@
 
 #include "selftests/i915_random.h"
 
-<<<<<<< HEAD
 static u64 energy_uJ(struct intel_rc6 *rc6)
 {
 	unsigned long long power;
@@ -29,8 +28,6 @@
 	return (1000000 * power) >> units; /* convert to uJ */
 }
 
-=======
->>>>>>> 8f3d9f35
 static u64 rc6_residency(struct intel_rc6 *rc6)
 {
 	u64 result;
@@ -75,15 +72,12 @@
 	msleep(1); /* wakeup is not immediate, takes about 100us on icl */
 
 	res[0] = rc6_residency(rc6);
-<<<<<<< HEAD
+
 	dt = ktime_get();
 	rc0_power = energy_uJ(rc6);
 	msleep(250);
 	rc0_power = energy_uJ(rc6) - rc0_power;
 	dt = ktime_sub(ktime_get(), dt);
-=======
-	msleep(250);
->>>>>>> 8f3d9f35
 	res[1] = rc6_residency(rc6);
 	if ((res[1] - res[0]) >> 10) {
 		pr_err("RC6 residency increased by %lldus while disabled for 250ms!\n",
@@ -103,7 +97,6 @@
 	intel_rc6_park(rc6);
 
 	res[0] = rc6_residency(rc6);
-<<<<<<< HEAD
 	intel_uncore_forcewake_flush(rc6_to_uncore(rc6), FORCEWAKE_ALL);
 	dt = ktime_get();
 	rc6_power = energy_uJ(rc6);
@@ -111,11 +104,6 @@
 	rc6_power = energy_uJ(rc6) - rc6_power;
 	dt = ktime_sub(ktime_get(), dt);
 	res[1] = rc6_residency(rc6);
-=======
-	msleep(100);
-	res[1] = rc6_residency(rc6);
-
->>>>>>> 8f3d9f35
 	if (res[1] == res[0]) {
 		pr_err("Did not enter RC6! RC6_STATE=%08x, RC6_CONTROL=%08x, residency=%lld\n",
 		       intel_uncore_read_fw(gt->uncore, GEN6_RC_STATE),
