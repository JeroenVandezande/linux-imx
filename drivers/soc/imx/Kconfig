# SPDX-License-Identifier: GPL-2.0-only
menu "i.MX SoC drivers"

config IMX_GPCV2_PM_DOMAINS
	bool "i.MX GPCv2 PM domains"
	depends on ARCH_MXC || (COMPILE_TEST && OF)
	depends on PM
	select PM_GENERIC_DOMAINS
	default y if SOC_IMX7D

config SOC_IMX8M
	bool "i.MX8M SoC family support"
	depends on ARCH_MXC || COMPILE_TEST
	default ARCH_MXC && ARM64
	select SOC_BUS
	select ARM_GIC_V3 if ARCH_MXC
	help
	  If you say yes here you get support for the NXP i.MX8M family
	  support, it will provide the SoC info like SoC family,
	  ID and revision etc.

<<<<<<< HEAD
config IMX8M_BUSFREQ
	bool "i.MX8M busfreq"
	depends on SOC_IMX8M

config SECVIO_SC
	tristate "NXP SC secvio support"
	depends on IMX_SCU
	default y
	help
	   If you say yes here you get support for the NXP SNVS security
	   violation module. It includes the possibility to read information
	   related to security violations and tampers. It also gives the
	   possibility to register user callbacks when a security violation
	   occurs.
=======
config IMX8M_PM_DOMAINS
	bool "i.MX8M PM domains"
	depends on ARCH_MXC || (COMPILE_TEST && OF)
	depends on PM
	select PM_GENERIC_DOMAINS
>>>>>>> 27f5a0a1

endmenu<|MERGE_RESOLUTION|>--- conflicted
+++ resolved
@@ -19,7 +19,6 @@
 	  support, it will provide the SoC info like SoC family,
 	  ID and revision etc.
 
-<<<<<<< HEAD
 config IMX8M_BUSFREQ
 	bool "i.MX8M busfreq"
 	depends on SOC_IMX8M
@@ -34,12 +33,11 @@
 	   related to security violations and tampers. It also gives the
 	   possibility to register user callbacks when a security violation
 	   occurs.
-=======
+
 config IMX8M_PM_DOMAINS
 	bool "i.MX8M PM domains"
 	depends on ARCH_MXC || (COMPILE_TEST && OF)
 	depends on PM
 	select PM_GENERIC_DOMAINS
->>>>>>> 27f5a0a1
 
 endmenu