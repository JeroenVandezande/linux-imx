--- conflicted
+++ resolved
@@ -285,12 +285,7 @@
 	val = (duty & PWM_DTY_MASK) | PWM_PRD(period);
 	sun4i_pwm_writel(sun4i_pwm, val, PWM_CH_PRD(pwm->hwpwm));
 	sun4i_pwm->next_period[pwm->hwpwm] = jiffies +
-<<<<<<< HEAD
 		usecs_to_jiffies(div_u64(cstate.period, 1000) + 1);
-	sun4i_pwm->needs_delay[pwm->hwpwm] = true;
-=======
-		usecs_to_jiffies(cstate.period / 1000 + 1);
->>>>>>> 5b8b9d0c
 
 	if (state->polarity != PWM_POLARITY_NORMAL)
 		ctrl &= ~BIT_CH(PWM_ACT_STATE, pwm->hwpwm);
