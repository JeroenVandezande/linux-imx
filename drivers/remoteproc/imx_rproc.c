// SPDX-License-Identifier: GPL-2.0-only
/*
 * Copyright (c) 2017 Pengutronix, Oleksij Rempel <kernel@pengutronix.de>
 */

#include <dt-bindings/firmware/imx/rsrc.h>
#include <linux/arm-smccc.h>
#include <linux/clk.h>
#include <linux/err.h>
#include <linux/firmware/imx/sci.h>
#include <linux/interrupt.h>
#include <linux/io.h>
#include <linux/kernel.h>
#include <linux/mailbox_client.h>
#include <linux/mfd/syscon.h>
#include <linux/module.h>
#include <linux/of_address.h>
#include <linux/of_reserved_mem.h>
#include <linux/of_device.h>
#include <linux/platform_device.h>
#include <linux/pm_domain.h>
#include <linux/regmap.h>
#include <linux/remoteproc.h>
#include <soc/imx/imx_sip.h>

#include "remoteproc_internal.h"

#define IMX7D_SRC_SCR			0x0C
#define IMX7D_ENABLE_M4			BIT(3)
#define IMX7D_SW_M4P_RST		BIT(2)
#define IMX7D_SW_M4C_RST		BIT(1)
#define IMX7D_SW_M4C_NON_SCLR_RST	BIT(0)

#define IMX7D_M4_RST_MASK		(IMX7D_ENABLE_M4 | IMX7D_SW_M4P_RST \
					 | IMX7D_SW_M4C_RST \
					 | IMX7D_SW_M4C_NON_SCLR_RST)

#define IMX7D_M4_START			(IMX7D_ENABLE_M4 | IMX7D_SW_M4P_RST \
					 | IMX7D_SW_M4C_RST)
#define IMX7D_M4_STOP			(IMX7D_ENABLE_M4 | IMX7D_SW_M4C_RST | \
					 IMX7D_SW_M4C_NON_SCLR_RST)

/* Address: 0x020D8000 */
#define IMX6SX_SRC_SCR			0x00
#define IMX6SX_ENABLE_M4		BIT(22)
#define IMX6SX_SW_M4P_RST		BIT(12)
#define IMX6SX_SW_M4C_NON_SCLR_RST	BIT(4)
#define IMX6SX_SW_M4C_RST		BIT(3)

#define IMX6SX_M4_START			(IMX6SX_ENABLE_M4 | IMX6SX_SW_M4P_RST \
					 | IMX6SX_SW_M4C_RST)
#define IMX6SX_M4_STOP			(IMX6SX_ENABLE_M4 | IMX6SX_SW_M4C_NON_SCLR_RST)
#define IMX6SX_M4_RST_MASK		(IMX6SX_ENABLE_M4 | IMX6SX_SW_M4P_RST \
					 | IMX6SX_SW_M4C_NON_SCLR_RST \
					 | IMX6SX_SW_M4C_RST)

#define IMX7D_RPROC_MEM_MAX		16

#define REMOTE_IS_READY			BIT(0)
#define REMOTE_READY_WAIT_MAX_RETRIES	500

/**
 * struct imx_rproc_mem - slim internal memory structure
 * @cpu_addr: MPU virtual address of the memory region
 * @sys_addr: Bus address used to access the memory region
 * @size: Size of the memory region
 */
struct imx_rproc_mem {
	void __iomem *cpu_addr;
	phys_addr_t sys_addr;
	size_t size;
};

/* att flags */
/* M4 own area. Can be mapped at probe */
#define ATT_OWN		BIT(31)
/* I = [0:7] */
#define ATT_CORE_MASK	0xffff
#define ATT_CORE(I)	BIT((I))

/* address translation table */
struct imx_rproc_att {
	u32 da;	/* device address (From Cortex M4 view)*/
	u32 sa;	/* system bus address */
	u32 size; /* size of reg range */
	int flags;
};

enum imx_rproc_method {
	IMX_DIRECT_MMIO,
	IMX_ARM_SMCCC,
	IMX_IPC_ONLY,
	IMX_SCU_API,
};

struct imx_rproc_dcfg {
	u32				src_reg;
	u32				src_mask;
	u32				src_start;
	u32				src_stop;
	const struct imx_rproc_att	*att;
	size_t				att_size;
	bool				elf_mem_hook;
	enum imx_rproc_method		method;
};

struct imx_rproc {
	struct device			*dev;
	struct regmap			*regmap;
	struct rproc			*rproc;
	const struct imx_rproc_dcfg	*dcfg;
	struct imx_rproc_mem		mem[IMX7D_RPROC_MEM_MAX];
	struct clk			*clk;
	bool				early_boot;
	bool				ipc_only;
	void				*rsc_va;
	struct mbox_client		cl;
	struct mbox_client		cl_rxdb;
	struct mbox_client		cl_txdb;
	struct mbox_chan		*tx_ch;
	struct mbox_chan		*rx_ch;
	struct mbox_chan		*rxdb_ch;
	struct mbox_chan		*txdb_ch;
	u32				mub_partition;
	struct notifier_block		proc_nb;
	u32				flags;
	spinlock_t			mu_lock;
	struct delayed_work		rproc_work;
	u32				rsrc;
	u32				id;
	int				num_domains;
	struct device			**pm_devices;
	struct device_link		**pm_devices_link;
	struct resource_table 		*rsc_table;
};

static struct imx_sc_ipc *ipc_handle;

static const struct imx_rproc_att imx_rproc_att_imx8qm[] = {
	/* dev addr , sys addr  , size	    , flags */
	{ 0x08000000, 0x08000000, 0x10000000, 0},
	/* TCML */
	{ 0x1FFE0000, 0x34FE0000, 0x00020000, ATT_OWN | ATT_CORE(0)},
	{ 0x1FFE0000, 0x38FE0000, 0x00020000, ATT_OWN | ATT_CORE(1)},
	/* TCMU */
	{ 0x20000000, 0x35000000, 0x00020000, ATT_OWN | ATT_CORE(0)},
	{ 0x20000000, 0x39000000, 0x00020000, ATT_OWN | ATT_CORE(1)},
	/* DDR (Data) */
	{ 0x80000000, 0x80000000, 0x60000000, 0 },
};

static const struct imx_rproc_att imx_rproc_att_imx8qxp[] = {
	/* dev addr , sys addr  , size	    , flags */
	{ 0x08000000, 0x08000000, 0x10000000, 0},
	/* TCML */
	{ 0x1FFE0000, 0x34FE0000, 0x00020000, ATT_OWN },
	/* TCMU */
	{ 0x20000000, 0x35000000, 0x00020000, ATT_OWN },
	/* OCRAM(Low 96KB) */
	{ 0x21000000, 0x00100000, 0x00018000, 0},
	/* OCRAM */
	{ 0x21100000, 0x00100000, 0x00040000, 0},
	/* DDR (Data) */
	{ 0x80000000, 0x80000000, 0x60000000, 0 },
};

static const struct imx_rproc_att imx_rproc_att_imx8mn[] = {
	/* dev addr , sys addr  , size	    , flags */
	/* ITCM   */
	{ 0x00000000, 0x007E0000, 0x00020000, ATT_OWN },
	/* OCRAM_S */
	{ 0x00180000, 0x00180000, 0x00009000, 0 },
	/* OCRAM */
	{ 0x00900000, 0x00900000, 0x00020000, 0 },
	/* OCRAM */
	{ 0x00920000, 0x00920000, 0x00020000, 0 },
	/* OCRAM */
	{ 0x00940000, 0x00940000, 0x00050000, 0 },
	/* QSPI Code - alias */
	{ 0x08000000, 0x08000000, 0x08000000, 0 },
	/* DDR (Code) - alias */
	{ 0x10000000, 0x40000000, 0x0FFE0000, 0 },
	/* DTCM */
	{ 0x20000000, 0x00800000, 0x00020000, ATT_OWN },
	/* OCRAM_S - alias */
	{ 0x20180000, 0x00180000, 0x00008000, ATT_OWN },
	/* OCRAM */
	{ 0x20200000, 0x00900000, 0x00020000, ATT_OWN },
	/* OCRAM */
	{ 0x20220000, 0x00920000, 0x00020000, ATT_OWN },
	/* OCRAM */
	{ 0x20240000, 0x00940000, 0x00040000, ATT_OWN },
	/* DDR (Data) */
	{ 0x40000000, 0x40000000, 0x80000000, 0 },
};

static const struct imx_rproc_att imx_rproc_att_imx8mq[] = {
	/* dev addr , sys addr  , size	    , flags */
	/* TCML - alias */
	{ 0x00000000, 0x007e0000, 0x00020000, 0 },
	/* OCRAM_S */
	{ 0x00180000, 0x00180000, 0x00008000, 0 },
	/* OCRAM */
	{ 0x00900000, 0x00900000, 0x00020000, 0 },
	/* OCRAM */
	{ 0x00920000, 0x00920000, 0x00020000, 0 },
	/* QSPI Code - alias */
	{ 0x08000000, 0x08000000, 0x08000000, 0 },
	/* DDR (Code) - alias */
	{ 0x10000000, 0x40000000, 0x0FFE0000, 0 },
	/* TCML/U */
	{ 0x1FFE0000, 0x007E0000, 0x00040000, ATT_OWN },
	/* OCRAM_S */
	{ 0x20180000, 0x00180000, 0x00008000, ATT_OWN },
	/* OCRAM */
	{ 0x20200000, 0x00900000, 0x00020000, ATT_OWN },
	/* OCRAM */
	{ 0x20220000, 0x00920000, 0x00020000, ATT_OWN },
	/* DDR (Data) */
	{ 0x40000000, 0x40000000, 0x80000000, 0 },
};

static const struct imx_rproc_att imx_rproc_att_imx7ulp[] = {
	{0x1FFD0000, 0x1FFD0000, 0x30000, ATT_OWN},
	{0x20000000, 0x20000000, 0x10000, ATT_OWN},
	{0x2F000000, 0x2F000000, 0x20000, ATT_OWN},
	{0x2F020000, 0x2F020000, 0x20000, ATT_OWN},
	{0x60000000, 0x60000000, 0x40000000, 0}
};

static const struct imx_rproc_att imx_rproc_att_imx7d[] = {
	/* dev addr , sys addr  , size	    , flags */
	/* OCRAM_S (M4 Boot code) - alias */
	{ 0x00000000, 0x00180000, 0x00008000, 0 },
	/* OCRAM_S (Code) */
	{ 0x00180000, 0x00180000, 0x00008000, ATT_OWN },
	/* OCRAM (Code) - alias */
	{ 0x00900000, 0x00900000, 0x00020000, 0 },
	/* OCRAM_EPDC (Code) - alias */
	{ 0x00920000, 0x00920000, 0x00020000, 0 },
	/* OCRAM_PXP (Code) - alias */
	{ 0x00940000, 0x00940000, 0x00008000, 0 },
	/* TCML (Code) */
	{ 0x1FFF8000, 0x007F8000, 0x00008000, ATT_OWN },
	/* DDR (Code) - alias, first part of DDR (Data) */
	{ 0x10000000, 0x80000000, 0x0FFF0000, 0 },

	/* TCMU (Data) */
	{ 0x20000000, 0x00800000, 0x00008000, ATT_OWN },
	/* OCRAM (Data) */
	{ 0x20200000, 0x00900000, 0x00020000, 0 },
	/* OCRAM_EPDC (Data) */
	{ 0x20220000, 0x00920000, 0x00020000, 0 },
	/* OCRAM_PXP (Data) */
	{ 0x20240000, 0x00940000, 0x00008000, 0 },
	/* DDR (Data) */
	{ 0x80000000, 0x80000000, 0x60000000, 0 },
};

static const struct imx_rproc_att imx_rproc_att_imx6sx[] = {
	/* dev addr , sys addr  , size	    , flags */
	/* TCML (M4 Boot Code) - alias */
	{ 0x00000000, 0x007F8000, 0x00008000, 0 },
	/* OCRAM_S (Code) */
	{ 0x00180000, 0x008F8000, 0x00004000, 0 },
	/* OCRAM_S (Code) - alias */
	{ 0x00180000, 0x008FC000, 0x00004000, 0 },
	/* TCML (Code) */
	{ 0x1FFF8000, 0x007F8000, 0x00008000, ATT_OWN },
	/* DDR (Code) - alias, first part of DDR (Data) */
	{ 0x10000000, 0x80000000, 0x0FFF8000, 0 },

	/* TCMU (Data) */
	{ 0x20000000, 0x00800000, 0x00008000, ATT_OWN },
	/* OCRAM_S (Data) - alias? */
	{ 0x208F8000, 0x008F8000, 0x00004000, 0 },
	/* DDR (Data) */
	{ 0x80000000, 0x80000000, 0x60000000, 0 },
};

static const struct imx_rproc_dcfg imx_rproc_cfg_imx8mn = {
	.att		= imx_rproc_att_imx8mn,
	.att_size	= ARRAY_SIZE(imx_rproc_att_imx8mn),
	.elf_mem_hook	= true,
	.method		= IMX_ARM_SMCCC,
};

static const struct imx_rproc_dcfg imx_rproc_cfg_imx8mq = {
	.src_reg	= IMX7D_SRC_SCR,
	.src_mask	= IMX7D_M4_RST_MASK,
	.src_start	= IMX7D_M4_START,
	.src_stop	= IMX7D_M4_STOP,
	.att		= imx_rproc_att_imx8mq,
	.att_size	= ARRAY_SIZE(imx_rproc_att_imx8mq),
	.elf_mem_hook	= true,
	.method		= IMX_DIRECT_MMIO,
};

static const struct imx_rproc_dcfg imx_rproc_cfg_imx7ulp = {
	.att		= imx_rproc_att_imx7ulp,
	.att_size	= ARRAY_SIZE(imx_rproc_att_imx7ulp),
	.method		= IMX_IPC_ONLY,
};

static const struct imx_rproc_dcfg imx_rproc_cfg_imx7d = {
	.src_reg	= IMX7D_SRC_SCR,
	.src_mask	= IMX7D_M4_RST_MASK,
	.src_start	= IMX7D_M4_START,
	.src_stop	= IMX7D_M4_STOP,
	.att		= imx_rproc_att_imx7d,
	.att_size	= ARRAY_SIZE(imx_rproc_att_imx7d),
	.method		= IMX_DIRECT_MMIO,
};

static const struct imx_rproc_dcfg imx_rproc_cfg_imx6sx = {
	.src_reg	= IMX6SX_SRC_SCR,
	.src_mask	= IMX6SX_M4_RST_MASK,
	.src_start	= IMX6SX_M4_START,
	.src_stop	= IMX6SX_M4_STOP,
	.att		= imx_rproc_att_imx6sx,
	.att_size	= ARRAY_SIZE(imx_rproc_att_imx6sx),
	.method		= IMX_DIRECT_MMIO,
};

static const struct imx_rproc_dcfg imx_rproc_cfg_imx8qxp = {
	.att		= imx_rproc_att_imx8qxp,
	.att_size	= ARRAY_SIZE(imx_rproc_att_imx8qxp),
	.method		= IMX_SCU_API,
};

static const struct imx_rproc_dcfg imx_rproc_cfg_imx8qm = {
	.att		= imx_rproc_att_imx8qm,
	.att_size	= ARRAY_SIZE(imx_rproc_att_imx8qm),
	.method		= IMX_SCU_API,
};


static int imx_rproc_ready(struct rproc *rproc)
{
	struct imx_rproc *priv = rproc->priv;
	int i;

	if (!priv->rxdb_ch)
		return 0;

	for (i = 0; i < REMOTE_READY_WAIT_MAX_RETRIES; i++) {
		if (priv->flags & REMOTE_IS_READY)
			return 0;
		udelay(100);
	}

	/* Not return -ETIMEOUT, remote processor might not implement doorbell */
	return 0;
}

static int imx_rproc_rebuild_channels(struct rproc *rproc)
{
	struct imx_rproc *priv = rproc->priv;
	struct mbox_client *cl = &priv->cl;
	struct device *dev = priv->dev;
	int ret = 0;

	if (!priv->tx_ch) {
		priv->tx_ch = mbox_request_channel_byname(cl, "tx");
		if (IS_ERR(priv->tx_ch)) {
			ret = PTR_ERR(priv->tx_ch);
			dev_err(dev, "failed to restart tx chan %d\n", ret);
			priv->tx_ch = NULL;

			goto err_exit;
		}
	}

	if (!priv->rx_ch) {
		priv->rx_ch = mbox_request_channel_byname(cl, "rx");
		if (IS_ERR(priv->rx_ch)) {
			ret = PTR_ERR(priv->rx_ch);
			dev_err(dev, "failed to restart rx chan %d\n", ret);
			priv->rx_ch = NULL;

			goto err_exit;
		}
	}

	if (!priv->rxdb_ch) {
		priv->rxdb_ch = mbox_request_channel_byname(cl, "rxdb");
		if (IS_ERR(priv->rxdb_ch)) {
			ret = PTR_ERR(priv->rxdb_ch);
			dev_err(dev, "failed to restart rxdb chan %d\n", ret);
			priv->rxdb_ch = NULL;

			goto err_exit;
		}
	}

	/* txdb is optional */
	if (!priv->txdb_ch) {
		priv->txdb_ch = mbox_request_channel_byname(cl, "txdb");
		if (IS_ERR(priv->txdb_ch))
			priv->txdb_ch = NULL;
	}

err_exit:
	return ret;
}

static void imx_rproc_free_channels(struct rproc *rproc)
{
	struct imx_rproc *priv = rproc->priv;
	__u32 mmsg;

	if (priv->txdb_ch)
		mbox_send_message(priv->txdb_ch, (void *)&mmsg);

	mbox_free_channel(priv->tx_ch);
	mbox_free_channel(priv->rx_ch);
	mbox_free_channel(priv->rxdb_ch);
	mbox_free_channel(priv->txdb_ch);

	priv->tx_ch = NULL;
	priv->rx_ch = NULL;
	priv->rxdb_ch = NULL;
	priv->txdb_ch = NULL;
}

static int imx_rproc_start(struct rproc *rproc)
{
	struct imx_rproc *priv = rproc->priv;
	const struct imx_rproc_dcfg *dcfg = priv->dcfg;
	struct device *dev = priv->dev;
	struct arm_smccc_res res;
	int ret;

	switch (dcfg->method) {
	case IMX_DIRECT_MMIO:
		ret = regmap_update_bits(priv->regmap, dcfg->src_reg,
					 dcfg->src_mask, dcfg->src_start);
		break;
	case IMX_ARM_SMCCC:
		arm_smccc_smc(IMX_SIP_SRC, IMX_SIP_SRC_M4_START, 0, 0, 0, 0, 0, 0, &res);
		ret = res.a0;
		break;
	case IMX_SCU_API:
		if (priv->ipc_only) {
			if (rproc->table_ptr == NULL)
				rproc->table_ptr = kmemdup(priv->rsc_va, SZ_1K, GFP_KERNEL);
			ret = imx_rproc_rebuild_channels(rproc);
			if (ret < 0)
				return -EINVAL;
			return imx_rproc_ready(rproc);
		}

		if (priv->id == 1)
			ret = imx_sc_pm_cpu_start(ipc_handle, priv->rsrc, true, 0x38fe0000);
		else if (!priv->id)
			ret = imx_sc_pm_cpu_start(ipc_handle, priv->rsrc, true, 0x34fe0000);
		else
			ret = -EINVAL;
		break;
	case IMX_IPC_ONLY:
		return -ENOTSUPP;
	default:
		return -ENOENT;
	}

	if (ret)
		dev_err(dev, "Failed to enable M4!\n");
	else
		ret = imx_rproc_ready(rproc);

	return ret;
}

static int imx_rproc_stop(struct rproc *rproc)
{
	struct imx_rproc *priv = rproc->priv;
	const struct imx_rproc_dcfg *dcfg = priv->dcfg;
	struct device *dev = priv->dev;
	struct arm_smccc_res res;
	int ret = 0;
	__u32 mmsg;

	if (rproc->state == RPROC_CRASHED) {
		if (dcfg->method == IMX_SCU_API)
			rproc->autonomous = true;
		else
			rproc->autonomous = false;
	}

	if (rproc->state == RPROC_CRASHED && priv->ipc_only) {
		imx_rproc_free_channels(rproc);

		priv->flags &= ~REMOTE_IS_READY;
		return 0;
	}

	if (dcfg->method == IMX_IPC_ONLY)
		return -ENOTSUPP;


	if (priv->txdb_ch) {
		ret = mbox_send_message(priv->txdb_ch, (void *)&mmsg);
		if (ret) {
			dev_err(dev, "txdb send fail: %d\n", ret);
			return ret;
		}
	}

	switch (dcfg->method) {
	case IMX_DIRECT_MMIO:
		ret = regmap_update_bits(priv->regmap, dcfg->src_reg,
					 dcfg->src_mask, dcfg->src_stop);
		break;
	case IMX_ARM_SMCCC:
		arm_smccc_smc(IMX_SIP_SRC, IMX_SIP_SRC_M4_STOP, 0, 0, 0, 0, 0, 0, &res);
		ret = res.a0;
		if (res.a1)
			dev_info(dev, "remotecore not run into wfi, force stop: %ld %ld %ld\n", res.a0, res.a1, res.a2);
		break;
	case IMX_SCU_API:
		if (priv->id == 1)
			ret = imx_sc_pm_cpu_start(ipc_handle, priv->rsrc, false, 0x38fe0000);
		else if (!priv->id)
			ret = imx_sc_pm_cpu_start(ipc_handle, priv->rsrc, false, 0x34fe0000);
		else
			ret = -EINVAL;
		break;
	default:
		return -ENOENT;
	}

	if (ret) {
		dev_err(dev, "Failed to stop M4!\n");
	} else {
		priv->early_boot = false;
		priv->flags &= ~REMOTE_IS_READY;
	}

	return ret;
}

static int imx_rproc_da_to_sys(struct imx_rproc *priv, u64 da,
			       size_t len, u64 *sys)
{
	const struct imx_rproc_dcfg *dcfg = priv->dcfg;
	int i;

	/* parse address translation table */
	for (i = 0; i < dcfg->att_size; i++) {
		const struct imx_rproc_att *att = &dcfg->att[i];

		if (att->flags & ATT_CORE_MASK) {
			if (!((1 << priv->id) & (att->flags & ATT_CORE_MASK)))
				continue;
		}

		if (da >= att->da && da + len < att->da + att->size) {
			unsigned int offset = da - att->da;

			*sys = att->sa + offset;
			return 0;
		}
	}

	dev_warn(priv->dev, "Translation failed: da = 0x%llx len = 0x%zx\n",
		 da, len);
	return -ENOENT;
}

static void *imx_rproc_da_to_va(struct rproc *rproc, u64 da, size_t len, bool *is_iomem)
{
	struct imx_rproc *priv = rproc->priv;
	const struct imx_rproc_dcfg *dcfg = priv->dcfg;
	void *va = NULL;
	u64 sys;
	int i;

	if (len == 0)
		return NULL;

	if (dcfg->elf_mem_hook && is_iomem)
		*is_iomem = true;
	/*
	 * On device side we have many aliases, so we need to convert device
	 * address (M4) to system bus address first.
	 */
	if (imx_rproc_da_to_sys(priv, da, len, &sys))
		return NULL;

	for (i = 0; i < IMX7D_RPROC_MEM_MAX; i++) {
		if (sys >= priv->mem[i].sys_addr && sys + len <
		    priv->mem[i].sys_addr +  priv->mem[i].size) {
			unsigned int offset = sys - priv->mem[i].sys_addr;
			/* __force to make sparse happy with type conversion */
			va = (__force void *)(priv->mem[i].cpu_addr + offset);
			break;
		}
	}

	dev_dbg(&rproc->dev, "da = 0x%llx len = 0x%zx va = 0x%p\n",
		da, len, va);

	return va;
}

static int imx_rproc_mem_alloc(struct rproc *rproc,
			       struct rproc_mem_entry *mem)
{
	struct device *dev = rproc->dev.parent;
	void *va;

	dev_dbg(dev, "map memory: %p+%zx\n", &mem->dma, mem->len);
	va = ioremap_wc(mem->dma, mem->len);
	if (IS_ERR_OR_NULL(va)) {
		dev_err(dev, "Unable to map memory region: %p+%zx\n",
			&mem->dma, mem->len);
		return -ENOMEM;
	}

	/* Update memory entry va */
	mem->va = va;

	return 0;
}

static int imx_rproc_mem_release(struct rproc *rproc,
				 struct rproc_mem_entry *mem)
{
	dev_dbg(rproc->dev.parent, "unmap memory: %pa\n", &mem->dma);
	iounmap(mem->va);

	return 0;
}

static int imx_rproc_parse_memory_regions(struct rproc *rproc)
{
	struct imx_rproc *priv = rproc->priv;
	struct device_node *np = priv->dev->of_node;
	struct of_phandle_iterator it;
	struct rproc_mem_entry *mem;
	struct reserved_mem *rmem;
	int index = 0;
	u32 da;

	/* Register associated reserved memory regions */
	of_phandle_iterator_init(&it, np, "memory-region", NULL, 0);
	while (of_phandle_iterator_next(&it) == 0) {
		/*
		 * Ignore the first memory region which will be used vdev buffer.
		 * No need to do extra handlings, rproc_add_virtio_dev will handle it.
		 */
		if (!index && !strcmp(it.node->name, "vdevbuffer")) {
			index ++;
			continue;
		}

		rmem = of_reserved_mem_lookup(it.node);
		if (!rmem) {
			dev_err(priv->dev, "unable to acquire memory-region\n");
			return -EINVAL;
		}

		/* No need to translate pa to da, i.MX use same map */
		da = rmem->base;

		if (!strncmp(it.node->name, "rsc_table", strlen("rsc_table"))) {
			if (priv->rsc_va && priv->early_boot) {
				dev_err(priv->dev, "Found duplicated rsc_table\n");
				return -EINVAL;
			}
			priv->rsc_va = rproc_da_to_va(rproc, (u64)da, SZ_1K, NULL);
			if (!priv->rsc_va) {
				dev_err(priv->dev, "no map for rsc_table: %x\n", da);
				return -EINVAL;
			}

			continue;
		}

		/* Register memory region */
		mem = rproc_mem_entry_init(priv->dev, NULL, (dma_addr_t)rmem->base, rmem->size, da,
					   imx_rproc_mem_alloc, imx_rproc_mem_release,
					   it.node->name);

		if (mem)
			rproc_coredump_add_segment(rproc, da, rmem->size);
		else
			return -ENOMEM;

		rproc_add_carveout(rproc, mem);
		index++;
	}

	return  0;
}

static int imx_rproc_parse_fw(struct rproc *rproc, const struct firmware *fw)
{
	int ret = imx_rproc_parse_memory_regions(rproc);

	if (ret)
		return ret;

	ret = rproc_elf_load_rsc_table(rproc, fw);
	if (ret)
		dev_info(&rproc->dev, "No resource table in elf\n");

	return 0;
}

static int imx_rproc_get_loaded_rsc_table(struct device *dev,
					  struct rproc *rproc)
{
	struct imx_rproc *priv = rproc->priv;

	if (!priv->rsc_va)
		return 0;

	rproc->table_ptr = (struct resource_table *)priv->rsc_va;
<<<<<<< HEAD
#else
	/*
	 * This is a hack workaround, this will not let M4 detect vdev status,
	 * because vring is conflict with resource table,
	 * because NXP M4 SDK not detect vdev status update, so we just use a copied
	 * table here, for future, m4 need use a new address for publishing resource table
	 * Then we could change to
	 * rproc->table_ptr = (struct resource_table *)priv->rsc_va;
	 */
	priv->rsc_table = kmemdup(priv->rsc_va, SZ_1K, GFP_KERNEL);
	rproc->table_ptr = priv->rsc_table;
#endif
=======
>>>>>>> b57b8221
	rproc->table_sz = SZ_1K;
	rproc->cached_table = NULL;

	return 0;
}

static void imx_rproc_rxdb_callback(struct mbox_client *cl, void *msg)
{
	struct rproc *rproc = dev_get_drvdata(cl->dev);
	struct imx_rproc *priv = rproc->priv;
	unsigned long flags;

	spin_lock_irqsave(&priv->mu_lock, flags);
	priv->flags |= REMOTE_IS_READY;
	spin_unlock_irqrestore(&priv->mu_lock, flags);
}

static void imx_rproc_kick(struct rproc *rproc, int vqid)
{
	struct imx_rproc *priv = rproc->priv;
	int err;
	__u32 mmsg;

	if (!priv->tx_ch) {
		dev_err(priv->dev, "No initialized mbox tx channel\n");
		return;
	}

	mmsg = vqid << 16;

	priv->cl.tx_tout = 100;
	err = mbox_send_message(priv->tx_ch, (void *)&mmsg);
	if (err < 0)
		dev_err(priv->dev, "%s: failed (%d, err:%d)\n",
			__func__, vqid, err);
}

static int imx_rproc_attach(struct rproc *rproc)
{
	return 0;
}

static int imx_rproc_elf_load_segments(struct rproc *rproc,
				       const struct firmware *fw)
{
	struct imx_rproc *priv = rproc->priv;

	if (priv->ipc_only)
		return 0;

	if (!fw)
		return -EINVAL;

	return rproc_elf_load_segments(rproc, fw);
}

static struct resource_table *
imx_rproc_elf_find_loaded_rsc_table(struct rproc *rproc, const struct firmware *fw)
{
	struct imx_rproc *priv = rproc->priv;


	if (priv->ipc_only) {
		rproc->table_ptr = priv->rsc_table;
		return NULL;
	}

	return rproc_elf_find_loaded_rsc_table(rproc, fw);
}

static const struct rproc_ops imx_rproc_ops = {
	.start		= imx_rproc_start,
	.stop		= imx_rproc_stop,
	.attach		= imx_rproc_attach,
	.kick		= imx_rproc_kick,
	.da_to_va       = imx_rproc_da_to_va,
	.load		= imx_rproc_elf_load_segments,
	.parse_fw	= imx_rproc_parse_fw,
	.find_loaded_rsc_table = imx_rproc_elf_find_loaded_rsc_table,
	.sanity_check	= rproc_elf_sanity_check,
	.get_boot_addr	= rproc_elf_get_boot_addr,
};

static int imx_rproc_addr_init(struct imx_rproc *priv,
			       struct platform_device *pdev)
{
	const struct imx_rproc_dcfg *dcfg = priv->dcfg;
	struct device *dev = &pdev->dev;
	struct device_node *np = dev->of_node;
	int a, b = 0, err, nph;

	/* remap required addresses */
	for (a = 0; a < dcfg->att_size; a++) {
		const struct imx_rproc_att *att = &dcfg->att[a];

		if (!(att->flags & ATT_OWN))
			continue;

		if (att->flags & ATT_CORE_MASK) {
			if (!((1 << priv->id) & (att->flags & ATT_CORE_MASK)))
				continue;
		}

		if (b >= IMX7D_RPROC_MEM_MAX)
			break;

		priv->mem[b].cpu_addr = devm_ioremap(&pdev->dev,
						     att->sa, att->size);
		if (!priv->mem[b].cpu_addr) {
			dev_err(dev, "devm_ioremap failed\n");
			return -ENOMEM;
		}
		priv->mem[b].sys_addr = att->sa;
		priv->mem[b].size = att->size;
		b++;
	}

	/* memory-region is optional property */
	nph = of_count_phandle_with_args(np, "memory-region", NULL);
	if (nph <= 0)
		return 0;

	/* remap optional addresses */
	for (a = 0; a < nph; a++) {
		struct device_node *node;
		struct resource res;

		node = of_parse_phandle(np, "memory-region", a);
		err = of_address_to_resource(node, 0, &res);
		if (err) {
			dev_err(dev, "unable to resolve memory region\n");
			return err;
		}

		if (b >= IMX7D_RPROC_MEM_MAX)
			break;

		/* Not use resource version, because we might share region*/
		priv->mem[b].cpu_addr = devm_ioremap(&pdev->dev, res.start, resource_size(&res));
		if (IS_ERR(priv->mem[b].cpu_addr)) {
			dev_err(dev, "devm_ioremap %pR failed\n", &res);
			err = PTR_ERR(priv->mem[b].cpu_addr);
			return err;
		}
		priv->mem[b].sys_addr = res.start;
		priv->mem[b].size = resource_size(&res);
		b++;
	}

	return 0;
}

static void imx_rproc_vq_work(struct work_struct *work)
{
	struct delayed_work *dwork = to_delayed_work(work);
	struct imx_rproc *priv = container_of(dwork, struct imx_rproc,
					      rproc_work);

	rproc_vq_interrupt(priv->rproc, 0);
	rproc_vq_interrupt(priv->rproc, 1);
	rproc_vq_interrupt(priv->rproc, 2);
	rproc_vq_interrupt(priv->rproc, 3);
}

static void imx_rproc_rx_callback(struct mbox_client *cl, void *msg)
{
	struct rproc *rproc = dev_get_drvdata(cl->dev);
	struct imx_rproc *priv = rproc->priv;

	schedule_delayed_work(&(priv->rproc_work), 0);
}

static int imx_rproc_xtr_mbox_init(struct rproc *rproc)
{
	struct imx_rproc *priv = rproc->priv;
	struct device *dev = priv->dev;
	struct mbox_client *cl;
	int ret;

	if (!of_get_property(dev->of_node, "mbox-names", NULL))
		return 0;

	spin_lock_init(&priv->mu_lock);

	cl = &priv->cl;
	cl->dev = dev;
	cl->tx_block = true;
	cl->tx_tout = 20;
	cl->knows_txdone = false;
	cl->rx_callback = imx_rproc_rx_callback;

	priv->tx_ch = mbox_request_channel_byname(cl, "tx");
	if (IS_ERR(priv->tx_ch)) {
		if (PTR_ERR(priv->tx_ch) == -EPROBE_DEFER)
			return -EPROBE_DEFER;
		ret = PTR_ERR(priv->tx_ch);
		dev_dbg(cl->dev, "failed to request mbox tx chan, ret %d\n",
			ret);
		goto err_out;
	}

	priv->rx_ch = mbox_request_channel_byname(cl, "rx");
	if (IS_ERR(priv->rx_ch)) {
		ret = PTR_ERR(priv->rx_ch);
		dev_dbg(cl->dev, "failed to request mbox rx chan, ret %d\n",
			ret);
		goto err_out;
	}

	cl = &priv->cl_rxdb;
	cl->dev = dev;
	cl->rx_callback = imx_rproc_rxdb_callback;

	/*
	 * RX door bell is used to receive the ready signal from remote
	 * after the partition reset of A core.
	 */
	priv->rxdb_ch = mbox_request_channel_byname(cl, "rxdb");
	if (IS_ERR(priv->rxdb_ch)) {
		ret = PTR_ERR(priv->rxdb_ch);
		dev_dbg(cl->dev, "failed to request mbox chan rxdb, ret %d\n",
			ret);
		goto err_out;
	}

	cl = &priv->cl_txdb;
	cl->dev = dev;
	cl->tx_block = true;
	cl->tx_tout = 20;
	cl->knows_txdone = false;

	/* txdb is optional */
	priv->txdb_ch = mbox_request_channel_byname(cl, "txdb");
	if (IS_ERR(priv->txdb_ch)) {
		ret = PTR_ERR(priv->txdb_ch);
		dev_info(cl->dev, "No txdb, ret %d\n", ret);
		priv->txdb_ch = NULL;
	}

	return 0;

err_out:
	if (!IS_ERR(priv->tx_ch))
		mbox_free_channel(priv->tx_ch);
	if (!IS_ERR(priv->rx_ch))
		mbox_free_channel(priv->rx_ch);
	if (!IS_ERR(priv->rxdb_ch))
		mbox_free_channel(priv->rxdb_ch);

	return ret;
}

static int imx_rproc_partition_notify(struct notifier_block *nb,
				      unsigned long event, void *group)
{
	struct imx_rproc *priv = container_of(nb, struct imx_rproc, proc_nb);

	/* Ignore other irqs */
	if (!((event & BIT(priv->mub_partition)) && (*(u8 *)group == 5)))
		return 0;

	rproc_report_crash(priv->rproc, RPROC_WATCHDOG);

	pr_info("Patition%d reset!\n", priv->mub_partition);

	return 0;
}

static int imx_rproc_detect_mode(struct imx_rproc *priv)
{
	const struct imx_rproc_dcfg *dcfg = priv->dcfg;
	struct device *dev = priv->dev;
	struct arm_smccc_res res;
	int ret;
	u32 val;
	int i;

	switch (dcfg->method) {
	case IMX_DIRECT_MMIO:
		ret = regmap_read(priv->regmap, dcfg->src_reg, &val);
		if (ret) {
			dev_err(dev, "Failed to read src\n");
			return ret;
		}
		priv->early_boot = ((val & dcfg->src_mask) != dcfg->src_stop);
		break;
	case IMX_ARM_SMCCC:
		arm_smccc_smc(IMX_SIP_SRC, IMX_SIP_SRC_M4_STARTED, 0, 0, 0, 0, 0, 0, &res);
		priv->early_boot = !!res.a0;
		break;
	case IMX_IPC_ONLY:
		priv->early_boot = true;
		break;
	case IMX_SCU_API:
		ret = imx_scu_get_handle(&ipc_handle);
		if (ret)
			return ret;
		ret = of_property_read_u32(dev->of_node, "core-id", &priv->rsrc);
		if (ret) {
			dev_err(dev, "No reg <core resource id>\n");
			return ret;
		}
		ret = of_property_read_u32(dev->of_node, "core-index", &priv->id);
		if (ret) {
			dev_err(dev, "No reg <core index id>\n");
			return ret;
		}

		priv->proc_nb.notifier_call = imx_rproc_partition_notify;


		priv->num_domains = of_count_phandle_with_args(dev->of_node, "power-domains",
							       "#power-domain-cells");
		if (priv->num_domains < 0)
			priv->num_domains = 0;

		if (priv->num_domains) {
			priv->pm_devices = devm_kcalloc(dev, priv->num_domains,
							sizeof(struct device), GFP_KERNEL);
			if (!priv->pm_devices)
				return -ENOMEM;
			priv->pm_devices_link = devm_kcalloc(dev, priv->num_domains,
							     sizeof(struct device_link),
							     GFP_KERNEL);
			if (!priv->pm_devices)
				return -ENOMEM;

			for (i = 0; i < priv->num_domains; i++) {
				priv->pm_devices[i] = genpd_dev_pm_attach_by_id(dev, i);
				if (IS_ERR(priv->pm_devices[i]))
					goto err_put_pd;
				priv->pm_devices_link[i] = device_link_add(dev, priv->pm_devices[i],
									   DL_FLAG_RPM_ACTIVE |
									   DL_FLAG_PM_RUNTIME |
									   DL_FLAG_STATELESS);
				if (IS_ERR(priv->pm_devices_link[i]))
					goto err_put_pd;
			}
		}
		if (!imx_sc_rm_is_resource_owned(ipc_handle, priv->rsrc)) {
			priv->ipc_only = true;
			priv->early_boot = true;
			/*
			 * Get muB partition id and enable irq in SCFW
			 * default partition 3
			 */
			if (of_property_read_u32(dev->of_node, "mub-partition",
						 &priv->mub_partition))
				priv->mub_partition = 3;

			ret = imx_scu_irq_group_enable(5, BIT(priv->mub_partition), true);
			if (ret) {
				dev_warn(dev, "Enable irq failed.\n");
				goto err_put_pd;
			}

			ret = imx_scu_irq_register_notifier(&priv->proc_nb);
			if (ret) {
				imx_scu_irq_group_enable(5, BIT(priv->mub_partition), false);
				dev_warn(dev, "reqister scu notifier failed.\n");
				goto err_put_pd;
			}
		}
		break;
	default:
		return -ENOENT;
	}

	if (priv->early_boot) {
		priv->rproc->state = RPROC_DETACHED;

		ret = imx_rproc_parse_memory_regions(priv->rproc);
		if (ret)
			return ret;

		ret = imx_rproc_get_loaded_rsc_table(dev, priv->rproc);
		if (ret)
			return ret;
	}

	return 0;

err_put_pd:
	for (i = 0; i < priv->num_domains; i++) {
		if (priv->pm_devices_link[i])
			device_link_del(priv->pm_devices_link[i]);
		if (priv->pm_devices[i])
			dev_pm_domain_detach(priv->pm_devices[i], true);
	}
	return ret;
}

static int imx_rproc_probe(struct platform_device *pdev)
{
	struct device *dev = &pdev->dev;
	struct device_node *np = dev->of_node;
	struct imx_rproc *priv;
	struct rproc *rproc;
	struct regmap_config config = { .name = "imx-rproc" };
	const struct imx_rproc_dcfg *dcfg;
	struct regmap *regmap;
	int ret;

	/* set some other name then imx */
	rproc = rproc_alloc(dev, "imx-rproc", &imx_rproc_ops,
			    NULL, sizeof(*priv));
	if (!rproc)
		return -ENOMEM;

	dcfg = of_device_get_match_data(dev);
	if (!dcfg) {
		ret = -EINVAL;
		goto err_put_rproc;
	}

	priv = rproc->priv;
	priv->rproc = rproc;
	priv->dcfg = dcfg;
	priv->dev = dev;

	if (dcfg->method == IMX_DIRECT_MMIO) {
		regmap = syscon_regmap_lookup_by_phandle(np, "syscon");
		if (IS_ERR(regmap)) {
			dev_err(dev, "failed to find syscon\n");
			ret = PTR_ERR(regmap);
			goto err_put_rproc;
		}
		regmap_attach_dev(dev, regmap, &config);
		priv->regmap = regmap;
	}

	dev_set_drvdata(dev, rproc);

	ret = imx_rproc_xtr_mbox_init(rproc);
	if (ret) {
		if (ret == -EPROBE_DEFER)
			goto err_put_rproc;
		/* mbox is optional, so not fail here */
	}

	ret = imx_rproc_addr_init(priv, pdev);
	if (ret) {
		dev_err(dev, "failed on imx_rproc_addr_init\n");
		goto err_put_mbox;
	}

	ret = imx_rproc_detect_mode(priv);
	if (ret)
		goto err_put_mbox;

	priv->clk = devm_clk_get_optional(dev, NULL);
	if (IS_ERR(priv->clk)) {
		dev_err(dev, "Failed to get clock\n");
		ret = PTR_ERR(priv->clk);
		goto err_put_mbox;
	}

	/*
	 * clk for M4 block including memory. Should be
	 * enabled before .start for FW transfer.
	 */
	ret = clk_prepare_enable(priv->clk);
	if (ret) {
		dev_err(&rproc->dev, "Failed to enable clock\n");
		goto err_put_mbox;
	}

	INIT_DELAYED_WORK(&(priv->rproc_work), imx_rproc_vq_work);

	rproc->auto_boot = false;
	if (priv->early_boot)
		rproc->auto_boot = true;

	ret = rproc_add(rproc);
	if (ret) {
		dev_err(dev, "rproc_add failed\n");
		goto err_put_clk;
	}

	return 0;

err_put_clk:
	if (!priv->early_boot)
		clk_disable_unprepare(priv->clk);
err_put_mbox:
	if (!IS_ERR(priv->tx_ch))
		mbox_free_channel(priv->tx_ch);
	if (!IS_ERR(priv->rx_ch))
		mbox_free_channel(priv->rx_ch);
err_put_rproc:
	rproc_free(rproc);

	return ret;
}

static int imx_rproc_remove(struct platform_device *pdev)
{
	struct rproc *rproc = platform_get_drvdata(pdev);
	struct imx_rproc *priv = rproc->priv;

	if (!priv->early_boot)
		clk_disable_unprepare(priv->clk);
	rproc_del(rproc);
	rproc_free(rproc);

	return 0;
}

static const struct of_device_id imx_rproc_of_match[] = {
	{ .compatible = "fsl,imx7ulp-cm4", .data = &imx_rproc_cfg_imx7ulp },
	{ .compatible = "fsl,imx7d-cm4", .data = &imx_rproc_cfg_imx7d },
	{ .compatible = "fsl,imx6sx-cm4", .data = &imx_rproc_cfg_imx6sx },
	{ .compatible = "fsl,imx8mq-cm4", .data = &imx_rproc_cfg_imx8mq },
	{ .compatible = "fsl,imx8mm-cm4", .data = &imx_rproc_cfg_imx8mq },
	{ .compatible = "fsl,imx8mn-cm7", .data = &imx_rproc_cfg_imx8mn },
	{ .compatible = "fsl,imx8mp-cm7", .data = &imx_rproc_cfg_imx8mn },
	{ .compatible = "fsl,imx8qxp-cm4", .data = &imx_rproc_cfg_imx8qxp },
	{ .compatible = "fsl,imx8qm-cm4", .data = &imx_rproc_cfg_imx8qm },
	{},
};
MODULE_DEVICE_TABLE(of, imx_rproc_of_match);

static struct platform_driver imx_rproc_driver = {
	.probe = imx_rproc_probe,
	.remove = imx_rproc_remove,
	.driver = {
		.name = "imx-rproc",
		.of_match_table = imx_rproc_of_match,
	},
};

module_platform_driver(imx_rproc_driver);

MODULE_LICENSE("GPL v2");
MODULE_DESCRIPTION("IMX6SX/7D remote processor control driver");
MODULE_AUTHOR("Oleksij Rempel <o.rempel@pengutronix.de>");<|MERGE_RESOLUTION|>--- conflicted
+++ resolved
@@ -717,21 +717,6 @@
 		return 0;
 
 	rproc->table_ptr = (struct resource_table *)priv->rsc_va;
-<<<<<<< HEAD
-#else
-	/*
-	 * This is a hack workaround, this will not let M4 detect vdev status,
-	 * because vring is conflict with resource table,
-	 * because NXP M4 SDK not detect vdev status update, so we just use a copied
-	 * table here, for future, m4 need use a new address for publishing resource table
-	 * Then we could change to
-	 * rproc->table_ptr = (struct resource_table *)priv->rsc_va;
-	 */
-	priv->rsc_table = kmemdup(priv->rsc_va, SZ_1K, GFP_KERNEL);
-	rproc->table_ptr = priv->rsc_table;
-#endif
-=======
->>>>>>> b57b8221
 	rproc->table_sz = SZ_1K;
 	rproc->cached_table = NULL;
 
