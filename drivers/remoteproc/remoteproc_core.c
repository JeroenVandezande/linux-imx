// SPDX-License-Identifier: GPL-2.0-only
/*
 * Remote Processor Framework
 *
 * Copyright (C) 2011 Texas Instruments, Inc.
 * Copyright (C) 2011 Google, Inc.
 *
 * Ohad Ben-Cohen <ohad@wizery.com>
 * Brian Swetland <swetland@google.com>
 * Mark Grosen <mgrosen@ti.com>
 * Fernando Guzman Lugo <fernando.lugo@ti.com>
 * Suman Anna <s-anna@ti.com>
 * Robert Tivy <rtivy@ti.com>
 * Armando Uribe De Leon <x0095078@ti.com>
 */

#define pr_fmt(fmt)    "%s: " fmt, __func__

#include <linux/delay.h>
#include <linux/kernel.h>
#include <linux/module.h>
#include <linux/device.h>
#include <linux/slab.h>
#include <linux/mutex.h>
#include <linux/dma-map-ops.h>
#include <linux/dma-mapping.h>
#include <linux/dma-direct.h> /* XXX: pokes into bus_dma_range */
#include <linux/firmware.h>
#include <linux/string.h>
#include <linux/debugfs.h>
#include <linux/rculist.h>
#include <linux/remoteproc.h>
#include <linux/iommu.h>
#include <linux/idr.h>
#include <linux/elf.h>
#include <linux/crc32.h>
#include <linux/of_reserved_mem.h>
#include <linux/virtio_ids.h>
#include <linux/virtio_ring.h>
#include <asm/byteorder.h>
#include <linux/platform_device.h>
#include <trace/hooks/remoteproc.h>

#include "remoteproc_internal.h"

#define HIGH_BITS_MASK 0xFFFFFFFF00000000ULL

static DEFINE_MUTEX(rproc_list_mutex);
static LIST_HEAD(rproc_list);
static struct notifier_block rproc_panic_nb;

typedef int (*rproc_handle_resource_t)(struct rproc *rproc,
				 void *, int offset, int avail);

static int rproc_alloc_carveout(struct rproc *rproc,
				struct rproc_mem_entry *mem);
static int rproc_release_carveout(struct rproc *rproc,
				  struct rproc_mem_entry *mem);

/* Unique indices for remoteproc devices */
static DEFINE_IDA(rproc_dev_index);

static const char * const rproc_crash_names[] = {
	[RPROC_MMUFAULT]	= "mmufault",
	[RPROC_WATCHDOG]	= "watchdog",
	[RPROC_FATAL_ERROR]	= "fatal error",
};

/* translate rproc_crash_type to string */
static const char *rproc_crash_to_string(enum rproc_crash_type type)
{
	if (type < ARRAY_SIZE(rproc_crash_names))
		return rproc_crash_names[type];
	return "unknown";
}

/*
 * This is the IOMMU fault handler we register with the IOMMU API
 * (when relevant; not all remote processors access memory through
 * an IOMMU).
 *
 * IOMMU core will invoke this handler whenever the remote processor
 * will try to access an unmapped device address.
 */
static int rproc_iommu_fault(struct iommu_domain *domain, struct device *dev,
			     unsigned long iova, int flags, void *token)
{
	struct rproc *rproc = token;

	dev_err(dev, "iommu fault: da 0x%lx flags 0x%x\n", iova, flags);

	rproc_report_crash(rproc, RPROC_MMUFAULT);

	/*
	 * Let the iommu core know we're not really handling this fault;
	 * we just used it as a recovery trigger.
	 */
	return -ENOSYS;
}

static int rproc_enable_iommu(struct rproc *rproc)
{
	struct iommu_domain *domain;
	struct device *dev = rproc->dev.parent;
	int ret;

	if (!rproc->has_iommu) {
		dev_dbg(dev, "iommu not present\n");
		return 0;
	}

	domain = iommu_domain_alloc(dev->bus);
	if (!domain) {
		dev_err(dev, "can't alloc iommu domain\n");
		return -ENOMEM;
	}

	iommu_set_fault_handler(domain, rproc_iommu_fault, rproc);

	ret = iommu_attach_device(domain, dev);
	if (ret) {
		dev_err(dev, "can't attach iommu device: %d\n", ret);
		goto free_domain;
	}

	rproc->domain = domain;

	return 0;

free_domain:
	iommu_domain_free(domain);
	return ret;
}

static void rproc_disable_iommu(struct rproc *rproc)
{
	struct iommu_domain *domain = rproc->domain;
	struct device *dev = rproc->dev.parent;

	if (!domain)
		return;

	iommu_detach_device(domain, dev);
	iommu_domain_free(domain);
}

phys_addr_t rproc_va_to_pa(void *cpu_addr)
{
	/*
	 * Return physical address according to virtual address location
	 * - in vmalloc: if region ioremapped or defined as dma_alloc_coherent
	 * - in kernel: if region allocated in generic dma memory pool
	 */
	if (is_vmalloc_addr(cpu_addr)) {
		return page_to_phys(vmalloc_to_page(cpu_addr)) +
				    offset_in_page(cpu_addr);
	}

	WARN_ON(!virt_addr_valid(cpu_addr));
	return virt_to_phys(cpu_addr);
}
EXPORT_SYMBOL(rproc_va_to_pa);

/**
 * rproc_da_to_va() - lookup the kernel virtual address for a remoteproc address
 * @rproc: handle of a remote processor
 * @da: remoteproc device address to translate
 * @len: length of the memory region @da is pointing to
 *
 * Some remote processors will ask us to allocate them physically contiguous
 * memory regions (which we call "carveouts"), and map them to specific
 * device addresses (which are hardcoded in the firmware). They may also have
 * dedicated memory regions internal to the processors, and use them either
 * exclusively or alongside carveouts.
 *
 * They may then ask us to copy objects into specific device addresses (e.g.
 * code/data sections) or expose us certain symbols in other device address
 * (e.g. their trace buffer).
 *
 * This function is a helper function with which we can go over the allocated
 * carveouts and translate specific device addresses to kernel virtual addresses
 * so we can access the referenced memory. This function also allows to perform
 * translations on the internal remoteproc memory regions through a platform
 * implementation specific da_to_va ops, if present.
 *
 * The function returns a valid kernel address on success or NULL on failure.
 *
 * Note: phys_to_virt(iommu_iova_to_phys(rproc->domain, da)) will work too,
 * but only on kernel direct mapped RAM memory. Instead, we're just using
 * here the output of the DMA API for the carveouts, which should be more
 * correct.
 */
void *rproc_da_to_va(struct rproc *rproc, u64 da, size_t len, bool *is_iomem)
{
	struct rproc_mem_entry *carveout;
	void *ptr = NULL;

	if (rproc->ops->da_to_va) {
		ptr = rproc->ops->da_to_va(rproc, da, len, is_iomem);
		if (ptr)
			goto out;
	}

	list_for_each_entry(carveout, &rproc->carveouts, node) {
		int offset = da - carveout->da;

		/*  Verify that carveout is allocated */
		if (!carveout->va)
			continue;

		/* try next carveout if da is too small */
		if (offset < 0)
			continue;

		/* try next carveout if da is too large */
		if (offset + len > carveout->len)
			continue;

		ptr = carveout->va + offset;

		if (is_iomem)
			*is_iomem = carveout->is_iomem;

		break;
	}

out:
	return ptr;
}
EXPORT_SYMBOL(rproc_da_to_va);

/**
 * rproc_find_carveout_by_name() - lookup the carveout region by a name
 * @rproc: handle of a remote processor
 * @name: carveout name to find (format string)
 * @...: optional parameters matching @name string
 *
 * Platform driver has the capability to register some pre-allacoted carveout
 * (physically contiguous memory regions) before rproc firmware loading and
 * associated resource table analysis. These regions may be dedicated memory
 * regions internal to the coprocessor or specified DDR region with specific
 * attributes
 *
 * This function is a helper function with which we can go over the
 * allocated carveouts and return associated region characteristics like
 * coprocessor address, length or processor virtual address.
 *
 * Return: a valid pointer on carveout entry on success or NULL on failure.
 */
__printf(2, 3)
struct rproc_mem_entry *
rproc_find_carveout_by_name(struct rproc *rproc, const char *name, ...)
{
	va_list args;
	char _name[32];
	struct rproc_mem_entry *carveout, *mem = NULL;

	if (!name)
		return NULL;

	va_start(args, name);
	vsnprintf(_name, sizeof(_name), name, args);
	va_end(args);

	list_for_each_entry(carveout, &rproc->carveouts, node) {
		/* Compare carveout and requested names */
		if (!strcmp(carveout->name, _name)) {
			mem = carveout;
			break;
		}
	}

	return mem;
}

/**
 * rproc_check_carveout_da() - Check specified carveout da configuration
 * @rproc: handle of a remote processor
 * @mem: pointer on carveout to check
 * @da: area device address
 * @len: associated area size
 *
 * This function is a helper function to verify requested device area (couple
 * da, len) is part of specified carveout.
 * If da is not set (defined as FW_RSC_ADDR_ANY), only requested length is
 * checked.
 *
 * Return: 0 if carveout matches request else error
 */
static int rproc_check_carveout_da(struct rproc *rproc,
				   struct rproc_mem_entry *mem, u32 da, u32 len)
{
	struct device *dev = &rproc->dev;
	int delta;

	/* Check requested resource length */
	if (len > mem->len) {
		dev_err(dev, "Registered carveout doesn't fit len request\n");
		return -EINVAL;
	}

	if (da != FW_RSC_ADDR_ANY && mem->da == FW_RSC_ADDR_ANY) {
		/* Address doesn't match registered carveout configuration */
		return -EINVAL;
	} else if (da != FW_RSC_ADDR_ANY && mem->da != FW_RSC_ADDR_ANY) {
		delta = da - mem->da;

		/* Check requested resource belongs to registered carveout */
		if (delta < 0) {
			dev_err(dev,
				"Registered carveout doesn't fit da request\n");
			return -EINVAL;
		}

		if (delta + len > mem->len) {
			dev_err(dev,
				"Registered carveout doesn't fit len request\n");
			return -EINVAL;
		}
	}

	return 0;
}

int rproc_alloc_vring(struct rproc_vdev *rvdev, int i)
{
	struct rproc *rproc = rvdev->rproc;
	struct device *dev = &rproc->dev;
	struct rproc_vring *rvring = &rvdev->vring[i];
	struct fw_rsc_vdev *rsc;
	int ret, notifyid;
	struct rproc_mem_entry *mem;
	size_t size;

	/* actual size of vring (in bytes) */
	size = PAGE_ALIGN(vring_size(rvring->len, rvring->align));

	rsc = (void *)rproc->table_ptr + rvdev->rsc_offset;

	/* Search for pre-registered carveout */
	mem = rproc_find_carveout_by_name(rproc, "vdev%dvring%d", rvdev->index,
					  i);
	if (mem) {
		if (rproc_check_carveout_da(rproc, mem, rsc->vring[i].da, size))
			return -ENOMEM;
	} else {
		/* Register carveout in in list */
		mem = rproc_mem_entry_init(dev, NULL, 0,
					   size, rsc->vring[i].da,
					   rproc_alloc_carveout,
					   rproc_release_carveout,
					   "vdev%dvring%d",
					   rvdev->index, i);
		if (!mem) {
			dev_err(dev, "Can't allocate memory entry structure\n");
			return -ENOMEM;
		}

		rproc_add_carveout(rproc, mem);
	}

	/*
	 * Assign an rproc-wide unique index for this vring
	 * TODO: assign a notifyid for rvdev updates as well
	 * TODO: support predefined notifyids (via resource table)
	 */
	ret = idr_alloc(&rproc->notifyids, rvring, 0, 0, GFP_KERNEL);
	if (ret < 0) {
		dev_err(dev, "idr_alloc failed: %d\n", ret);
		return ret;
	}
	notifyid = ret;

	/* Potentially bump max_notifyid */
	if (notifyid > rproc->max_notifyid)
		rproc->max_notifyid = notifyid;

	rvring->notifyid = notifyid;

	/* Let the rproc know the notifyid of this vring.*/
	rsc->vring[i].notifyid = notifyid;
	return 0;
}

static int
rproc_parse_vring(struct rproc_vdev *rvdev, struct fw_rsc_vdev *rsc, int i)
{
	struct rproc *rproc = rvdev->rproc;
	struct device *dev = &rproc->dev;
	struct fw_rsc_vdev_vring *vring = &rsc->vring[i];
	struct rproc_vring *rvring = &rvdev->vring[i];

	dev_dbg(dev, "vdev rsc: vring%d: da 0x%x, qsz %d, align %d\n",
		i, vring->da, vring->num, vring->align);

	/* verify queue size and vring alignment are sane */
	if (!vring->num || !vring->align) {
		dev_err(dev, "invalid qsz (%d) or alignment (%d)\n",
			vring->num, vring->align);
		return -EINVAL;
	}

	rvring->len = vring->num;
	rvring->align = vring->align;
	rvring->rvdev = rvdev;

	return 0;
}

void rproc_free_vring(struct rproc_vring *rvring)
{
	struct rproc *rproc = rvring->rvdev->rproc;
	int idx = rvring - rvring->rvdev->vring;
	struct fw_rsc_vdev *rsc;

	idr_remove(&rproc->notifyids, rvring->notifyid);

	/*
	 * At this point rproc_stop() has been called and the installed resource
	 * table in the remote processor memory may no longer be accessible. As
	 * such and as per rproc_stop(), rproc->table_ptr points to the cached
	 * resource table (rproc->cached_table).  The cached resource table is
	 * only available when a remote processor has been booted by the
	 * remoteproc core, otherwise it is NULL.
	 *
	 * Based on the above, reset the virtio device section in the cached
	 * resource table only if there is one to work with.
	 */
	if (rproc->table_ptr) {
		rsc = (void *)rproc->table_ptr + rvring->rvdev->rsc_offset;
		rsc->vring[idx].da = 0;
		rsc->vring[idx].notifyid = -1;
	}
}

static int rproc_vdev_do_start(struct rproc_subdev *subdev)
{
	struct rproc_vdev *rvdev = container_of(subdev, struct rproc_vdev, subdev);

	return rproc_add_virtio_dev(rvdev, rvdev->id);
}

static void rproc_vdev_do_stop(struct rproc_subdev *subdev, bool crashed)
{
	struct rproc_vdev *rvdev = container_of(subdev, struct rproc_vdev, subdev);
	int ret;

	ret = device_for_each_child(&rvdev->dev, NULL, rproc_remove_virtio_dev);
	if (ret)
		dev_warn(&rvdev->dev, "can't remove vdev child device: %d\n", ret);
}

/**
 * rproc_rvdev_release() - release the existence of a rvdev
 *
 * @dev: the subdevice's dev
 */
static void rproc_rvdev_release(struct device *dev)
{
	struct rproc_vdev *rvdev = container_of(dev, struct rproc_vdev, dev);

	of_reserved_mem_device_release(dev);

	kfree(rvdev);
}

static int copy_dma_range_map(struct device *to, struct device *from)
{
	const struct bus_dma_region *map = from->dma_range_map, *new_map, *r;
	int num_ranges = 0;

	if (!map)
		return 0;

	for (r = map; r->size; r++)
		num_ranges++;

	new_map = kmemdup(map, array_size(num_ranges + 1, sizeof(*map)),
			  GFP_KERNEL);
	if (!new_map)
		return -ENOMEM;
	to->dma_range_map = new_map;
	return 0;
}

/**
 * rproc_handle_vdev() - handle a vdev fw resource
 * @rproc: the remote processor
 * @ptr: the vring resource descriptor
 * @offset: offset of the resource entry
 * @avail: size of available data (for sanity checking the image)
 *
 * This resource entry requests the host to statically register a virtio
 * device (vdev), and setup everything needed to support it. It contains
 * everything needed to make it possible: the virtio device id, virtio
 * device features, vrings information, virtio config space, etc...
 *
 * Before registering the vdev, the vrings are allocated from non-cacheable
 * physically contiguous memory. Currently we only support two vrings per
 * remote processor (temporary limitation). We might also want to consider
 * doing the vring allocation only later when ->find_vqs() is invoked, and
 * then release them upon ->del_vqs().
 *
 * Note: @da is currently not really handled correctly: we dynamically
 * allocate it using the DMA API, ignoring requested hard coded addresses,
 * and we don't take care of any required IOMMU programming. This is all
 * going to be taken care of when the generic iommu-based DMA API will be
 * merged. Meanwhile, statically-addressed iommu-based firmware images should
 * use RSC_DEVMEM resource entries to map their required @da to the physical
 * address of their base CMA region (ouch, hacky!).
 *
 * Returns 0 on success, or an appropriate error code otherwise
 */
static int rproc_handle_vdev(struct rproc *rproc, void *ptr,
			     int offset, int avail)
{
	struct fw_rsc_vdev *rsc = ptr;
	struct device *dev = &rproc->dev;
	struct rproc_vdev *rvdev;
	int i, ret;
	char name[16];

	/* make sure resource isn't truncated */
	if (struct_size(rsc, vring, rsc->num_of_vrings) + rsc->config_len >
			avail) {
		dev_err(dev, "vdev rsc is truncated\n");
		return -EINVAL;
	}

	/* make sure reserved bytes are zeroes */
	if (rsc->reserved[0] || rsc->reserved[1]) {
		dev_err(dev, "vdev rsc has non zero reserved bytes\n");
		return -EINVAL;
	}

	dev_dbg(dev, "vdev rsc: id %d, dfeatures 0x%x, cfg len %d, %d vrings\n",
		rsc->id, rsc->dfeatures, rsc->config_len, rsc->num_of_vrings);

	/* we currently support only two vrings per rvdev */
	if (rsc->num_of_vrings > ARRAY_SIZE(rvdev->vring)) {
		dev_err(dev, "too many vrings: %d\n", rsc->num_of_vrings);
		return -EINVAL;
	}

	rvdev = kzalloc(sizeof(*rvdev), GFP_KERNEL);
	if (!rvdev)
		return -ENOMEM;

	kref_init(&rvdev->refcount);

	rvdev->id = rsc->id;
	rvdev->rproc = rproc;
	rvdev->index = rproc->nb_vdev++;

	/* Initialise vdev subdevice */
	snprintf(name, sizeof(name), "vdev%dbuffer", rvdev->index);
	rvdev->dev.parent = &rproc->dev;
	ret = copy_dma_range_map(&rvdev->dev, rproc->dev.parent);
	if (ret)
		return ret;
	rvdev->dev.release = rproc_rvdev_release;
	dev_set_name(&rvdev->dev, "%s#%s", dev_name(rvdev->dev.parent), name);
	dev_set_drvdata(&rvdev->dev, rvdev);

	ret = device_register(&rvdev->dev);
	if (ret) {
		put_device(&rvdev->dev);
		return ret;
	}
	/* Make device dma capable by inheriting from parent's capabilities */
	set_dma_ops(&rvdev->dev, get_dma_ops(rproc->dev.parent));

	ret = dma_coerce_mask_and_coherent(&rvdev->dev,
					   dma_get_mask(rproc->dev.parent));
	if (ret) {
		dev_warn(dev,
			 "Failed to set DMA mask %llx. Trying to continue... %x\n",
			 dma_get_mask(rproc->dev.parent), ret);
	}

	/* parse the vrings */
	for (i = 0; i < rsc->num_of_vrings; i++) {
		ret = rproc_parse_vring(rvdev, rsc, i);
		if (ret)
			goto free_rvdev;
	}

	/* remember the resource offset*/
	rvdev->rsc_offset = offset;

	/* allocate the vring resources */
	for (i = 0; i < rsc->num_of_vrings; i++) {
		ret = rproc_alloc_vring(rvdev, i);
		if (ret)
			goto unwind_vring_allocations;
	}

	list_add_tail(&rvdev->node, &rproc->rvdevs);

	rvdev->subdev.start = rproc_vdev_do_start;
	rvdev->subdev.stop = rproc_vdev_do_stop;

	rproc_add_subdev(rproc, &rvdev->subdev);

	return 0;

unwind_vring_allocations:
	for (i--; i >= 0; i--)
		rproc_free_vring(&rvdev->vring[i]);
free_rvdev:
	device_unregister(&rvdev->dev);
	return ret;
}

void rproc_vdev_release(struct kref *ref)
{
	struct rproc_vdev *rvdev = container_of(ref, struct rproc_vdev, refcount);
	struct rproc_vring *rvring;
	struct rproc *rproc = rvdev->rproc;
	int id;

	for (id = 0; id < ARRAY_SIZE(rvdev->vring); id++) {
		rvring = &rvdev->vring[id];
		rproc_free_vring(rvring);
	}

	rproc_remove_subdev(rproc, &rvdev->subdev);
	list_del(&rvdev->node);
	device_unregister(&rvdev->dev);
}

/**
 * rproc_handle_trace() - handle a shared trace buffer resource
 * @rproc: the remote processor
 * @ptr: the trace resource descriptor
 * @offset: offset of the resource entry
 * @avail: size of available data (for sanity checking the image)
 *
 * In case the remote processor dumps trace logs into memory,
 * export it via debugfs.
 *
 * Currently, the 'da' member of @rsc should contain the device address
 * where the remote processor is dumping the traces. Later we could also
 * support dynamically allocating this address using the generic
 * DMA API (but currently there isn't a use case for that).
 *
 * Returns 0 on success, or an appropriate error code otherwise
 */
static int rproc_handle_trace(struct rproc *rproc, void *ptr,
			      int offset, int avail)
{
	struct fw_rsc_trace *rsc = ptr;
	struct rproc_debug_trace *trace;
	struct device *dev = &rproc->dev;
	char name[15];

	if (sizeof(*rsc) > avail) {
		dev_err(dev, "trace rsc is truncated\n");
		return -EINVAL;
	}

	/* make sure reserved bytes are zeroes */
	if (rsc->reserved) {
		dev_err(dev, "trace rsc has non zero reserved bytes\n");
		return -EINVAL;
	}

	trace = kzalloc(sizeof(*trace), GFP_KERNEL);
	if (!trace)
		return -ENOMEM;

	/* set the trace buffer dma properties */
	trace->trace_mem.len = rsc->len;
	trace->trace_mem.da = rsc->da;

	/* set pointer on rproc device */
	trace->rproc = rproc;

	/* make sure snprintf always null terminates, even if truncating */
	snprintf(name, sizeof(name), "trace%d", rproc->num_traces);

	/* create the debugfs entry */
	trace->tfile = rproc_create_trace_file(name, rproc, trace);
	if (!trace->tfile) {
		kfree(trace);
		return -EINVAL;
	}

	list_add_tail(&trace->node, &rproc->traces);

	rproc->num_traces++;

	dev_dbg(dev, "%s added: da 0x%x, len 0x%x\n",
		name, rsc->da, rsc->len);

	return 0;
}

/**
 * rproc_handle_devmem() - handle devmem resource entry
 * @rproc: remote processor handle
 * @ptr: the devmem resource entry
 * @offset: offset of the resource entry
 * @avail: size of available data (for sanity checking the image)
 *
 * Remote processors commonly need to access certain on-chip peripherals.
 *
 * Some of these remote processors access memory via an iommu device,
 * and might require us to configure their iommu before they can access
 * the on-chip peripherals they need.
 *
 * This resource entry is a request to map such a peripheral device.
 *
 * These devmem entries will contain the physical address of the device in
 * the 'pa' member. If a specific device address is expected, then 'da' will
 * contain it (currently this is the only use case supported). 'len' will
 * contain the size of the physical region we need to map.
 *
 * Currently we just "trust" those devmem entries to contain valid physical
 * addresses, but this is going to change: we want the implementations to
 * tell us ranges of physical addresses the firmware is allowed to request,
 * and not allow firmwares to request access to physical addresses that
 * are outside those ranges.
 */
static int rproc_handle_devmem(struct rproc *rproc, void *ptr,
			       int offset, int avail)
{
	struct fw_rsc_devmem *rsc = ptr;
	struct rproc_mem_entry *mapping;
	struct device *dev = &rproc->dev;
	int ret;

	/* no point in handling this resource without a valid iommu domain */
	if (!rproc->domain)
		return -EINVAL;

	if (sizeof(*rsc) > avail) {
		dev_err(dev, "devmem rsc is truncated\n");
		return -EINVAL;
	}

	/* make sure reserved bytes are zeroes */
	if (rsc->reserved) {
		dev_err(dev, "devmem rsc has non zero reserved bytes\n");
		return -EINVAL;
	}

	mapping = kzalloc(sizeof(*mapping), GFP_KERNEL);
	if (!mapping)
		return -ENOMEM;

	ret = iommu_map(rproc->domain, rsc->da, rsc->pa, rsc->len, rsc->flags);
	if (ret) {
		dev_err(dev, "failed to map devmem: %d\n", ret);
		goto out;
	}

	/*
	 * We'll need this info later when we'll want to unmap everything
	 * (e.g. on shutdown).
	 *
	 * We can't trust the remote processor not to change the resource
	 * table, so we must maintain this info independently.
	 */
	mapping->da = rsc->da;
	mapping->len = rsc->len;
	list_add_tail(&mapping->node, &rproc->mappings);

	dev_dbg(dev, "mapped devmem pa 0x%x, da 0x%x, len 0x%x\n",
		rsc->pa, rsc->da, rsc->len);

	return 0;

out:
	kfree(mapping);
	return ret;
}

/**
 * rproc_alloc_carveout() - allocated specified carveout
 * @rproc: rproc handle
 * @mem: the memory entry to allocate
 *
 * This function allocate specified memory entry @mem using
 * dma_alloc_coherent() as default allocator
 */
static int rproc_alloc_carveout(struct rproc *rproc,
				struct rproc_mem_entry *mem)
{
	struct rproc_mem_entry *mapping = NULL;
	struct device *dev = &rproc->dev;
	dma_addr_t dma;
	void *va;
	int ret;

	va = dma_alloc_coherent(dev->parent, mem->len, &dma, GFP_KERNEL);
	if (!va) {
		dev_err(dev->parent,
			"failed to allocate dma memory: len 0x%zx\n",
			mem->len);
		return -ENOMEM;
	}

	dev_dbg(dev, "carveout va %pK, dma %pad, len 0x%zx\n",
		va, &dma, mem->len);

	if (mem->da != FW_RSC_ADDR_ANY && !rproc->domain) {
		/*
		 * Check requested da is equal to dma address
		 * and print a warn message in case of missalignment.
		 * Don't stop rproc_start sequence as coprocessor may
		 * build pa to da translation on its side.
		 */
		if (mem->da != (u32)dma)
			dev_warn(dev->parent,
				 "Allocated carveout doesn't fit device address request\n");
	}

	/*
	 * Ok, this is non-standard.
	 *
	 * Sometimes we can't rely on the generic iommu-based DMA API
	 * to dynamically allocate the device address and then set the IOMMU
	 * tables accordingly, because some remote processors might
	 * _require_ us to use hard coded device addresses that their
	 * firmware was compiled with.
	 *
	 * In this case, we must use the IOMMU API directly and map
	 * the memory to the device address as expected by the remote
	 * processor.
	 *
	 * Obviously such remote processor devices should not be configured
	 * to use the iommu-based DMA API: we expect 'dma' to contain the
	 * physical address in this case.
	 */
	if (mem->da != FW_RSC_ADDR_ANY && rproc->domain) {
		mapping = kzalloc(sizeof(*mapping), GFP_KERNEL);
		if (!mapping) {
			ret = -ENOMEM;
			goto dma_free;
		}

		ret = iommu_map(rproc->domain, mem->da, dma, mem->len,
				mem->flags);
		if (ret) {
			dev_err(dev, "iommu_map failed: %d\n", ret);
			goto free_mapping;
		}

		/*
		 * We'll need this info later when we'll want to unmap
		 * everything (e.g. on shutdown).
		 *
		 * We can't trust the remote processor not to change the
		 * resource table, so we must maintain this info independently.
		 */
		mapping->da = mem->da;
		mapping->len = mem->len;
		list_add_tail(&mapping->node, &rproc->mappings);

		dev_dbg(dev, "carveout mapped 0x%x to %pad\n",
			mem->da, &dma);
	}

	if (mem->da == FW_RSC_ADDR_ANY) {
		/* Update device address as undefined by requester */
		if ((u64)dma & HIGH_BITS_MASK)
			dev_warn(dev, "DMA address cast in 32bit to fit resource table format\n");

		mem->da = (u32)dma;
	}

	mem->dma = dma;
	mem->va = va;

	return 0;

free_mapping:
	kfree(mapping);
dma_free:
	dma_free_coherent(dev->parent, mem->len, va, dma);
	return ret;
}

/**
 * rproc_release_carveout() - release acquired carveout
 * @rproc: rproc handle
 * @mem: the memory entry to release
 *
 * This function releases specified memory entry @mem allocated via
 * rproc_alloc_carveout() function by @rproc.
 */
static int rproc_release_carveout(struct rproc *rproc,
				  struct rproc_mem_entry *mem)
{
	struct device *dev = &rproc->dev;

	/* clean up carveout allocations */
	dma_free_coherent(dev->parent, mem->len, mem->va, mem->dma);
	return 0;
}

/**
 * rproc_handle_carveout() - handle phys contig memory allocation requests
 * @rproc: rproc handle
 * @ptr: the resource entry
 * @offset: offset of the resource entry
 * @avail: size of available data (for image validation)
 *
 * This function will handle firmware requests for allocation of physically
 * contiguous memory regions.
 *
 * These request entries should come first in the firmware's resource table,
 * as other firmware entries might request placing other data objects inside
 * these memory regions (e.g. data/code segments, trace resource entries, ...).
 *
 * Allocating memory this way helps utilizing the reserved physical memory
 * (e.g. CMA) more efficiently, and also minimizes the number of TLB entries
 * needed to map it (in case @rproc is using an IOMMU). Reducing the TLB
 * pressure is important; it may have a substantial impact on performance.
 */
static int rproc_handle_carveout(struct rproc *rproc,
				 void *ptr, int offset, int avail)
{
	struct fw_rsc_carveout *rsc = ptr;
	struct rproc_mem_entry *carveout;
	struct device *dev = &rproc->dev;

	if (sizeof(*rsc) > avail) {
		dev_err(dev, "carveout rsc is truncated\n");
		return -EINVAL;
	}

	/* make sure reserved bytes are zeroes */
	if (rsc->reserved) {
		dev_err(dev, "carveout rsc has non zero reserved bytes\n");
		return -EINVAL;
	}

	dev_dbg(dev, "carveout rsc: name: %s, da 0x%x, pa 0x%x, len 0x%x, flags 0x%x\n",
		rsc->name, rsc->da, rsc->pa, rsc->len, rsc->flags);

	/*
	 * Check carveout rsc already part of a registered carveout,
	 * Search by name, then check the da and length
	 */
	carveout = rproc_find_carveout_by_name(rproc, rsc->name);

	if (carveout) {
		if (carveout->rsc_offset != FW_RSC_ADDR_ANY) {
			dev_err(dev,
				"Carveout already associated to resource table\n");
			return -ENOMEM;
		}

		if (rproc_check_carveout_da(rproc, carveout, rsc->da, rsc->len))
			return -ENOMEM;

		/* Update memory carveout with resource table info */
		carveout->rsc_offset = offset;
		carveout->flags = rsc->flags;

		return 0;
	}

	/* Register carveout in in list */
	carveout = rproc_mem_entry_init(dev, NULL, 0, rsc->len, rsc->da,
					rproc_alloc_carveout,
					rproc_release_carveout, rsc->name);
	if (!carveout) {
		dev_err(dev, "Can't allocate memory entry structure\n");
		return -ENOMEM;
	}

	carveout->flags = rsc->flags;
	carveout->rsc_offset = offset;
	rproc_add_carveout(rproc, carveout);

	return 0;
}

/**
 * rproc_add_carveout() - register an allocated carveout region
 * @rproc: rproc handle
 * @mem: memory entry to register
 *
 * This function registers specified memory entry in @rproc carveouts list.
 * Specified carveout should have been allocated before registering.
 */
void rproc_add_carveout(struct rproc *rproc, struct rproc_mem_entry *mem)
{
	list_add_tail(&mem->node, &rproc->carveouts);
}
EXPORT_SYMBOL(rproc_add_carveout);

/**
 * rproc_mem_entry_init() - allocate and initialize rproc_mem_entry struct
 * @dev: pointer on device struct
 * @va: virtual address
 * @dma: dma address
 * @len: memory carveout length
 * @da: device address
 * @alloc: memory carveout allocation function
 * @release: memory carveout release function
 * @name: carveout name
 *
 * This function allocates a rproc_mem_entry struct and fill it with parameters
 * provided by client.
 */
__printf(8, 9)
struct rproc_mem_entry *
rproc_mem_entry_init(struct device *dev,
		     void *va, dma_addr_t dma, size_t len, u32 da,
		     int (*alloc)(struct rproc *, struct rproc_mem_entry *),
		     int (*release)(struct rproc *, struct rproc_mem_entry *),
		     const char *name, ...)
{
	struct rproc_mem_entry *mem;
	va_list args;

	mem = kzalloc(sizeof(*mem), GFP_KERNEL);
	if (!mem)
		return mem;

	mem->va = va;
	mem->dma = dma;
	mem->da = da;
	mem->len = len;
	mem->alloc = alloc;
	mem->release = release;
	mem->rsc_offset = FW_RSC_ADDR_ANY;
	mem->of_resm_idx = -1;

	va_start(args, name);
	vsnprintf(mem->name, sizeof(mem->name), name, args);
	va_end(args);

	return mem;
}
EXPORT_SYMBOL(rproc_mem_entry_init);

/**
 * rproc_of_resm_mem_entry_init() - allocate and initialize rproc_mem_entry struct
 * from a reserved memory phandle
 * @dev: pointer on device struct
 * @of_resm_idx: reserved memory phandle index in "memory-region"
 * @len: memory carveout length
 * @da: device address
 * @name: carveout name
 *
 * This function allocates a rproc_mem_entry struct and fill it with parameters
 * provided by client.
 */
__printf(5, 6)
struct rproc_mem_entry *
rproc_of_resm_mem_entry_init(struct device *dev, u32 of_resm_idx, size_t len,
			     u32 da, const char *name, ...)
{
	struct rproc_mem_entry *mem;
	va_list args;

	mem = kzalloc(sizeof(*mem), GFP_KERNEL);
	if (!mem)
		return mem;

	mem->da = da;
	mem->len = len;
	mem->rsc_offset = FW_RSC_ADDR_ANY;
	mem->of_resm_idx = of_resm_idx;

	va_start(args, name);
	vsnprintf(mem->name, sizeof(mem->name), name, args);
	va_end(args);

	return mem;
}
EXPORT_SYMBOL(rproc_of_resm_mem_entry_init);

/**
 * rproc_of_parse_firmware() - parse and return the firmware-name
 * @dev: pointer on device struct representing a rproc
 * @index: index to use for the firmware-name retrieval
 * @fw_name: pointer to a character string, in which the firmware
 *           name is returned on success and unmodified otherwise.
 *
 * This is an OF helper function that parses a device's DT node for
 * the "firmware-name" property and returns the firmware name pointer
 * in @fw_name on success.
 *
 * Return: 0 on success, or an appropriate failure.
 */
int rproc_of_parse_firmware(struct device *dev, int index, const char **fw_name)
{
	int ret;

	ret = of_property_read_string_index(dev->of_node, "firmware-name",
					    index, fw_name);
	return ret ? ret : 0;
}
EXPORT_SYMBOL(rproc_of_parse_firmware);

/*
 * A lookup table for resource handlers. The indices are defined in
 * enum fw_resource_type.
 */
static rproc_handle_resource_t rproc_loading_handlers[RSC_LAST] = {
	[RSC_CARVEOUT] = rproc_handle_carveout,
	[RSC_DEVMEM] = rproc_handle_devmem,
	[RSC_TRACE] = rproc_handle_trace,
	[RSC_VDEV] = rproc_handle_vdev,
};

/* handle firmware resource entries before booting the remote processor */
static int rproc_handle_resources(struct rproc *rproc,
				  rproc_handle_resource_t handlers[RSC_LAST])
{
	struct device *dev = &rproc->dev;
	rproc_handle_resource_t handler;
	int ret = 0, i;

	if (!rproc->table_ptr)
		return 0;

	for (i = 0; i < rproc->table_ptr->num; i++) {
		int offset = rproc->table_ptr->offset[i];
		struct fw_rsc_hdr *hdr = (void *)rproc->table_ptr + offset;
		int avail = rproc->table_sz - offset - sizeof(*hdr);
		void *rsc = (void *)hdr + sizeof(*hdr);

		/* make sure table isn't truncated */
		if (avail < 0) {
			dev_err(dev, "rsc table is truncated\n");
			return -EINVAL;
		}

		dev_dbg(dev, "rsc: type %d\n", hdr->type);

		if (hdr->type >= RSC_VENDOR_START &&
		    hdr->type <= RSC_VENDOR_END) {
			ret = rproc_handle_rsc(rproc, hdr->type, rsc,
					       offset + sizeof(*hdr), avail);
			if (ret == RSC_HANDLED)
				continue;
			else if (ret < 0)
				break;

			dev_warn(dev, "unsupported vendor resource %d\n",
				 hdr->type);
			continue;
		}

		if (hdr->type >= RSC_LAST) {
			dev_warn(dev, "unsupported resource %d\n", hdr->type);
			continue;
		}

		handler = handlers[hdr->type];
		if (!handler)
			continue;

		ret = handler(rproc, rsc, offset + sizeof(*hdr), avail);
		if (ret)
			break;
	}

	return ret;
}

static int rproc_prepare_subdevices(struct rproc *rproc)
{
	struct rproc_subdev *subdev;
	int ret;

	list_for_each_entry(subdev, &rproc->subdevs, node) {
		if (subdev->prepare) {
			ret = subdev->prepare(subdev);
			if (ret)
				goto unroll_preparation;
		}
	}

	return 0;

unroll_preparation:
	list_for_each_entry_continue_reverse(subdev, &rproc->subdevs, node) {
		if (subdev->unprepare)
			subdev->unprepare(subdev);
	}

	return ret;
}

static int rproc_start_subdevices(struct rproc *rproc)
{
	struct rproc_subdev *subdev;
	int ret;

	list_for_each_entry(subdev, &rproc->subdevs, node) {
		if (subdev->start) {
			ret = subdev->start(subdev);
			if (ret)
				goto unroll_registration;
		}
	}

	return 0;

unroll_registration:
	list_for_each_entry_continue_reverse(subdev, &rproc->subdevs, node) {
		if (subdev->stop)
			subdev->stop(subdev, true);
	}

	return ret;
}

static void rproc_stop_subdevices(struct rproc *rproc, bool crashed)
{
	struct rproc_subdev *subdev;

	list_for_each_entry_reverse(subdev, &rproc->subdevs, node) {
		if (subdev->stop)
			subdev->stop(subdev, crashed);
	}
}

static void rproc_unprepare_subdevices(struct rproc *rproc)
{
	struct rproc_subdev *subdev;

	list_for_each_entry_reverse(subdev, &rproc->subdevs, node) {
		if (subdev->unprepare)
			subdev->unprepare(subdev);
	}
}

/**
 * rproc_alloc_registered_carveouts() - allocate all carveouts registered
 * in the list
 * @rproc: the remote processor handle
 *
 * This function parses registered carveout list, performs allocation
 * if alloc() ops registered and updates resource table information
 * if rsc_offset set.
 *
 * Return: 0 on success
 */
static int rproc_alloc_registered_carveouts(struct rproc *rproc)
{
	struct rproc_mem_entry *entry, *tmp;
	struct fw_rsc_carveout *rsc;
	struct device *dev = &rproc->dev;
	u64 pa;
	int ret;

	list_for_each_entry_safe(entry, tmp, &rproc->carveouts, node) {
		if (entry->alloc) {
			ret = entry->alloc(rproc, entry);
			if (ret) {
				dev_err(dev, "Unable to allocate carveout %s: %d\n",
					entry->name, ret);
				return -ENOMEM;
			}
		}

		if (entry->rsc_offset != FW_RSC_ADDR_ANY) {
			/* update resource table */
			rsc = (void *)rproc->table_ptr + entry->rsc_offset;

			/*
			 * Some remote processors might need to know the pa
			 * even though they are behind an IOMMU. E.g., OMAP4's
			 * remote M3 processor needs this so it can control
			 * on-chip hardware accelerators that are not behind
			 * the IOMMU, and therefor must know the pa.
			 *
			 * Generally we don't want to expose physical addresses
			 * if we don't have to (remote processors are generally
			 * _not_ trusted), so we might want to do this only for
			 * remote processor that _must_ have this (e.g. OMAP4's
			 * dual M3 subsystem).
			 *
			 * Non-IOMMU processors might also want to have this info.
			 * In this case, the device address and the physical address
			 * are the same.
			 */

			/* Use va if defined else dma to generate pa */
			if (entry->va)
				pa = (u64)rproc_va_to_pa(entry->va);
			else
				pa = (u64)entry->dma;

			if (((u64)pa) & HIGH_BITS_MASK)
				dev_warn(dev,
					 "Physical address cast in 32bit to fit resource table format\n");

			rsc->pa = (u32)pa;
			rsc->da = entry->da;
			rsc->len = entry->len;
		}
	}

	return 0;
}


/**
 * rproc_resource_cleanup() - clean up and free all acquired resources
 * @rproc: rproc handle
 *
 * This function will free all resources acquired for @rproc, and it
 * is called whenever @rproc either shuts down or fails to boot.
 */
void rproc_resource_cleanup(struct rproc *rproc)
{
	struct rproc_mem_entry *entry, *tmp;
	struct rproc_debug_trace *trace, *ttmp;
	struct rproc_vdev *rvdev, *rvtmp;
	struct device *dev = &rproc->dev;

	/* clean up debugfs trace entries */
	list_for_each_entry_safe(trace, ttmp, &rproc->traces, node) {
		rproc_remove_trace_file(trace->tfile);
		rproc->num_traces--;
		list_del(&trace->node);
		kfree(trace);
	}

	/* clean up iommu mapping entries */
	list_for_each_entry_safe(entry, tmp, &rproc->mappings, node) {
		size_t unmapped;

		unmapped = iommu_unmap(rproc->domain, entry->da, entry->len);
		if (unmapped != entry->len) {
			/* nothing much to do besides complaining */
			dev_err(dev, "failed to unmap %zx/%zu\n", entry->len,
				unmapped);
		}

		list_del(&entry->node);
		kfree(entry);
	}

	/* clean up carveout allocations */
	list_for_each_entry_safe(entry, tmp, &rproc->carveouts, node) {
		if (entry->release)
			entry->release(rproc, entry);
		list_del(&entry->node);
		kfree(entry);
	}

	/* clean up remote vdev entries */
	list_for_each_entry_safe(rvdev, rvtmp, &rproc->rvdevs, node)
		kref_put(&rvdev->refcount, rproc_vdev_release);

	rproc_coredump_cleanup(rproc);
}
EXPORT_SYMBOL(rproc_resource_cleanup);

static int rproc_start(struct rproc *rproc, const struct firmware *fw)
{
	struct resource_table *loaded_table;
	struct device *dev = &rproc->dev;
	int ret;

	/* load the ELF segments to memory */
	ret = rproc_load_segments(rproc, fw);
	if (ret) {
		dev_err(dev, "Failed to load program segments: %d\n", ret);
		return ret;
	}

	/*
	 * The starting device has been given the rproc->cached_table as the
	 * resource table. The address of the vring along with the other
	 * allocated resources (carveouts etc) is stored in cached_table.
	 * In order to pass this information to the remote device we must copy
	 * this information to device memory. We also update the table_ptr so
	 * that any subsequent changes will be applied to the loaded version.
	 */
	loaded_table = rproc_find_loaded_rsc_table(rproc, fw);
	if (loaded_table) {
		memcpy(loaded_table, rproc->cached_table, rproc->table_sz);
		rproc->table_ptr = loaded_table;
	}

	ret = rproc_prepare_subdevices(rproc);
	if (ret) {
		dev_err(dev, "failed to prepare subdevices for %s: %d\n",
			rproc->name, ret);
		goto reset_table_ptr;
	}

	/* power up the remote processor */
	ret = rproc->ops->start(rproc);
	if (ret) {
		dev_err(dev, "can't start rproc %s: %d\n", rproc->name, ret);
		goto unprepare_subdevices;
	}

	/* Start any subdevices for the remote processor */
	ret = rproc_start_subdevices(rproc);
	if (ret) {
		dev_err(dev, "failed to probe subdevices for %s: %d\n",
			rproc->name, ret);
		goto stop_rproc;
	}

	rproc->state = RPROC_RUNNING;

	dev_info(dev, "remote processor %s is now up\n", rproc->name);

	return 0;

stop_rproc:
	rproc->ops->stop(rproc);
unprepare_subdevices:
	rproc_unprepare_subdevices(rproc);
reset_table_ptr:
	rproc->table_ptr = rproc->cached_table;

	return ret;
}

static int rproc_attach(struct rproc *rproc)
{
	struct device *dev = &rproc->dev;
	int ret;

	ret = rproc_prepare_subdevices(rproc);
	if (ret) {
		dev_err(dev, "failed to prepare subdevices for %s: %d\n",
			rproc->name, ret);
		goto out;
	}

	/* Attach to the remote processor */
	ret = rproc_attach_device(rproc);
	if (ret) {
		dev_err(dev, "can't attach to rproc %s: %d\n",
			rproc->name, ret);
		goto unprepare_subdevices;
	}

	/* Start any subdevices for the remote processor */
	ret = rproc_start_subdevices(rproc);
	if (ret) {
		dev_err(dev, "failed to probe subdevices for %s: %d\n",
			rproc->name, ret);
		goto stop_rproc;
	}

	rproc->state = RPROC_RUNNING;

	dev_info(dev, "remote processor %s is now attached\n", rproc->name);

	return 0;

stop_rproc:
	rproc->ops->stop(rproc);
unprepare_subdevices:
	rproc_unprepare_subdevices(rproc);
out:
	return ret;
}

/*
 * take a firmware and boot a remote processor with it.
 */
static int rproc_fw_boot(struct rproc *rproc, const struct firmware *fw)
{
	struct device *dev = &rproc->dev;
	const char *name = rproc->firmware;
	int ret;

	ret = rproc_fw_sanity_check(rproc, fw);
	if (ret)
		return ret;

	dev_info(dev, "Booting fw image %s, size %zd\n", name, fw->size);

	/*
	 * if enabling an IOMMU isn't relevant for this rproc, this is
	 * just a nop
	 */
	ret = rproc_enable_iommu(rproc);
	if (ret) {
		dev_err(dev, "can't enable iommu: %d\n", ret);
		return ret;
	}

	/* Prepare rproc for firmware loading if needed */
	ret = rproc_prepare_device(rproc);
	if (ret) {
		dev_err(dev, "can't prepare rproc %s: %d\n", rproc->name, ret);
		goto disable_iommu;
	}

	rproc->bootaddr = rproc_get_boot_addr(rproc, fw);

	/* Load resource table, core dump segment list etc from the firmware */
	ret = rproc_parse_fw(rproc, fw);
	if (ret)
		goto unprepare_rproc;

	/* reset max_notifyid */
	rproc->max_notifyid = -1;

	/* reset handled vdev */
	rproc->nb_vdev = 0;

	/* handle fw resources which are required to boot rproc */
	ret = rproc_handle_resources(rproc, rproc_loading_handlers);
	if (ret) {
		dev_err(dev, "Failed to process resources: %d\n", ret);
		goto clean_up_resources;
	}

	/* Allocate carveout resources associated to rproc */
	ret = rproc_alloc_registered_carveouts(rproc);
	if (ret) {
		dev_err(dev, "Failed to allocate associated carveouts: %d\n",
			ret);
		goto clean_up_resources;
	}

	ret = rproc_start(rproc, fw);
	if (ret)
		goto clean_up_resources;

	return 0;

clean_up_resources:
	rproc_resource_cleanup(rproc);
	kfree(rproc->cached_table);
	rproc->cached_table = NULL;
	rproc->table_ptr = NULL;
unprepare_rproc:
	/* release HW resources if needed */
	rproc_unprepare_device(rproc);
disable_iommu:
	rproc_disable_iommu(rproc);
	return ret;
}

/*
 * Attach to remote processor - similar to rproc_fw_boot() but without
 * the steps that deal with the firmware image.
 */
static int rproc_actuate(struct rproc *rproc)
{
	struct device *dev = &rproc->dev;
	int ret;

	/*
	 * if enabling an IOMMU isn't relevant for this rproc, this is
	 * just a nop
	 */
	ret = rproc_enable_iommu(rproc);
	if (ret) {
		dev_err(dev, "can't enable iommu: %d\n", ret);
		return ret;
	}

	/* reset max_notifyid */
	rproc->max_notifyid = -1;

	/* reset handled vdev */
	rproc->nb_vdev = 0;

	/*
	 * Handle firmware resources required to attach to a remote processor.
	 * Because we are attaching rather than booting the remote processor,
	 * we expect the platform driver to properly set rproc->table_ptr.
	 */
	ret = rproc_handle_resources(rproc, rproc_loading_handlers);
	if (ret) {
		dev_err(dev, "Failed to process resources: %d\n", ret);
		goto disable_iommu;
	}

	/* Allocate carveout resources associated to rproc */
	ret = rproc_alloc_registered_carveouts(rproc);
	if (ret) {
		dev_err(dev, "Failed to allocate associated carveouts: %d\n",
			ret);
		goto clean_up_resources;
	}

	ret = rproc_attach(rproc);
	if (ret)
		goto clean_up_resources;

	return 0;

clean_up_resources:
	rproc_resource_cleanup(rproc);
disable_iommu:
	rproc_disable_iommu(rproc);
	return ret;
}

/*
 * take a firmware and boot it up.
 *
 * Note: this function is called asynchronously upon registration of the
 * remote processor (so we must wait until it completes before we try
 * to unregister the device. one other option is just to use kref here,
 * that might be cleaner).
 */
static void rproc_auto_boot_callback(const struct firmware *fw, void *context)
{
	struct rproc *rproc = context;

	rproc_boot(rproc);

	release_firmware(fw);
}

static int rproc_trigger_auto_boot(struct rproc *rproc)
{
	int ret;

	/*
	 * Since the remote processor is in a detached state, it has already
	 * been booted by another entity.  As such there is no point in waiting
	 * for a firmware image to be loaded, we can simply initiate the process
	 * of attaching to it immediately.
	 */
	if (rproc->state == RPROC_DETACHED)
		return rproc_boot(rproc);

	/*
	 * We're initiating an asynchronous firmware loading, so we can
	 * be built-in kernel code, without hanging the boot process.
	 */
	ret = request_firmware_nowait(THIS_MODULE, FW_ACTION_HOTPLUG,
				      rproc->firmware, &rproc->dev, GFP_KERNEL,
				      rproc, rproc_auto_boot_callback);
	if (ret < 0)
		dev_err(&rproc->dev, "request_firmware_nowait err: %d\n", ret);

	return ret;
}

static int rproc_stop(struct rproc *rproc, bool crashed)
{
	struct device *dev = &rproc->dev;
	int ret;

	/* Stop any subdevices for the remote processor */
	rproc_stop_subdevices(rproc, crashed);

	/* the installed resource table is no longer accessible */
	rproc->table_ptr = rproc->cached_table;

	/* power off the remote processor */
	ret = rproc->ops->stop(rproc);
	if (ret) {
		dev_err(dev, "can't stop rproc: %d\n", ret);
		return ret;
	}

	rproc_unprepare_subdevices(rproc);

	rproc->state = RPROC_OFFLINE;

	/*
	 * The remote processor has been stopped and is now offline, which means
	 * that the next time it is brought back online the remoteproc core will
	 * be responsible to load its firmware.  As such it is no longer
	 * autonomous.
	 */
	if (!crashed)
		rproc->autonomous = false;

	dev_info(dev, "stopped remote processor %s\n", rproc->name);

	return 0;
}


/**
 * rproc_trigger_recovery() - recover a remoteproc
 * @rproc: the remote processor
 *
 * The recovery is done by resetting all the virtio devices, that way all the
 * rpmsg drivers will be reseted along with the remote processor making the
 * remoteproc functional again.
 *
 * This function can sleep, so it cannot be called from atomic context.
 */
int rproc_trigger_recovery(struct rproc *rproc)
{
	const struct firmware *firmware_p = NULL;
	struct device *dev = &rproc->dev;
	int ret;

	ret = mutex_lock_interruptible(&rproc->lock);
	if (ret)
		return ret;

	/* State could have changed before we got the mutex */
	if (rproc->state != RPROC_CRASHED)
		goto unlock_mutex;

	dev_err(dev, "recovering %s\n", rproc->name);

	ret = rproc_stop(rproc, true);
	if (ret)
		goto unlock_mutex;

<<<<<<< HEAD
=======
	/* generate coredump */
	rproc->ops->coredump(rproc);

>>>>>>> 58aa0f28
	/* load firmware */
	if (!rproc->autonomous) {
		/* generate coredump */
		rproc->ops->coredump(rproc);

		ret = request_firmware(&firmware_p, rproc->firmware, dev);
		if (ret < 0) {
			dev_err(dev, "request_firmware failed: %d\n", ret);
			goto unlock_mutex;
		}
	}

	/* boot the remote processor up again */
	ret = rproc_start(rproc, firmware_p);

	if (!rproc->autonomous)
		release_firmware(firmware_p);

	rproc->autonomous = false;

unlock_mutex:
	trace_android_vh_rproc_recovery(rproc);
	mutex_unlock(&rproc->lock);
	return ret;
}

/**
 * rproc_crash_handler_work() - handle a crash
 * @work: work treating the crash
 *
 * This function needs to handle everything related to a crash, like cpu
 * registers and stack dump, information to help to debug the fatal error, etc.
 */
static void rproc_crash_handler_work(struct work_struct *work)
{
	struct rproc *rproc = container_of(work, struct rproc, crash_handler);
	struct device *dev = &rproc->dev;

	dev_dbg(dev, "enter %s\n", __func__);

	mutex_lock(&rproc->lock);

	if (rproc->state == RPROC_CRASHED || rproc->state == RPROC_OFFLINE) {
		/* handle only the first crash detected */
		mutex_unlock(&rproc->lock);
		return;
	}

	rproc->state = RPROC_CRASHED;
	dev_err(dev, "handling crash #%u in %s\n", ++rproc->crash_cnt,
		rproc->name);

	mutex_unlock(&rproc->lock);

	if (!rproc->recovery_disabled)
		rproc_trigger_recovery(rproc);

	pm_relax(rproc->dev.parent);
}

/**
 * rproc_boot() - boot a remote processor
 * @rproc: handle of a remote processor
 *
 * Boot a remote processor (i.e. load its firmware, power it on, ...).
 *
 * If the remote processor is already powered on, this function immediately
 * returns (successfully).
 *
 * Returns 0 on success, and an appropriate error value otherwise.
 */
int rproc_boot(struct rproc *rproc)
{
	const struct firmware *firmware_p;
	struct device *dev;
	int ret;

	if (!rproc) {
		pr_err("invalid rproc handle\n");
		return -EINVAL;
	}

	dev = &rproc->dev;

	ret = mutex_lock_interruptible(&rproc->lock);
	if (ret) {
		dev_err(dev, "can't lock rproc %s: %d\n", rproc->name, ret);
		return ret;
	}

	if (rproc->state == RPROC_DELETED) {
		ret = -ENODEV;
		dev_err(dev, "can't boot deleted rproc %s\n", rproc->name);
		goto unlock_mutex;
	}

	/* skip the boot or attach process if rproc is already powered up */
	if (atomic_inc_return(&rproc->power) > 1) {
		ret = 0;
		goto unlock_mutex;
	}

	if (rproc->state == RPROC_DETACHED) {
		dev_info(dev, "attaching to %s\n", rproc->name);

		ret = rproc_actuate(rproc);
	} else {
		dev_info(dev, "powering up %s\n", rproc->name);

		/* load firmware */
		ret = request_firmware(&firmware_p, rproc->firmware, dev);
		if (ret < 0) {
			dev_err(dev, "request_firmware failed: %d\n", ret);
			goto downref_rproc;
		}

		ret = rproc_fw_boot(rproc, firmware_p);

		release_firmware(firmware_p);
	}

downref_rproc:
	if (ret)
		atomic_dec(&rproc->power);
unlock_mutex:
	mutex_unlock(&rproc->lock);
	return ret;
}
EXPORT_SYMBOL(rproc_boot);

/**
 * rproc_shutdown() - power off the remote processor
 * @rproc: the remote processor
 *
 * Power off a remote processor (previously booted with rproc_boot()).
 *
 * In case @rproc is still being used by an additional user(s), then
 * this function will just decrement the power refcount and exit,
 * without really powering off the device.
 *
 * Every call to rproc_boot() must (eventually) be accompanied by a call
 * to rproc_shutdown(). Calling rproc_shutdown() redundantly is a bug.
 *
 * Notes:
 * - we're not decrementing the rproc's refcount, only the power refcount.
 *   which means that the @rproc handle stays valid even after rproc_shutdown()
 *   returns, and users can still use it with a subsequent rproc_boot(), if
 *   needed.
 */
void rproc_shutdown(struct rproc *rproc)
{
	struct device *dev = &rproc->dev;
	int ret;

	ret = mutex_lock_interruptible(&rproc->lock);
	if (ret) {
		dev_err(dev, "can't lock rproc %s: %d\n", rproc->name, ret);
		return;
	}

	/* if the remote proc is still needed, bail out */
	if (!atomic_dec_and_test(&rproc->power))
		goto out;

	ret = rproc_stop(rproc, false);
	if (ret) {
		atomic_inc(&rproc->power);
		goto out;
	}

	/* clean up all acquired resources */
	rproc_resource_cleanup(rproc);

	/* release HW resources if needed */
	rproc_unprepare_device(rproc);

	rproc_disable_iommu(rproc);

	/* Free the copy of the resource table */
	kfree(rproc->cached_table);
	rproc->cached_table = NULL;
	rproc->table_ptr = NULL;
out:
	mutex_unlock(&rproc->lock);
}
EXPORT_SYMBOL(rproc_shutdown);

/**
 * rproc_get_by_phandle() - find a remote processor by phandle
 * @phandle: phandle to the rproc
 *
 * Finds an rproc handle using the remote processor's phandle, and then
 * return a handle to the rproc.
 *
 * This function increments the remote processor's refcount, so always
 * use rproc_put() to decrement it back once rproc isn't needed anymore.
 *
 * Returns the rproc handle on success, and NULL on failure.
 */
#ifdef CONFIG_OF
struct rproc *rproc_get_by_phandle(phandle phandle)
{
	struct rproc *rproc = NULL, *r;
	struct device_node *np;

	np = of_find_node_by_phandle(phandle);
	if (!np)
		return NULL;

	rcu_read_lock();
	list_for_each_entry_rcu(r, &rproc_list, node) {
		if (r->dev.parent && r->dev.parent->of_node == np) {
			/* prevent underlying implementation from being removed */
			if (!try_module_get(r->dev.parent->driver->owner)) {
				dev_err(&r->dev, "can't get owner\n");
				break;
			}

			rproc = r;
			get_device(&rproc->dev);
			break;
		}
	}
	rcu_read_unlock();

	of_node_put(np);

	return rproc;
}
#else
struct rproc *rproc_get_by_phandle(phandle phandle)
{
	return NULL;
}
#endif
EXPORT_SYMBOL(rproc_get_by_phandle);

static int rproc_validate(struct rproc *rproc)
{
	switch (rproc->state) {
	case RPROC_OFFLINE:
		/*
		 * An offline processor without a start()
		 * function makes no sense.
		 */
		if (!rproc->ops->start)
			return -EINVAL;
		break;
	case RPROC_DETACHED:
		/*
		 * A remote processor in a detached state without an
		 * attach() function makes not sense.
		 */
		if (!rproc->ops->attach)
			return -EINVAL;
		/*
		 * When attaching to a remote processor the device memory
		 * is already available and as such there is no need to have a
		 * cached table.
		 */
		if (rproc->cached_table)
			return -EINVAL;
		break;
	default:
		/*
		 * When adding a remote processor, the state of the device
		 * can be offline or detached, nothing else.
		 */
		return -EINVAL;
	}

	return 0;
}

/**
 * rproc_add() - register a remote processor
 * @rproc: the remote processor handle to register
 *
 * Registers @rproc with the remoteproc framework, after it has been
 * allocated with rproc_alloc().
 *
 * This is called by the platform-specific rproc implementation, whenever
 * a new remote processor device is probed.
 *
 * Returns 0 on success and an appropriate error code otherwise.
 *
 * Note: this function initiates an asynchronous firmware loading
 * context, which will look for virtio devices supported by the rproc's
 * firmware.
 *
 * If found, those virtio devices will be created and added, so as a result
 * of registering this remote processor, additional virtio drivers might be
 * probed.
 */
int rproc_add(struct rproc *rproc)
{
	struct device *dev = &rproc->dev;
	int ret;

	/* add char device for this remoteproc */
	ret = rproc_char_device_add(rproc);
	if (ret < 0)
		return ret;

	ret = device_add(dev);
	if (ret < 0)
		return ret;

	ret = rproc_validate(rproc);
	if (ret < 0)
		return ret;

	dev_info(dev, "%s is available\n", rproc->name);

	/* create debugfs entries */
	rproc_create_debug_dir(rproc);

	/*
	 * Remind ourselves the remote processor has been attached to rather
	 * than booted by the remoteproc core.  This is important because the
	 * RPROC_DETACHED state will be lost as soon as the remote processor
	 * has been attached to.  Used in firmware_show() and reset in
	 * rproc_stop().
	 */
	if (rproc->state == RPROC_DETACHED)
		rproc->autonomous = true;

	/* if rproc is marked always-on, request it to boot */
	if (rproc->auto_boot) {
		ret = rproc_trigger_auto_boot(rproc);
		if (ret < 0)
			return ret;
	}

	/* expose to rproc_get_by_phandle users */
	mutex_lock(&rproc_list_mutex);
	list_add_rcu(&rproc->node, &rproc_list);
	mutex_unlock(&rproc_list_mutex);

	return 0;
}
EXPORT_SYMBOL(rproc_add);

static void devm_rproc_remove(void *rproc)
{
	rproc_del(rproc);
}

/**
 * devm_rproc_add() - resource managed rproc_add()
 * @dev: the underlying device
 * @rproc: the remote processor handle to register
 *
 * This function performs like rproc_add() but the registered rproc device will
 * automatically be removed on driver detach.
 *
 * Returns: 0 on success, negative errno on failure
 */
int devm_rproc_add(struct device *dev, struct rproc *rproc)
{
	int err;

	err = rproc_add(rproc);
	if (err)
		return err;

	return devm_add_action_or_reset(dev, devm_rproc_remove, rproc);
}
EXPORT_SYMBOL(devm_rproc_add);

/**
 * rproc_type_release() - release a remote processor instance
 * @dev: the rproc's device
 *
 * This function should _never_ be called directly.
 *
 * It will be called by the driver core when no one holds a valid pointer
 * to @dev anymore.
 */
static void rproc_type_release(struct device *dev)
{
	struct rproc *rproc = container_of(dev, struct rproc, dev);

	dev_info(&rproc->dev, "releasing %s\n", rproc->name);

	idr_destroy(&rproc->notifyids);

	if (rproc->index >= 0)
		ida_simple_remove(&rproc_dev_index, rproc->index);

	kfree_const(rproc->firmware);
	kfree_const(rproc->name);
	kfree(rproc->ops);
	kfree(rproc);
}

static const struct device_type rproc_type = {
	.name		= "remoteproc",
	.release	= rproc_type_release,
};

static int rproc_alloc_firmware(struct rproc *rproc,
				const char *name, const char *firmware)
{
	const char *p;

	/*
	 * Allocate a firmware name if the caller gave us one to work
	 * with.  Otherwise construct a new one using a default pattern.
	 */
	if (firmware)
		p = kstrdup_const(firmware, GFP_KERNEL);
	else
		p = kasprintf(GFP_KERNEL, "rproc-%s-fw", name);

	if (!p)
		return -ENOMEM;

	rproc->firmware = p;

	return 0;
}

static int rproc_alloc_ops(struct rproc *rproc, const struct rproc_ops *ops)
{
	rproc->ops = kmemdup(ops, sizeof(*ops), GFP_KERNEL);
	if (!rproc->ops)
		return -ENOMEM;

	/* Default to rproc_coredump if no coredump function is specified */
	if (!rproc->ops->coredump)
		rproc->ops->coredump = rproc_coredump;

	if (rproc->ops->load)
		return 0;

	/* Default to ELF loader if no load function is specified */
	rproc->ops->load = rproc_elf_load_segments;
	rproc->ops->parse_fw = rproc_elf_load_rsc_table;
	rproc->ops->find_loaded_rsc_table = rproc_elf_find_loaded_rsc_table;
	rproc->ops->sanity_check = rproc_elf_sanity_check;
	rproc->ops->get_boot_addr = rproc_elf_get_boot_addr;

	return 0;
}

/**
 * rproc_alloc() - allocate a remote processor handle
 * @dev: the underlying device
 * @name: name of this remote processor
 * @ops: platform-specific handlers (mainly start/stop)
 * @firmware: name of firmware file to load, can be NULL
 * @len: length of private data needed by the rproc driver (in bytes)
 *
 * Allocates a new remote processor handle, but does not register
 * it yet. if @firmware is NULL, a default name is used.
 *
 * This function should be used by rproc implementations during initialization
 * of the remote processor.
 *
 * After creating an rproc handle using this function, and when ready,
 * implementations should then call rproc_add() to complete
 * the registration of the remote processor.
 *
 * On success the new rproc is returned, and on failure, NULL.
 *
 * Note: _never_ directly deallocate @rproc, even if it was not registered
 * yet. Instead, when you need to unroll rproc_alloc(), use rproc_free().
 */
struct rproc *rproc_alloc(struct device *dev, const char *name,
			  const struct rproc_ops *ops,
			  const char *firmware, int len)
{
	struct rproc *rproc;

	if (!dev || !name || !ops)
		return NULL;

	rproc = kzalloc(sizeof(struct rproc) + len, GFP_KERNEL);
	if (!rproc)
		return NULL;

	rproc->priv = &rproc[1];
	rproc->auto_boot = true;
	rproc->elf_class = ELFCLASSNONE;
	rproc->elf_machine = EM_NONE;

	device_initialize(&rproc->dev);
	rproc->dev.parent = dev;
	rproc->dev.type = &rproc_type;
	rproc->dev.class = &rproc_class;
	rproc->dev.driver_data = rproc;
	idr_init(&rproc->notifyids);

	rproc->name = kstrdup_const(name, GFP_KERNEL);
	if (!rproc->name)
		goto put_device;

	if (rproc_alloc_firmware(rproc, name, firmware))
		goto put_device;

	if (rproc_alloc_ops(rproc, ops))
		goto put_device;

	/* Assign a unique device index and name */
	rproc->index = ida_simple_get(&rproc_dev_index, 0, 0, GFP_KERNEL);
	if (rproc->index < 0) {
		dev_err(dev, "ida_simple_get failed: %d\n", rproc->index);
		goto put_device;
	}

	dev_set_name(&rproc->dev, "remoteproc%d", rproc->index);

	atomic_set(&rproc->power, 0);

	mutex_init(&rproc->lock);

	INIT_LIST_HEAD(&rproc->carveouts);
	INIT_LIST_HEAD(&rproc->mappings);
	INIT_LIST_HEAD(&rproc->traces);
	INIT_LIST_HEAD(&rproc->rvdevs);
	INIT_LIST_HEAD(&rproc->subdevs);
	INIT_LIST_HEAD(&rproc->dump_segments);

	INIT_WORK(&rproc->crash_handler, rproc_crash_handler_work);

	rproc->state = RPROC_OFFLINE;

	return rproc;

put_device:
	put_device(&rproc->dev);
	return NULL;
}
EXPORT_SYMBOL(rproc_alloc);

/**
 * rproc_free() - unroll rproc_alloc()
 * @rproc: the remote processor handle
 *
 * This function decrements the rproc dev refcount.
 *
 * If no one holds any reference to rproc anymore, then its refcount would
 * now drop to zero, and it would be freed.
 */
void rproc_free(struct rproc *rproc)
{
	put_device(&rproc->dev);
}
EXPORT_SYMBOL(rproc_free);

/**
 * rproc_put() - release rproc reference
 * @rproc: the remote processor handle
 *
 * This function decrements the rproc dev refcount.
 *
 * If no one holds any reference to rproc anymore, then its refcount would
 * now drop to zero, and it would be freed.
 */
void rproc_put(struct rproc *rproc)
{
	module_put(rproc->dev.parent->driver->owner);
	put_device(&rproc->dev);
}
EXPORT_SYMBOL(rproc_put);

/**
 * rproc_del() - unregister a remote processor
 * @rproc: rproc handle to unregister
 *
 * This function should be called when the platform specific rproc
 * implementation decides to remove the rproc device. it should
 * _only_ be called if a previous invocation of rproc_add()
 * has completed successfully.
 *
 * After rproc_del() returns, @rproc isn't freed yet, because
 * of the outstanding reference created by rproc_alloc. To decrement that
 * one last refcount, one still needs to call rproc_free().
 *
 * Returns 0 on success and -EINVAL if @rproc isn't valid.
 */
int rproc_del(struct rproc *rproc)
{
	if (!rproc)
		return -EINVAL;

	/* if rproc is marked always-on, rproc_add() booted it */
	/* TODO: make sure this works with rproc->power > 1 */
	if (rproc->auto_boot)
		rproc_shutdown(rproc);

	mutex_lock(&rproc->lock);
	rproc->state = RPROC_DELETED;
	mutex_unlock(&rproc->lock);

	rproc_delete_debug_dir(rproc);
	rproc_char_device_remove(rproc);

	/* the rproc is downref'ed as soon as it's removed from the klist */
	mutex_lock(&rproc_list_mutex);
	list_del_rcu(&rproc->node);
	mutex_unlock(&rproc_list_mutex);

	/* Ensure that no readers of rproc_list are still active */
	synchronize_rcu();

	device_del(&rproc->dev);

	return 0;
}
EXPORT_SYMBOL(rproc_del);

static void devm_rproc_free(struct device *dev, void *res)
{
	rproc_free(*(struct rproc **)res);
}

/**
 * devm_rproc_alloc() - resource managed rproc_alloc()
 * @dev: the underlying device
 * @name: name of this remote processor
 * @ops: platform-specific handlers (mainly start/stop)
 * @firmware: name of firmware file to load, can be NULL
 * @len: length of private data needed by the rproc driver (in bytes)
 *
 * This function performs like rproc_alloc() but the acquired rproc device will
 * automatically be released on driver detach.
 *
 * Returns: new rproc instance, or NULL on failure
 */
struct rproc *devm_rproc_alloc(struct device *dev, const char *name,
			       const struct rproc_ops *ops,
			       const char *firmware, int len)
{
	struct rproc **ptr, *rproc;

	ptr = devres_alloc(devm_rproc_free, sizeof(*ptr), GFP_KERNEL);
	if (!ptr)
		return NULL;

	rproc = rproc_alloc(dev, name, ops, firmware, len);
	if (rproc) {
		*ptr = rproc;
		devres_add(dev, ptr);
	} else {
		devres_free(ptr);
	}

	return rproc;
}
EXPORT_SYMBOL(devm_rproc_alloc);

/**
 * rproc_add_subdev() - add a subdevice to a remoteproc
 * @rproc: rproc handle to add the subdevice to
 * @subdev: subdev handle to register
 *
 * Caller is responsible for populating optional subdevice function pointers.
 */
void rproc_add_subdev(struct rproc *rproc, struct rproc_subdev *subdev)
{
	list_add_tail(&subdev->node, &rproc->subdevs);
}
EXPORT_SYMBOL(rproc_add_subdev);

/**
 * rproc_remove_subdev() - remove a subdevice from a remoteproc
 * @rproc: rproc handle to remove the subdevice from
 * @subdev: subdev handle, previously registered with rproc_add_subdev()
 */
void rproc_remove_subdev(struct rproc *rproc, struct rproc_subdev *subdev)
{
	list_del(&subdev->node);
}
EXPORT_SYMBOL(rproc_remove_subdev);

/**
 * rproc_get_by_child() - acquire rproc handle of @dev's ancestor
 * @dev:	child device to find ancestor of
 *
 * Returns the ancestor rproc instance, or NULL if not found.
 */
struct rproc *rproc_get_by_child(struct device *dev)
{
	for (dev = dev->parent; dev; dev = dev->parent) {
		if (dev->type == &rproc_type)
			return dev->driver_data;
	}

	return NULL;
}
EXPORT_SYMBOL(rproc_get_by_child);

/**
 * rproc_report_crash() - rproc crash reporter function
 * @rproc: remote processor
 * @type: crash type
 *
 * This function must be called every time a crash is detected by the low-level
 * drivers implementing a specific remoteproc. This should not be called from a
 * non-remoteproc driver.
 *
 * This function can be called from atomic/interrupt context.
 */
void rproc_report_crash(struct rproc *rproc, enum rproc_crash_type type)
{
	if (!rproc) {
		pr_err("NULL rproc pointer\n");
		return;
	}

	/* Prevent suspend while the remoteproc is being recovered */
	pm_stay_awake(rproc->dev.parent);

	dev_err(&rproc->dev, "crash detected in %s: type %s\n",
		rproc->name, rproc_crash_to_string(type));

	/* Have a worker handle the error; ensure system is not suspended */
	queue_work(system_freezable_wq, &rproc->crash_handler);
}
EXPORT_SYMBOL(rproc_report_crash);

static int rproc_panic_handler(struct notifier_block *nb, unsigned long event,
			       void *ptr)
{
	unsigned int longest = 0;
	struct rproc *rproc;
	unsigned int d;

	rcu_read_lock();
	list_for_each_entry_rcu(rproc, &rproc_list, node) {
		if (!rproc->ops->panic || rproc->state != RPROC_RUNNING)
			continue;

		d = rproc->ops->panic(rproc);
		longest = max(longest, d);
	}
	rcu_read_unlock();

	/*
	 * Delay for the longest requested duration before returning. This can
	 * be used by the remoteproc drivers to give the remote processor time
	 * to perform any requested operations (such as flush caches), when
	 * it's not possible to signal the Linux side due to the panic.
	 */
	mdelay(longest);

	return NOTIFY_DONE;
}

static void __init rproc_init_panic(void)
{
	rproc_panic_nb.notifier_call = rproc_panic_handler;
	atomic_notifier_chain_register(&panic_notifier_list, &rproc_panic_nb);
}

static void __exit rproc_exit_panic(void)
{
	atomic_notifier_chain_unregister(&panic_notifier_list, &rproc_panic_nb);
}

static int __init remoteproc_init(void)
{
	rproc_init_sysfs();
	rproc_init_debugfs();
	rproc_init_cdev();
	rproc_init_panic();

	return 0;
}
subsys_initcall(remoteproc_init);

static void __exit remoteproc_exit(void)
{
	ida_destroy(&rproc_dev_index);

	rproc_exit_panic();
	rproc_exit_debugfs();
	rproc_exit_sysfs();
}
module_exit(remoteproc_exit);

MODULE_LICENSE("GPL v2");
MODULE_DESCRIPTION("Generic Remote Processor Framework");<|MERGE_RESOLUTION|>--- conflicted
+++ resolved
@@ -1711,12 +1711,6 @@
 	if (ret)
 		goto unlock_mutex;
 
-<<<<<<< HEAD
-=======
-	/* generate coredump */
-	rproc->ops->coredump(rproc);
-
->>>>>>> 58aa0f28
 	/* load firmware */
 	if (!rproc->autonomous) {
 		/* generate coredump */
