// SPDX-License-Identifier: GPL-2.0-only
/*
 * Remote Processor Framework
 *
 * Copyright (C) 2011 Texas Instruments, Inc.
 * Copyright (C) 2011 Google, Inc.
 *
 * Ohad Ben-Cohen <ohad@wizery.com>
 * Brian Swetland <swetland@google.com>
 * Mark Grosen <mgrosen@ti.com>
 * Fernando Guzman Lugo <fernando.lugo@ti.com>
 * Suman Anna <s-anna@ti.com>
 * Robert Tivy <rtivy@ti.com>
 * Armando Uribe De Leon <x0095078@ti.com>
 */

#define pr_fmt(fmt)    "%s: " fmt, __func__

#include <linux/delay.h>
#include <linux/kernel.h>
#include <linux/module.h>
#include <linux/device.h>
#include <linux/slab.h>
#include <linux/mutex.h>
#include <linux/dma-map-ops.h>
#include <linux/dma-mapping.h>
#include <linux/dma-direct.h> /* XXX: pokes into bus_dma_range */
#include <linux/firmware.h>
#include <linux/string.h>
#include <linux/debugfs.h>
#include <linux/rculist.h>
#include <linux/remoteproc.h>
#include <linux/iommu.h>
#include <linux/idr.h>
#include <linux/elf.h>
#include <linux/crc32.h>
#include <linux/of_reserved_mem.h>
#include <linux/virtio_ids.h>
#include <linux/virtio_ring.h>
#include <asm/byteorder.h>
#include <linux/platform_device.h>

#include "remoteproc_internal.h"

#define HIGH_BITS_MASK 0xFFFFFFFF00000000ULL

static DEFINE_MUTEX(rproc_list_mutex);
static LIST_HEAD(rproc_list);
static struct notifier_block rproc_panic_nb;

typedef int (*rproc_handle_resource_t)(struct rproc *rproc,
				 void *, int offset, int avail);

static int rproc_alloc_carveout(struct rproc *rproc,
				struct rproc_mem_entry *mem);
static int rproc_release_carveout(struct rproc *rproc,
				  struct rproc_mem_entry *mem);

/* Unique indices for remoteproc devices */
static DEFINE_IDA(rproc_dev_index);

static const char * const rproc_crash_names[] = {
	[RPROC_MMUFAULT]	= "mmufault",
	[RPROC_WATCHDOG]	= "watchdog",
	[RPROC_FATAL_ERROR]	= "fatal error",
};

/* translate rproc_crash_type to string */
static const char *rproc_crash_to_string(enum rproc_crash_type type)
{
	if (type < ARRAY_SIZE(rproc_crash_names))
		return rproc_crash_names[type];
	return "unknown";
}

/*
 * This is the IOMMU fault handler we register with the IOMMU API
 * (when relevant; not all remote processors access memory through
 * an IOMMU).
 *
 * IOMMU core will invoke this handler whenever the remote processor
 * will try to access an unmapped device address.
 */
static int rproc_iommu_fault(struct iommu_domain *domain, struct device *dev,
			     unsigned long iova, int flags, void *token)
{
	struct rproc *rproc = token;

	dev_err(dev, "iommu fault: da 0x%lx flags 0x%x\n", iova, flags);

	rproc_report_crash(rproc, RPROC_MMUFAULT);

	/*
	 * Let the iommu core know we're not really handling this fault;
	 * we just used it as a recovery trigger.
	 */
	return -ENOSYS;
}

static int rproc_enable_iommu(struct rproc *rproc)
{
	struct iommu_domain *domain;
	struct device *dev = rproc->dev.parent;
	int ret;

	if (!rproc->has_iommu) {
		dev_dbg(dev, "iommu not present\n");
		return 0;
	}

	domain = iommu_domain_alloc(dev->bus);
	if (!domain) {
		dev_err(dev, "can't alloc iommu domain\n");
		return -ENOMEM;
	}

	iommu_set_fault_handler(domain, rproc_iommu_fault, rproc);

	ret = iommu_attach_device(domain, dev);
	if (ret) {
		dev_err(dev, "can't attach iommu device: %d\n", ret);
		goto free_domain;
	}

	rproc->domain = domain;

	return 0;

free_domain:
	iommu_domain_free(domain);
	return ret;
}

static void rproc_disable_iommu(struct rproc *rproc)
{
	struct iommu_domain *domain = rproc->domain;
	struct device *dev = rproc->dev.parent;

	if (!domain)
		return;

	iommu_detach_device(domain, dev);
	iommu_domain_free(domain);
}

phys_addr_t rproc_va_to_pa(void *cpu_addr)
{
	/*
	 * Return physical address according to virtual address location
	 * - in vmalloc: if region ioremapped or defined as dma_alloc_coherent
	 * - in kernel: if region allocated in generic dma memory pool
	 */
	if (is_vmalloc_addr(cpu_addr)) {
		return page_to_phys(vmalloc_to_page(cpu_addr)) +
				    offset_in_page(cpu_addr);
	}

	WARN_ON(!virt_addr_valid(cpu_addr));
	return virt_to_phys(cpu_addr);
}
EXPORT_SYMBOL(rproc_va_to_pa);

/**
 * rproc_da_to_va() - lookup the kernel virtual address for a remoteproc address
 * @rproc: handle of a remote processor
 * @da: remoteproc device address to translate
 * @len: length of the memory region @da is pointing to
 *
 * Some remote processors will ask us to allocate them physically contiguous
 * memory regions (which we call "carveouts"), and map them to specific
 * device addresses (which are hardcoded in the firmware). They may also have
 * dedicated memory regions internal to the processors, and use them either
 * exclusively or alongside carveouts.
 *
 * They may then ask us to copy objects into specific device addresses (e.g.
 * code/data sections) or expose us certain symbols in other device address
 * (e.g. their trace buffer).
 *
 * This function is a helper function with which we can go over the allocated
 * carveouts and translate specific device addresses to kernel virtual addresses
 * so we can access the referenced memory. This function also allows to perform
 * translations on the internal remoteproc memory regions through a platform
 * implementation specific da_to_va ops, if present.
 *
 * The function returns a valid kernel address on success or NULL on failure.
 *
 * Note: phys_to_virt(iommu_iova_to_phys(rproc->domain, da)) will work too,
 * but only on kernel direct mapped RAM memory. Instead, we're just using
 * here the output of the DMA API for the carveouts, which should be more
 * correct.
 */
void *rproc_da_to_va(struct rproc *rproc, u64 da, size_t len, bool *is_iomem)
{
	struct rproc_mem_entry *carveout;
	void *ptr = NULL;

	if (rproc->ops->da_to_va) {
		ptr = rproc->ops->da_to_va(rproc, da, len, is_iomem);
		if (ptr)
			goto out;
	}

	list_for_each_entry(carveout, &rproc->carveouts, node) {
		int offset = da - carveout->da;

		/*  Verify that carveout is allocated */
		if (!carveout->va)
			continue;

		/* try next carveout if da is too small */
		if (offset < 0)
			continue;

		/* try next carveout if da is too large */
		if (offset + len > carveout->len)
			continue;

		ptr = carveout->va + offset;

		if (is_iomem)
			*is_iomem = carveout->is_iomem;

		break;
	}

out:
	return ptr;
}
EXPORT_SYMBOL(rproc_da_to_va);

/**
 * rproc_find_carveout_by_name() - lookup the carveout region by a name
 * @rproc: handle of a remote processor
 * @name: carveout name to find (format string)
 * @...: optional parameters matching @name string
 *
 * Platform driver has the capability to register some pre-allacoted carveout
 * (physically contiguous memory regions) before rproc firmware loading and
 * associated resource table analysis. These regions may be dedicated memory
 * regions internal to the coprocessor or specified DDR region with specific
 * attributes
 *
 * This function is a helper function with which we can go over the
 * allocated carveouts and return associated region characteristics like
 * coprocessor address, length or processor virtual address.
 *
 * Return: a valid pointer on carveout entry on success or NULL on failure.
 */
__printf(2, 3)
struct rproc_mem_entry *
rproc_find_carveout_by_name(struct rproc *rproc, const char *name, ...)
{
	va_list args;
	char _name[32];
	struct rproc_mem_entry *carveout, *mem = NULL;

	if (!name)
		return NULL;

	va_start(args, name);
	vsnprintf(_name, sizeof(_name), name, args);
	va_end(args);

	list_for_each_entry(carveout, &rproc->carveouts, node) {
		/* Compare carveout and requested names */
		if (!strcmp(carveout->name, _name)) {
			mem = carveout;
			break;
		}
	}

	return mem;
}

/**
 * rproc_check_carveout_da() - Check specified carveout da configuration
 * @rproc: handle of a remote processor
 * @mem: pointer on carveout to check
 * @da: area device address
 * @len: associated area size
 *
 * This function is a helper function to verify requested device area (couple
 * da, len) is part of specified carveout.
 * If da is not set (defined as FW_RSC_ADDR_ANY), only requested length is
 * checked.
 *
 * Return: 0 if carveout matches request else error
 */
static int rproc_check_carveout_da(struct rproc *rproc,
				   struct rproc_mem_entry *mem, u32 da, u32 len)
{
	struct device *dev = &rproc->dev;
	int delta;

	/* Check requested resource length */
	if (len > mem->len) {
		dev_err(dev, "Registered carveout doesn't fit len request\n");
		return -EINVAL;
	}

	if (da != FW_RSC_ADDR_ANY && mem->da == FW_RSC_ADDR_ANY) {
		/* Address doesn't match registered carveout configuration */
		return -EINVAL;
	} else if (da != FW_RSC_ADDR_ANY && mem->da != FW_RSC_ADDR_ANY) {
		delta = da - mem->da;

		/* Check requested resource belongs to registered carveout */
		if (delta < 0) {
			dev_err(dev,
				"Registered carveout doesn't fit da request\n");
			return -EINVAL;
		}

		if (delta + len > mem->len) {
			dev_err(dev,
				"Registered carveout doesn't fit len request\n");
			return -EINVAL;
		}
	}

	return 0;
}

int rproc_alloc_vring(struct rproc_vdev *rvdev, int i)
{
	struct rproc *rproc = rvdev->rproc;
	struct device *dev = &rproc->dev;
	struct rproc_vring *rvring = &rvdev->vring[i];
	struct fw_rsc_vdev *rsc;
	int ret, notifyid;
	struct rproc_mem_entry *mem;
	size_t size;

	/* actual size of vring (in bytes) */
	size = PAGE_ALIGN(vring_size(rvring->len, rvring->align));

	rsc = (void *)rproc->table_ptr + rvdev->rsc_offset;

	/* Search for pre-registered carveout */
	mem = rproc_find_carveout_by_name(rproc, "vdev%dvring%d", rvdev->index,
					  i);
	if (mem) {
		if (rproc_check_carveout_da(rproc, mem, rsc->vring[i].da, size))
			return -ENOMEM;
	} else {
		/* Register carveout in in list */
		mem = rproc_mem_entry_init(dev, NULL, 0,
					   size, rsc->vring[i].da,
					   rproc_alloc_carveout,
					   rproc_release_carveout,
					   "vdev%dvring%d",
					   rvdev->index, i);
		if (!mem) {
			dev_err(dev, "Can't allocate memory entry structure\n");
			return -ENOMEM;
		}

		rproc_add_carveout(rproc, mem);
	}

	/*
	 * Assign an rproc-wide unique index for this vring
	 * TODO: assign a notifyid for rvdev updates as well
	 * TODO: support predefined notifyids (via resource table)
	 */
	ret = idr_alloc(&rproc->notifyids, rvring, 0, 0, GFP_KERNEL);
	if (ret < 0) {
		dev_err(dev, "idr_alloc failed: %d\n", ret);
		return ret;
	}
	notifyid = ret;

	/* Potentially bump max_notifyid */
	if (notifyid > rproc->max_notifyid)
		rproc->max_notifyid = notifyid;

	rvring->notifyid = notifyid;

	/* Let the rproc know the notifyid of this vring.*/
	rsc->vring[i].notifyid = notifyid;
	return 0;
}

static int
rproc_parse_vring(struct rproc_vdev *rvdev, struct fw_rsc_vdev *rsc, int i)
{
	struct rproc *rproc = rvdev->rproc;
	struct device *dev = &rproc->dev;
	struct fw_rsc_vdev_vring *vring = &rsc->vring[i];
	struct rproc_vring *rvring = &rvdev->vring[i];

	dev_dbg(dev, "vdev rsc: vring%d: da 0x%x, qsz %d, align %d\n",
		i, vring->da, vring->num, vring->align);

	/* verify queue size and vring alignment are sane */
	if (!vring->num || !vring->align) {
		dev_err(dev, "invalid qsz (%d) or alignment (%d)\n",
			vring->num, vring->align);
		return -EINVAL;
	}

	rvring->len = vring->num;
	rvring->align = vring->align;
	rvring->rvdev = rvdev;

	return 0;
}

void rproc_free_vring(struct rproc_vring *rvring)
{
	struct rproc *rproc = rvring->rvdev->rproc;
	int idx = rvring - rvring->rvdev->vring;
	struct fw_rsc_vdev *rsc;

	idr_remove(&rproc->notifyids, rvring->notifyid);

	/*
	 * At this point rproc_stop() has been called and the installed resource
	 * table in the remote processor memory may no longer be accessible. As
	 * such and as per rproc_stop(), rproc->table_ptr points to the cached
	 * resource table (rproc->cached_table).  The cached resource table is
	 * only available when a remote processor has been booted by the
	 * remoteproc core, otherwise it is NULL.
	 *
	 * Based on the above, reset the virtio device section in the cached
	 * resource table only if there is one to work with.
	 */
	if (rproc->table_ptr) {
		rsc = (void *)rproc->table_ptr + rvring->rvdev->rsc_offset;
		rsc->vring[idx].da = 0;
		rsc->vring[idx].notifyid = -1;
	}
}

static int rproc_vdev_do_start(struct rproc_subdev *subdev)
{
	struct rproc_vdev *rvdev = container_of(subdev, struct rproc_vdev, subdev);

	return rproc_add_virtio_dev(rvdev, rvdev->id);
}

static void rproc_vdev_do_stop(struct rproc_subdev *subdev, bool crashed)
{
	struct rproc_vdev *rvdev = container_of(subdev, struct rproc_vdev, subdev);
	int ret;

	ret = device_for_each_child(&rvdev->dev, NULL, rproc_remove_virtio_dev);
	if (ret)
		dev_warn(&rvdev->dev, "can't remove vdev child device: %d\n", ret);
}

/**
 * rproc_rvdev_release() - release the existence of a rvdev
 *
 * @dev: the subdevice's dev
 */
static void rproc_rvdev_release(struct device *dev)
{
	struct rproc_vdev *rvdev = container_of(dev, struct rproc_vdev, dev);

	of_reserved_mem_device_release(dev);

	kfree(rvdev);
}

static int copy_dma_range_map(struct device *to, struct device *from)
{
	const struct bus_dma_region *map = from->dma_range_map, *new_map, *r;
	int num_ranges = 0;

	if (!map)
		return 0;

	for (r = map; r->size; r++)
		num_ranges++;

	new_map = kmemdup(map, array_size(num_ranges + 1, sizeof(*map)),
			  GFP_KERNEL);
	if (!new_map)
		return -ENOMEM;
	to->dma_range_map = new_map;
	return 0;
}

/**
 * rproc_handle_vdev() - handle a vdev fw resource
 * @rproc: the remote processor
 * @ptr: the vring resource descriptor
 * @offset: offset of the resource entry
 * @avail: size of available data (for sanity checking the image)
 *
 * This resource entry requests the host to statically register a virtio
 * device (vdev), and setup everything needed to support it. It contains
 * everything needed to make it possible: the virtio device id, virtio
 * device features, vrings information, virtio config space, etc...
 *
 * Before registering the vdev, the vrings are allocated from non-cacheable
 * physically contiguous memory. Currently we only support two vrings per
 * remote processor (temporary limitation). We might also want to consider
 * doing the vring allocation only later when ->find_vqs() is invoked, and
 * then release them upon ->del_vqs().
 *
 * Note: @da is currently not really handled correctly: we dynamically
 * allocate it using the DMA API, ignoring requested hard coded addresses,
 * and we don't take care of any required IOMMU programming. This is all
 * going to be taken care of when the generic iommu-based DMA API will be
 * merged. Meanwhile, statically-addressed iommu-based firmware images should
 * use RSC_DEVMEM resource entries to map their required @da to the physical
 * address of their base CMA region (ouch, hacky!).
 *
 * Returns 0 on success, or an appropriate error code otherwise
 */
static int rproc_handle_vdev(struct rproc *rproc, void *ptr,
			     int offset, int avail)
{
	struct fw_rsc_vdev *rsc = ptr;
	struct device *dev = &rproc->dev;
	struct rproc_vdev *rvdev;
	int i, ret;
	char name[16];

	/* make sure resource isn't truncated */
	if (struct_size(rsc, vring, rsc->num_of_vrings) + rsc->config_len >
			avail) {
		dev_err(dev, "vdev rsc is truncated\n");
		return -EINVAL;
	}

	/* make sure reserved bytes are zeroes */
	if (rsc->reserved[0] || rsc->reserved[1]) {
		dev_err(dev, "vdev rsc has non zero reserved bytes\n");
		return -EINVAL;
	}

	dev_dbg(dev, "vdev rsc: id %d, dfeatures 0x%x, cfg len %d, %d vrings\n",
		rsc->id, rsc->dfeatures, rsc->config_len, rsc->num_of_vrings);

	/* we currently support only two vrings per rvdev */
	if (rsc->num_of_vrings > ARRAY_SIZE(rvdev->vring)) {
		dev_err(dev, "too many vrings: %d\n", rsc->num_of_vrings);
		return -EINVAL;
	}

	rvdev = kzalloc(sizeof(*rvdev), GFP_KERNEL);
	if (!rvdev)
		return -ENOMEM;

	kref_init(&rvdev->refcount);

	rvdev->id = rsc->id;
	rvdev->rproc = rproc;
	rvdev->index = rproc->nb_vdev++;

	/* Initialise vdev subdevice */
	snprintf(name, sizeof(name), "vdev%dbuffer", rvdev->index);
	rvdev->dev.parent = &rproc->dev;
	ret = copy_dma_range_map(&rvdev->dev, rproc->dev.parent);
	if (ret)
		return ret;
	rvdev->dev.release = rproc_rvdev_release;
	dev_set_name(&rvdev->dev, "%s#%s", dev_name(rvdev->dev.parent), name);
	dev_set_drvdata(&rvdev->dev, rvdev);

	ret = device_register(&rvdev->dev);
	if (ret) {
		put_device(&rvdev->dev);
		return ret;
	}
	/* Make device dma capable by inheriting from parent's capabilities */
	set_dma_ops(&rvdev->dev, get_dma_ops(rproc->dev.parent));

	ret = dma_coerce_mask_and_coherent(&rvdev->dev,
					   dma_get_mask(rproc->dev.parent));
	if (ret) {
		dev_warn(dev,
			 "Failed to set DMA mask %llx. Trying to continue... %x\n",
			 dma_get_mask(rproc->dev.parent), ret);
	}

	/* parse the vrings */
	for (i = 0; i < rsc->num_of_vrings; i++) {
		ret = rproc_parse_vring(rvdev, rsc, i);
		if (ret)
			goto free_rvdev;
	}

	/* remember the resource offset*/
	rvdev->rsc_offset = offset;

	/* allocate the vring resources */
	for (i = 0; i < rsc->num_of_vrings; i++) {
		ret = rproc_alloc_vring(rvdev, i);
		if (ret)
			goto unwind_vring_allocations;
	}

	list_add_tail(&rvdev->node, &rproc->rvdevs);

	rvdev->subdev.start = rproc_vdev_do_start;
	rvdev->subdev.stop = rproc_vdev_do_stop;

	rproc_add_subdev(rproc, &rvdev->subdev);

	return 0;

unwind_vring_allocations:
	for (i--; i >= 0; i--)
		rproc_free_vring(&rvdev->vring[i]);
free_rvdev:
	device_unregister(&rvdev->dev);
	return ret;
}

void rproc_vdev_release(struct kref *ref)
{
	struct rproc_vdev *rvdev = container_of(ref, struct rproc_vdev, refcount);
	struct rproc_vring *rvring;
	struct rproc *rproc = rvdev->rproc;
	int id;

	for (id = 0; id < ARRAY_SIZE(rvdev->vring); id++) {
		rvring = &rvdev->vring[id];
		rproc_free_vring(rvring);
	}

	rproc_remove_subdev(rproc, &rvdev->subdev);
	list_del(&rvdev->node);
	device_unregister(&rvdev->dev);
}

/**
 * rproc_handle_trace() - handle a shared trace buffer resource
 * @rproc: the remote processor
 * @ptr: the trace resource descriptor
 * @offset: offset of the resource entry
 * @avail: size of available data (for sanity checking the image)
 *
 * In case the remote processor dumps trace logs into memory,
 * export it via debugfs.
 *
 * Currently, the 'da' member of @rsc should contain the device address
 * where the remote processor is dumping the traces. Later we could also
 * support dynamically allocating this address using the generic
 * DMA API (but currently there isn't a use case for that).
 *
 * Returns 0 on success, or an appropriate error code otherwise
 */
static int rproc_handle_trace(struct rproc *rproc, void *ptr,
			      int offset, int avail)
{
	struct fw_rsc_trace *rsc = ptr;
	struct rproc_debug_trace *trace;
	struct device *dev = &rproc->dev;
	char name[15];

	if (sizeof(*rsc) > avail) {
		dev_err(dev, "trace rsc is truncated\n");
		return -EINVAL;
	}

	/* make sure reserved bytes are zeroes */
	if (rsc->reserved) {
		dev_err(dev, "trace rsc has non zero reserved bytes\n");
		return -EINVAL;
	}

	trace = kzalloc(sizeof(*trace), GFP_KERNEL);
	if (!trace)
		return -ENOMEM;

	/* set the trace buffer dma properties */
	trace->trace_mem.len = rsc->len;
	trace->trace_mem.da = rsc->da;

	/* set pointer on rproc device */
	trace->rproc = rproc;

	/* make sure snprintf always null terminates, even if truncating */
	snprintf(name, sizeof(name), "trace%d", rproc->num_traces);

	/* create the debugfs entry */
	trace->tfile = rproc_create_trace_file(name, rproc, trace);
	if (!trace->tfile) {
		kfree(trace);
		return -EINVAL;
	}

	list_add_tail(&trace->node, &rproc->traces);

	rproc->num_traces++;

	dev_dbg(dev, "%s added: da 0x%x, len 0x%x\n",
		name, rsc->da, rsc->len);

	return 0;
}

/**
 * rproc_handle_devmem() - handle devmem resource entry
 * @rproc: remote processor handle
 * @ptr: the devmem resource entry
 * @offset: offset of the resource entry
 * @avail: size of available data (for sanity checking the image)
 *
 * Remote processors commonly need to access certain on-chip peripherals.
 *
 * Some of these remote processors access memory via an iommu device,
 * and might require us to configure their iommu before they can access
 * the on-chip peripherals they need.
 *
 * This resource entry is a request to map such a peripheral device.
 *
 * These devmem entries will contain the physical address of the device in
 * the 'pa' member. If a specific device address is expected, then 'da' will
 * contain it (currently this is the only use case supported). 'len' will
 * contain the size of the physical region we need to map.
 *
 * Currently we just "trust" those devmem entries to contain valid physical
 * addresses, but this is going to change: we want the implementations to
 * tell us ranges of physical addresses the firmware is allowed to request,
 * and not allow firmwares to request access to physical addresses that
 * are outside those ranges.
 */
static int rproc_handle_devmem(struct rproc *rproc, void *ptr,
			       int offset, int avail)
{
	struct fw_rsc_devmem *rsc = ptr;
	struct rproc_mem_entry *mapping;
	struct device *dev = &rproc->dev;
	int ret;

	/* no point in handling this resource without a valid iommu domain */
	if (!rproc->domain)
		return -EINVAL;

	if (sizeof(*rsc) > avail) {
		dev_err(dev, "devmem rsc is truncated\n");
		return -EINVAL;
	}

	/* make sure reserved bytes are zeroes */
	if (rsc->reserved) {
		dev_err(dev, "devmem rsc has non zero reserved bytes\n");
		return -EINVAL;
	}

	mapping = kzalloc(sizeof(*mapping), GFP_KERNEL);
	if (!mapping)
		return -ENOMEM;

	ret = iommu_map(rproc->domain, rsc->da, rsc->pa, rsc->len, rsc->flags);
	if (ret) {
		dev_err(dev, "failed to map devmem: %d\n", ret);
		goto out;
	}

	/*
	 * We'll need this info later when we'll want to unmap everything
	 * (e.g. on shutdown).
	 *
	 * We can't trust the remote processor not to change the resource
	 * table, so we must maintain this info independently.
	 */
	mapping->da = rsc->da;
	mapping->len = rsc->len;
	list_add_tail(&mapping->node, &rproc->mappings);

	dev_dbg(dev, "mapped devmem pa 0x%x, da 0x%x, len 0x%x\n",
		rsc->pa, rsc->da, rsc->len);

	return 0;

out:
	kfree(mapping);
	return ret;
}

/**
 * rproc_alloc_carveout() - allocated specified carveout
 * @rproc: rproc handle
 * @mem: the memory entry to allocate
 *
 * This function allocate specified memory entry @mem using
 * dma_alloc_coherent() as default allocator
 */
static int rproc_alloc_carveout(struct rproc *rproc,
				struct rproc_mem_entry *mem)
{
	struct rproc_mem_entry *mapping = NULL;
	struct device *dev = &rproc->dev;
	dma_addr_t dma;
	void *va;
	int ret;

	va = dma_alloc_coherent(dev->parent, mem->len, &dma, GFP_KERNEL);
	if (!va) {
		dev_err(dev->parent,
			"failed to allocate dma memory: len 0x%zx\n",
			mem->len);
		return -ENOMEM;
	}

	dev_dbg(dev, "carveout va %pK, dma %pad, len 0x%zx\n",
		va, &dma, mem->len);

	if (mem->da != FW_RSC_ADDR_ANY && !rproc->domain) {
		/*
		 * Check requested da is equal to dma address
		 * and print a warn message in case of missalignment.
		 * Don't stop rproc_start sequence as coprocessor may
		 * build pa to da translation on its side.
		 */
		if (mem->da != (u32)dma)
			dev_warn(dev->parent,
				 "Allocated carveout doesn't fit device address request\n");
	}

	/*
	 * Ok, this is non-standard.
	 *
	 * Sometimes we can't rely on the generic iommu-based DMA API
	 * to dynamically allocate the device address and then set the IOMMU
	 * tables accordingly, because some remote processors might
	 * _require_ us to use hard coded device addresses that their
	 * firmware was compiled with.
	 *
	 * In this case, we must use the IOMMU API directly and map
	 * the memory to the device address as expected by the remote
	 * processor.
	 *
	 * Obviously such remote processor devices should not be configured
	 * to use the iommu-based DMA API: we expect 'dma' to contain the
	 * physical address in this case.
	 */
	if (mem->da != FW_RSC_ADDR_ANY && rproc->domain) {
		mapping = kzalloc(sizeof(*mapping), GFP_KERNEL);
		if (!mapping) {
			ret = -ENOMEM;
			goto dma_free;
		}

		ret = iommu_map(rproc->domain, mem->da, dma, mem->len,
				mem->flags);
		if (ret) {
			dev_err(dev, "iommu_map failed: %d\n", ret);
			goto free_mapping;
		}

		/*
		 * We'll need this info later when we'll want to unmap
		 * everything (e.g. on shutdown).
		 *
		 * We can't trust the remote processor not to change the
		 * resource table, so we must maintain this info independently.
		 */
		mapping->da = mem->da;
		mapping->len = mem->len;
		list_add_tail(&mapping->node, &rproc->mappings);

		dev_dbg(dev, "carveout mapped 0x%x to %pad\n",
			mem->da, &dma);
	}

	if (mem->da == FW_RSC_ADDR_ANY) {
		/* Update device address as undefined by requester */
		if ((u64)dma & HIGH_BITS_MASK)
			dev_warn(dev, "DMA address cast in 32bit to fit resource table format\n");

		mem->da = (u32)dma;
	}

	mem->dma = dma;
	mem->va = va;

	return 0;

free_mapping:
	kfree(mapping);
dma_free:
	dma_free_coherent(dev->parent, mem->len, va, dma);
	return ret;
}

/**
 * rproc_release_carveout() - release acquired carveout
 * @rproc: rproc handle
 * @mem: the memory entry to release
 *
 * This function releases specified memory entry @mem allocated via
 * rproc_alloc_carveout() function by @rproc.
 */
static int rproc_release_carveout(struct rproc *rproc,
				  struct rproc_mem_entry *mem)
{
	struct device *dev = &rproc->dev;

	/* clean up carveout allocations */
	dma_free_coherent(dev->parent, mem->len, mem->va, mem->dma);
	return 0;
}

/**
 * rproc_handle_carveout() - handle phys contig memory allocation requests
 * @rproc: rproc handle
 * @ptr: the resource entry
 * @offset: offset of the resource entry
 * @avail: size of available data (for image validation)
 *
 * This function will handle firmware requests for allocation of physically
 * contiguous memory regions.
 *
 * These request entries should come first in the firmware's resource table,
 * as other firmware entries might request placing other data objects inside
 * these memory regions (e.g. data/code segments, trace resource entries, ...).
 *
 * Allocating memory this way helps utilizing the reserved physical memory
 * (e.g. CMA) more efficiently, and also minimizes the number of TLB entries
 * needed to map it (in case @rproc is using an IOMMU). Reducing the TLB
 * pressure is important; it may have a substantial impact on performance.
 */
static int rproc_handle_carveout(struct rproc *rproc,
				 void *ptr, int offset, int avail)
{
	struct fw_rsc_carveout *rsc = ptr;
	struct rproc_mem_entry *carveout;
	struct device *dev = &rproc->dev;

	if (sizeof(*rsc) > avail) {
		dev_err(dev, "carveout rsc is truncated\n");
		return -EINVAL;
	}

	/* make sure reserved bytes are zeroes */
	if (rsc->reserved) {
		dev_err(dev, "carveout rsc has non zero reserved bytes\n");
		return -EINVAL;
	}

	dev_dbg(dev, "carveout rsc: name: %s, da 0x%x, pa 0x%x, len 0x%x, flags 0x%x\n",
		rsc->name, rsc->da, rsc->pa, rsc->len, rsc->flags);

	/*
	 * Check carveout rsc already part of a registered carveout,
	 * Search by name, then check the da and length
	 */
	carveout = rproc_find_carveout_by_name(rproc, rsc->name);

	if (carveout) {
		if (carveout->rsc_offset != FW_RSC_ADDR_ANY) {
			dev_err(dev,
				"Carveout already associated to resource table\n");
			return -ENOMEM;
		}

		if (rproc_check_carveout_da(rproc, carveout, rsc->da, rsc->len))
			return -ENOMEM;

		/* Update memory carveout with resource table info */
		carveout->rsc_offset = offset;
		carveout->flags = rsc->flags;

		return 0;
	}

	/* Register carveout in in list */
	carveout = rproc_mem_entry_init(dev, NULL, 0, rsc->len, rsc->da,
					rproc_alloc_carveout,
					rproc_release_carveout, rsc->name);
	if (!carveout) {
		dev_err(dev, "Can't allocate memory entry structure\n");
		return -ENOMEM;
	}

	carveout->flags = rsc->flags;
	carveout->rsc_offset = offset;
	rproc_add_carveout(rproc, carveout);

	return 0;
}

/**
 * rproc_add_carveout() - register an allocated carveout region
 * @rproc: rproc handle
 * @mem: memory entry to register
 *
 * This function registers specified memory entry in @rproc carveouts list.
 * Specified carveout should have been allocated before registering.
 */
void rproc_add_carveout(struct rproc *rproc, struct rproc_mem_entry *mem)
{
	list_add_tail(&mem->node, &rproc->carveouts);
}
EXPORT_SYMBOL(rproc_add_carveout);

/**
 * rproc_mem_entry_init() - allocate and initialize rproc_mem_entry struct
 * @dev: pointer on device struct
 * @va: virtual address
 * @dma: dma address
 * @len: memory carveout length
 * @da: device address
 * @alloc: memory carveout allocation function
 * @release: memory carveout release function
 * @name: carveout name
 *
 * This function allocates a rproc_mem_entry struct and fill it with parameters
 * provided by client.
 */
__printf(8, 9)
struct rproc_mem_entry *
rproc_mem_entry_init(struct device *dev,
		     void *va, dma_addr_t dma, size_t len, u32 da,
		     int (*alloc)(struct rproc *, struct rproc_mem_entry *),
		     int (*release)(struct rproc *, struct rproc_mem_entry *),
		     const char *name, ...)
{
	struct rproc_mem_entry *mem;
	va_list args;

	mem = kzalloc(sizeof(*mem), GFP_KERNEL);
	if (!mem)
		return mem;

	mem->va = va;
	mem->dma = dma;
	mem->da = da;
	mem->len = len;
	mem->alloc = alloc;
	mem->release = release;
	mem->rsc_offset = FW_RSC_ADDR_ANY;
	mem->of_resm_idx = -1;

	va_start(args, name);
	vsnprintf(mem->name, sizeof(mem->name), name, args);
	va_end(args);

	return mem;
}
EXPORT_SYMBOL(rproc_mem_entry_init);

/**
 * rproc_of_resm_mem_entry_init() - allocate and initialize rproc_mem_entry struct
 * from a reserved memory phandle
 * @dev: pointer on device struct
 * @of_resm_idx: reserved memory phandle index in "memory-region"
 * @len: memory carveout length
 * @da: device address
 * @name: carveout name
 *
 * This function allocates a rproc_mem_entry struct and fill it with parameters
 * provided by client.
 */
__printf(5, 6)
struct rproc_mem_entry *
rproc_of_resm_mem_entry_init(struct device *dev, u32 of_resm_idx, size_t len,
			     u32 da, const char *name, ...)
{
	struct rproc_mem_entry *mem;
	va_list args;

	mem = kzalloc(sizeof(*mem), GFP_KERNEL);
	if (!mem)
		return mem;

	mem->da = da;
	mem->len = len;
	mem->rsc_offset = FW_RSC_ADDR_ANY;
	mem->of_resm_idx = of_resm_idx;

	va_start(args, name);
	vsnprintf(mem->name, sizeof(mem->name), name, args);
	va_end(args);

	return mem;
}
EXPORT_SYMBOL(rproc_of_resm_mem_entry_init);

/**
 * rproc_of_parse_firmware() - parse and return the firmware-name
 * @dev: pointer on device struct representing a rproc
 * @index: index to use for the firmware-name retrieval
 * @fw_name: pointer to a character string, in which the firmware
 *           name is returned on success and unmodified otherwise.
 *
 * This is an OF helper function that parses a device's DT node for
 * the "firmware-name" property and returns the firmware name pointer
 * in @fw_name on success.
 *
 * Return: 0 on success, or an appropriate failure.
 */
int rproc_of_parse_firmware(struct device *dev, int index, const char **fw_name)
{
	int ret;

	ret = of_property_read_string_index(dev->of_node, "firmware-name",
					    index, fw_name);
	return ret ? ret : 0;
}
EXPORT_SYMBOL(rproc_of_parse_firmware);

/*
 * A lookup table for resource handlers. The indices are defined in
 * enum fw_resource_type.
 */
static rproc_handle_resource_t rproc_loading_handlers[RSC_LAST] = {
	[RSC_CARVEOUT] = rproc_handle_carveout,
	[RSC_DEVMEM] = rproc_handle_devmem,
	[RSC_TRACE] = rproc_handle_trace,
	[RSC_VDEV] = rproc_handle_vdev,
};

/* handle firmware resource entries before booting the remote processor */
static int rproc_handle_resources(struct rproc *rproc,
				  rproc_handle_resource_t handlers[RSC_LAST])
{
	struct device *dev = &rproc->dev;
	rproc_handle_resource_t handler;
	int ret = 0, i;

	if (!rproc->table_ptr)
		return 0;

	for (i = 0; i < rproc->table_ptr->num; i++) {
		int offset = rproc->table_ptr->offset[i];
		struct fw_rsc_hdr *hdr = (void *)rproc->table_ptr + offset;
		int avail = rproc->table_sz - offset - sizeof(*hdr);
		void *rsc = (void *)hdr + sizeof(*hdr);

		/* make sure table isn't truncated */
		if (avail < 0) {
			dev_err(dev, "rsc table is truncated\n");
			return -EINVAL;
		}

		dev_dbg(dev, "rsc: type %d\n", hdr->type);

		if (hdr->type >= RSC_VENDOR_START &&
		    hdr->type <= RSC_VENDOR_END) {
			ret = rproc_handle_rsc(rproc, hdr->type, rsc,
					       offset + sizeof(*hdr), avail);
			if (ret == RSC_HANDLED)
				continue;
			else if (ret < 0)
				break;

			dev_warn(dev, "unsupported vendor resource %d\n",
				 hdr->type);
			continue;
		}

		if (hdr->type >= RSC_LAST) {
			dev_warn(dev, "unsupported resource %d\n", hdr->type);
			continue;
		}

		handler = handlers[hdr->type];
		if (!handler)
			continue;

		ret = handler(rproc, rsc, offset + sizeof(*hdr), avail);
		if (ret)
			break;
	}

	return ret;
}

static int rproc_prepare_subdevices(struct rproc *rproc)
{
	struct rproc_subdev *subdev;
	int ret;

	list_for_each_entry(subdev, &rproc->subdevs, node) {
		if (subdev->prepare) {
			ret = subdev->prepare(subdev);
			if (ret)
				goto unroll_preparation;
		}
	}

	return 0;

unroll_preparation:
	list_for_each_entry_continue_reverse(subdev, &rproc->subdevs, node) {
		if (subdev->unprepare)
			subdev->unprepare(subdev);
	}

	return ret;
}

static int rproc_start_subdevices(struct rproc *rproc)
{
	struct rproc_subdev *subdev;
	int ret;

	list_for_each_entry(subdev, &rproc->subdevs, node) {
		if (subdev->start) {
			ret = subdev->start(subdev);
			if (ret)
				goto unroll_registration;
		}
	}

	return 0;

unroll_registration:
	list_for_each_entry_continue_reverse(subdev, &rproc->subdevs, node) {
		if (subdev->stop)
			subdev->stop(subdev, true);
	}

	return ret;
}

static void rproc_stop_subdevices(struct rproc *rproc, bool crashed)
{
	struct rproc_subdev *subdev;

	list_for_each_entry_reverse(subdev, &rproc->subdevs, node) {
		if (subdev->stop)
			subdev->stop(subdev, crashed);
	}
}

static void rproc_unprepare_subdevices(struct rproc *rproc)
{
	struct rproc_subdev *subdev;

	list_for_each_entry_reverse(subdev, &rproc->subdevs, node) {
		if (subdev->unprepare)
			subdev->unprepare(subdev);
	}
}

/**
 * rproc_alloc_registered_carveouts() - allocate all carveouts registered
 * in the list
 * @rproc: the remote processor handle
 *
 * This function parses registered carveout list, performs allocation
 * if alloc() ops registered and updates resource table information
 * if rsc_offset set.
 *
 * Return: 0 on success
 */
static int rproc_alloc_registered_carveouts(struct rproc *rproc)
{
	struct rproc_mem_entry *entry, *tmp;
	struct fw_rsc_carveout *rsc;
	struct device *dev = &rproc->dev;
	u64 pa;
	int ret;

	list_for_each_entry_safe(entry, tmp, &rproc->carveouts, node) {
		if (entry->alloc) {
			ret = entry->alloc(rproc, entry);
			if (ret) {
				dev_err(dev, "Unable to allocate carveout %s: %d\n",
					entry->name, ret);
				return -ENOMEM;
			}
		}

		if (entry->rsc_offset != FW_RSC_ADDR_ANY) {
			/* update resource table */
			rsc = (void *)rproc->table_ptr + entry->rsc_offset;

			/*
			 * Some remote processors might need to know the pa
			 * even though they are behind an IOMMU. E.g., OMAP4's
			 * remote M3 processor needs this so it can control
			 * on-chip hardware accelerators that are not behind
			 * the IOMMU, and therefor must know the pa.
			 *
			 * Generally we don't want to expose physical addresses
			 * if we don't have to (remote processors are generally
			 * _not_ trusted), so we might want to do this only for
			 * remote processor that _must_ have this (e.g. OMAP4's
			 * dual M3 subsystem).
			 *
			 * Non-IOMMU processors might also want to have this info.
			 * In this case, the device address and the physical address
			 * are the same.
			 */

			/* Use va if defined else dma to generate pa */
			if (entry->va)
				pa = (u64)rproc_va_to_pa(entry->va);
			else
				pa = (u64)entry->dma;

			if (((u64)pa) & HIGH_BITS_MASK)
				dev_warn(dev,
					 "Physical address cast in 32bit to fit resource table format\n");

			rsc->pa = (u32)pa;
			rsc->da = entry->da;
			rsc->len = entry->len;
		}
	}

	return 0;
}


/**
 * rproc_resource_cleanup() - clean up and free all acquired resources
 * @rproc: rproc handle
 *
 * This function will free all resources acquired for @rproc, and it
 * is called whenever @rproc either shuts down or fails to boot.
 */
void rproc_resource_cleanup(struct rproc *rproc)
{
	struct rproc_mem_entry *entry, *tmp;
	struct rproc_debug_trace *trace, *ttmp;
	struct rproc_vdev *rvdev, *rvtmp;
	struct device *dev = &rproc->dev;

	/* clean up debugfs trace entries */
	list_for_each_entry_safe(trace, ttmp, &rproc->traces, node) {
		rproc_remove_trace_file(trace->tfile);
		rproc->num_traces--;
		list_del(&trace->node);
		kfree(trace);
	}

	/* clean up iommu mapping entries */
	list_for_each_entry_safe(entry, tmp, &rproc->mappings, node) {
		size_t unmapped;

		unmapped = iommu_unmap(rproc->domain, entry->da, entry->len);
		if (unmapped != entry->len) {
			/* nothing much to do besides complaining */
			dev_err(dev, "failed to unmap %zx/%zu\n", entry->len,
				unmapped);
		}

		list_del(&entry->node);
		kfree(entry);
	}

	/* clean up carveout allocations */
	list_for_each_entry_safe(entry, tmp, &rproc->carveouts, node) {
		if (entry->release)
			entry->release(rproc, entry);
		list_del(&entry->node);
		kfree(entry);
	}

	/* clean up remote vdev entries */
	list_for_each_entry_safe(rvdev, rvtmp, &rproc->rvdevs, node)
		kref_put(&rvdev->refcount, rproc_vdev_release);

	rproc_coredump_cleanup(rproc);
}
EXPORT_SYMBOL(rproc_resource_cleanup);

static int rproc_start(struct rproc *rproc, const struct firmware *fw)
{
	struct resource_table *loaded_table;
	struct device *dev = &rproc->dev;
	int ret;

	/* load the ELF segments to memory */
	ret = rproc_load_segments(rproc, fw);
	if (ret) {
		dev_err(dev, "Failed to load program segments: %d\n", ret);
		return ret;
	}

	/*
	 * The starting device has been given the rproc->cached_table as the
	 * resource table. The address of the vring along with the other
	 * allocated resources (carveouts etc) is stored in cached_table.
	 * In order to pass this information to the remote device we must copy
	 * this information to device memory. We also update the table_ptr so
	 * that any subsequent changes will be applied to the loaded version.
	 */
	loaded_table = rproc_find_loaded_rsc_table(rproc, fw);
	if (loaded_table) {
		memcpy(loaded_table, rproc->cached_table, rproc->table_sz);
		rproc->table_ptr = loaded_table;
	}

	ret = rproc_prepare_subdevices(rproc);
	if (ret) {
		dev_err(dev, "failed to prepare subdevices for %s: %d\n",
			rproc->name, ret);
		goto reset_table_ptr;
	}

	/* power up the remote processor */
	ret = rproc->ops->start(rproc);
	if (ret) {
		dev_err(dev, "can't start rproc %s: %d\n", rproc->name, ret);
		goto unprepare_subdevices;
	}

	/* Start any subdevices for the remote processor */
	ret = rproc_start_subdevices(rproc);
	if (ret) {
		dev_err(dev, "failed to probe subdevices for %s: %d\n",
			rproc->name, ret);
		goto stop_rproc;
	}

	rproc->state = RPROC_RUNNING;

	dev_info(dev, "remote processor %s is now up\n", rproc->name);

	return 0;

stop_rproc:
	rproc->ops->stop(rproc);
unprepare_subdevices:
	rproc_unprepare_subdevices(rproc);
reset_table_ptr:
	rproc->table_ptr = rproc->cached_table;

	return ret;
}

static int rproc_attach(struct rproc *rproc)
{
	struct device *dev = &rproc->dev;
	int ret;

	ret = rproc_prepare_subdevices(rproc);
	if (ret) {
		dev_err(dev, "failed to prepare subdevices for %s: %d\n",
			rproc->name, ret);
		goto out;
	}

	/* Attach to the remote processor */
	ret = rproc_attach_device(rproc);
	if (ret) {
		dev_err(dev, "can't attach to rproc %s: %d\n",
			rproc->name, ret);
		goto unprepare_subdevices;
	}

	/* Start any subdevices for the remote processor */
	ret = rproc_start_subdevices(rproc);
	if (ret) {
		dev_err(dev, "failed to probe subdevices for %s: %d\n",
			rproc->name, ret);
		goto stop_rproc;
	}

	rproc->state = RPROC_RUNNING;

	dev_info(dev, "remote processor %s is now attached\n", rproc->name);

	return 0;

stop_rproc:
	rproc->ops->stop(rproc);
unprepare_subdevices:
	rproc_unprepare_subdevices(rproc);
out:
	return ret;
}

/*
 * take a firmware and boot a remote processor with it.
 */
static int rproc_fw_boot(struct rproc *rproc, const struct firmware *fw)
{
	struct device *dev = &rproc->dev;
	const char *name = rproc->firmware;
	int ret;

	ret = rproc_fw_sanity_check(rproc, fw);
	if (ret)
		return ret;

	dev_info(dev, "Booting fw image %s, size %zd\n", name, fw->size);

	/*
	 * if enabling an IOMMU isn't relevant for this rproc, this is
	 * just a nop
	 */
	ret = rproc_enable_iommu(rproc);
	if (ret) {
		dev_err(dev, "can't enable iommu: %d\n", ret);
		return ret;
	}

	/* Prepare rproc for firmware loading if needed */
	ret = rproc_prepare_device(rproc);
	if (ret) {
		dev_err(dev, "can't prepare rproc %s: %d\n", rproc->name, ret);
		goto disable_iommu;
	}

	rproc->bootaddr = rproc_get_boot_addr(rproc, fw);

	/* Load resource table, core dump segment list etc from the firmware */
	ret = rproc_parse_fw(rproc, fw);
	if (ret)
		goto unprepare_rproc;

	/* reset max_notifyid */
	rproc->max_notifyid = -1;

	/* reset handled vdev */
	rproc->nb_vdev = 0;

	/* handle fw resources which are required to boot rproc */
	ret = rproc_handle_resources(rproc, rproc_loading_handlers);
	if (ret) {
		dev_err(dev, "Failed to process resources: %d\n", ret);
		goto clean_up_resources;
	}

	/* Allocate carveout resources associated to rproc */
	ret = rproc_alloc_registered_carveouts(rproc);
	if (ret) {
		dev_err(dev, "Failed to allocate associated carveouts: %d\n",
			ret);
		goto clean_up_resources;
	}

	ret = rproc_start(rproc, fw);
	if (ret)
		goto clean_up_resources;

	return 0;

clean_up_resources:
	rproc_resource_cleanup(rproc);
	kfree(rproc->cached_table);
	rproc->cached_table = NULL;
	rproc->table_ptr = NULL;
unprepare_rproc:
	/* release HW resources if needed */
	rproc_unprepare_device(rproc);
disable_iommu:
	rproc_disable_iommu(rproc);
	return ret;
}

/*
 * Attach to remote processor - similar to rproc_fw_boot() but without
 * the steps that deal with the firmware image.
 */
static int rproc_actuate(struct rproc *rproc)
{
	struct device *dev = &rproc->dev;
	int ret;

	/*
	 * if enabling an IOMMU isn't relevant for this rproc, this is
	 * just a nop
	 */
	ret = rproc_enable_iommu(rproc);
	if (ret) {
		dev_err(dev, "can't enable iommu: %d\n", ret);
		return ret;
	}

	/* reset max_notifyid */
	rproc->max_notifyid = -1;

	/* reset handled vdev */
	rproc->nb_vdev = 0;

	/*
	 * Handle firmware resources required to attach to a remote processor.
	 * Because we are attaching rather than booting the remote processor,
	 * we expect the platform driver to properly set rproc->table_ptr.
	 */
	ret = rproc_handle_resources(rproc, rproc_loading_handlers);
	if (ret) {
		dev_err(dev, "Failed to process resources: %d\n", ret);
		goto disable_iommu;
	}

	/* Allocate carveout resources associated to rproc */
	ret = rproc_alloc_registered_carveouts(rproc);
	if (ret) {
		dev_err(dev, "Failed to allocate associated carveouts: %d\n",
			ret);
		goto clean_up_resources;
	}

	ret = rproc_attach(rproc);
	if (ret)
		goto clean_up_resources;

	return 0;

clean_up_resources:
	rproc_resource_cleanup(rproc);
disable_iommu:
	rproc_disable_iommu(rproc);
	return ret;
}

/*
 * take a firmware and boot it up.
 *
 * Note: this function is called asynchronously upon registration of the
 * remote processor (so we must wait until it completes before we try
 * to unregister the device. one other option is just to use kref here,
 * that might be cleaner).
 */
static void rproc_auto_boot_callback(const struct firmware *fw, void *context)
{
	struct rproc *rproc = context;

	rproc_boot(rproc);

	release_firmware(fw);
}

static int rproc_trigger_auto_boot(struct rproc *rproc)
{
	int ret;

	/*
	 * Since the remote processor is in a detached state, it has already
	 * been booted by another entity.  As such there is no point in waiting
	 * for a firmware image to be loaded, we can simply initiate the process
	 * of attaching to it immediately.
	 */
	if (rproc->state == RPROC_DETACHED)
		return rproc_boot(rproc);

	/*
	 * We're initiating an asynchronous firmware loading, so we can
	 * be built-in kernel code, without hanging the boot process.
	 */
	ret = request_firmware_nowait(THIS_MODULE, FW_ACTION_HOTPLUG,
				      rproc->firmware, &rproc->dev, GFP_KERNEL,
				      rproc, rproc_auto_boot_callback);
	if (ret < 0)
		dev_err(&rproc->dev, "request_firmware_nowait err: %d\n", ret);

	return ret;
}

static int rproc_stop(struct rproc *rproc, bool crashed)
{
	struct device *dev = &rproc->dev;
	int ret;

	/* Stop any subdevices for the remote processor */
	rproc_stop_subdevices(rproc, crashed);

	/* the installed resource table is no longer accessible */
	rproc->table_ptr = rproc->cached_table;

	/* power off the remote processor */
	ret = rproc->ops->stop(rproc);
	if (ret) {
		dev_err(dev, "can't stop rproc: %d\n", ret);
		return ret;
	}

	rproc_unprepare_subdevices(rproc);

	rproc->state = RPROC_OFFLINE;

	/*
	 * The remote processor has been stopped and is now offline, which means
	 * that the next time it is brought back online the remoteproc core will
	 * be responsible to load its firmware.  As such it is no longer
	 * autonomous.
	 */
	if (!crashed)
		rproc->autonomous = false;

	dev_info(dev, "stopped remote processor %s\n", rproc->name);

	return 0;
}


/**
 * rproc_trigger_recovery() - recover a remoteproc
 * @rproc: the remote processor
 *
 * The recovery is done by resetting all the virtio devices, that way all the
 * rpmsg drivers will be reseted along with the remote processor making the
 * remoteproc functional again.
 *
 * This function can sleep, so it cannot be called from atomic context.
 */
int rproc_trigger_recovery(struct rproc *rproc)
{
	const struct firmware *firmware_p = NULL;
	struct device *dev = &rproc->dev;
	int ret;

	ret = mutex_lock_interruptible(&rproc->lock);
	if (ret)
		return ret;

	/* State could have changed before we got the mutex */
	if (rproc->state != RPROC_CRASHED)
		goto unlock_mutex;

	dev_err(dev, "recovering %s\n", rproc->name);

	ret = rproc_stop(rproc, true);
	if (ret)
		goto unlock_mutex;

<<<<<<< HEAD
=======
	/* generate coredump */
	rproc->ops->coredump(rproc);

>>>>>>> ae8c2a75
	/* load firmware */
	if (!rproc->autonomous) {
		/* generate coredump */
		rproc->ops->coredump(rproc);

		ret = request_firmware(&firmware_p, rproc->firmware, dev);
		if (ret < 0) {
			dev_err(dev, "request_firmware failed: %d\n", ret);
			goto unlock_mutex;
		}
	}

	/* boot the remote processor up again */
	ret = rproc_start(rproc, firmware_p);

	if (!rproc->autonomous)
		release_firmware(firmware_p);

	rproc->autonomous = false;

unlock_mutex:
	mutex_unlock(&rproc->lock);
	return ret;
}

/**
 * rproc_crash_handler_work() - handle a crash
 * @work: work treating the crash
 *
 * This function needs to handle everything related to a crash, like cpu
 * registers and stack dump, information to help to debug the fatal error, etc.
 */
static void rproc_crash_handler_work(struct work_struct *work)
{
	struct rproc *rproc = container_of(work, struct rproc, crash_handler);
	struct device *dev = &rproc->dev;

	dev_dbg(dev, "enter %s\n", __func__);

	mutex_lock(&rproc->lock);

	if (rproc->state == RPROC_CRASHED || rproc->state == RPROC_OFFLINE) {
		/* handle only the first crash detected */
		mutex_unlock(&rproc->lock);
		return;
	}

	rproc->state = RPROC_CRASHED;
	dev_err(dev, "handling crash #%u in %s\n", ++rproc->crash_cnt,
		rproc->name);

	mutex_unlock(&rproc->lock);

	if (!rproc->recovery_disabled)
		rproc_trigger_recovery(rproc);

	pm_relax(rproc->dev.parent);
}

/**
 * rproc_boot() - boot a remote processor
 * @rproc: handle of a remote processor
 *
 * Boot a remote processor (i.e. load its firmware, power it on, ...).
 *
 * If the remote processor is already powered on, this function immediately
 * returns (successfully).
 *
 * Returns 0 on success, and an appropriate error value otherwise.
 */
int rproc_boot(struct rproc *rproc)
{
	const struct firmware *firmware_p;
	struct device *dev;
	int ret;

	if (!rproc) {
		pr_err("invalid rproc handle\n");
		return -EINVAL;
	}

	dev = &rproc->dev;

	ret = mutex_lock_interruptible(&rproc->lock);
	if (ret) {
		dev_err(dev, "can't lock rproc %s: %d\n", rproc->name, ret);
		return ret;
	}

	if (rproc->state == RPROC_DELETED) {
		ret = -ENODEV;
		dev_err(dev, "can't boot deleted rproc %s\n", rproc->name);
		goto unlock_mutex;
	}

	/* skip the boot or attach process if rproc is already powered up */
	if (atomic_inc_return(&rproc->power) > 1) {
		ret = 0;
		goto unlock_mutex;
	}

	if (rproc->state == RPROC_DETACHED) {
		dev_info(dev, "attaching to %s\n", rproc->name);

		ret = rproc_actuate(rproc);
	} else {
		dev_info(dev, "powering up %s\n", rproc->name);

		/* load firmware */
		ret = request_firmware(&firmware_p, rproc->firmware, dev);
		if (ret < 0) {
			dev_err(dev, "request_firmware failed: %d\n", ret);
			goto downref_rproc;
		}

		ret = rproc_fw_boot(rproc, firmware_p);

		release_firmware(firmware_p);
	}

downref_rproc:
	if (ret)
		atomic_dec(&rproc->power);
unlock_mutex:
	mutex_unlock(&rproc->lock);
	return ret;
}
EXPORT_SYMBOL(rproc_boot);

/**
 * rproc_shutdown() - power off the remote processor
 * @rproc: the remote processor
 *
 * Power off a remote processor (previously booted with rproc_boot()).
 *
 * In case @rproc is still being used by an additional user(s), then
 * this function will just decrement the power refcount and exit,
 * without really powering off the device.
 *
 * Every call to rproc_boot() must (eventually) be accompanied by a call
 * to rproc_shutdown(). Calling rproc_shutdown() redundantly is a bug.
 *
 * Notes:
 * - we're not decrementing the rproc's refcount, only the power refcount.
 *   which means that the @rproc handle stays valid even after rproc_shutdown()
 *   returns, and users can still use it with a subsequent rproc_boot(), if
 *   needed.
 */
void rproc_shutdown(struct rproc *rproc)
{
	struct device *dev = &rproc->dev;
	int ret;

	ret = mutex_lock_interruptible(&rproc->lock);
	if (ret) {
		dev_err(dev, "can't lock rproc %s: %d\n", rproc->name, ret);
		return;
	}

	/* if the remote proc is still needed, bail out */
	if (!atomic_dec_and_test(&rproc->power))
		goto out;

	ret = rproc_stop(rproc, false);
	if (ret) {
		atomic_inc(&rproc->power);
		goto out;
	}

	/* clean up all acquired resources */
	rproc_resource_cleanup(rproc);

	/* release HW resources if needed */
	rproc_unprepare_device(rproc);

	rproc_disable_iommu(rproc);

	/* Free the copy of the resource table */
	kfree(rproc->cached_table);
	rproc->cached_table = NULL;
	rproc->table_ptr = NULL;
out:
	mutex_unlock(&rproc->lock);
}
EXPORT_SYMBOL(rproc_shutdown);

/**
 * rproc_get_by_phandle() - find a remote processor by phandle
 * @phandle: phandle to the rproc
 *
 * Finds an rproc handle using the remote processor's phandle, and then
 * return a handle to the rproc.
 *
 * This function increments the remote processor's refcount, so always
 * use rproc_put() to decrement it back once rproc isn't needed anymore.
 *
 * Returns the rproc handle on success, and NULL on failure.
 */
#ifdef CONFIG_OF
struct rproc *rproc_get_by_phandle(phandle phandle)
{
	struct rproc *rproc = NULL, *r;
	struct device_node *np;

	np = of_find_node_by_phandle(phandle);
	if (!np)
		return NULL;

	rcu_read_lock();
	list_for_each_entry_rcu(r, &rproc_list, node) {
		if (r->dev.parent && r->dev.parent->of_node == np) {
			/* prevent underlying implementation from being removed */
			if (!try_module_get(r->dev.parent->driver->owner)) {
				dev_err(&r->dev, "can't get owner\n");
				break;
			}

			rproc = r;
			get_device(&rproc->dev);
			break;
		}
	}
	rcu_read_unlock();

	of_node_put(np);

	return rproc;
}
#else
struct rproc *rproc_get_by_phandle(phandle phandle)
{
	return NULL;
}
#endif
EXPORT_SYMBOL(rproc_get_by_phandle);

static int rproc_validate(struct rproc *rproc)
{
	switch (rproc->state) {
	case RPROC_OFFLINE:
		/*
		 * An offline processor without a start()
		 * function makes no sense.
		 */
		if (!rproc->ops->start)
			return -EINVAL;
		break;
	case RPROC_DETACHED:
		/*
		 * A remote processor in a detached state without an
		 * attach() function makes not sense.
		 */
		if (!rproc->ops->attach)
			return -EINVAL;
		/*
		 * When attaching to a remote processor the device memory
		 * is already available and as such there is no need to have a
		 * cached table.
		 */
		if (rproc->cached_table)
			return -EINVAL;
		break;
	default:
		/*
		 * When adding a remote processor, the state of the device
		 * can be offline or detached, nothing else.
		 */
		return -EINVAL;
	}

	return 0;
}

/**
 * rproc_add() - register a remote processor
 * @rproc: the remote processor handle to register
 *
 * Registers @rproc with the remoteproc framework, after it has been
 * allocated with rproc_alloc().
 *
 * This is called by the platform-specific rproc implementation, whenever
 * a new remote processor device is probed.
 *
 * Returns 0 on success and an appropriate error code otherwise.
 *
 * Note: this function initiates an asynchronous firmware loading
 * context, which will look for virtio devices supported by the rproc's
 * firmware.
 *
 * If found, those virtio devices will be created and added, so as a result
 * of registering this remote processor, additional virtio drivers might be
 * probed.
 */
int rproc_add(struct rproc *rproc)
{
	struct device *dev = &rproc->dev;
	int ret;

	/* add char device for this remoteproc */
	ret = rproc_char_device_add(rproc);
	if (ret < 0)
		return ret;

	ret = device_add(dev);
	if (ret < 0)
		return ret;

	ret = rproc_validate(rproc);
	if (ret < 0)
		return ret;

	dev_info(dev, "%s is available\n", rproc->name);

	/* create debugfs entries */
	rproc_create_debug_dir(rproc);

	/*
	 * Remind ourselves the remote processor has been attached to rather
	 * than booted by the remoteproc core.  This is important because the
	 * RPROC_DETACHED state will be lost as soon as the remote processor
	 * has been attached to.  Used in firmware_show() and reset in
	 * rproc_stop().
	 */
	if (rproc->state == RPROC_DETACHED)
		rproc->autonomous = true;

	/* if rproc is marked always-on, request it to boot */
	if (rproc->auto_boot) {
		ret = rproc_trigger_auto_boot(rproc);
		if (ret < 0)
			return ret;
	}

	/* expose to rproc_get_by_phandle users */
	mutex_lock(&rproc_list_mutex);
	list_add_rcu(&rproc->node, &rproc_list);
	mutex_unlock(&rproc_list_mutex);

	return 0;
}
EXPORT_SYMBOL(rproc_add);

static void devm_rproc_remove(void *rproc)
{
	rproc_del(rproc);
}

/**
 * devm_rproc_add() - resource managed rproc_add()
 * @dev: the underlying device
 * @rproc: the remote processor handle to register
 *
 * This function performs like rproc_add() but the registered rproc device will
 * automatically be removed on driver detach.
 *
 * Returns: 0 on success, negative errno on failure
 */
int devm_rproc_add(struct device *dev, struct rproc *rproc)
{
	int err;

	err = rproc_add(rproc);
	if (err)
		return err;

	return devm_add_action_or_reset(dev, devm_rproc_remove, rproc);
}
EXPORT_SYMBOL(devm_rproc_add);

/**
 * rproc_type_release() - release a remote processor instance
 * @dev: the rproc's device
 *
 * This function should _never_ be called directly.
 *
 * It will be called by the driver core when no one holds a valid pointer
 * to @dev anymore.
 */
static void rproc_type_release(struct device *dev)
{
	struct rproc *rproc = container_of(dev, struct rproc, dev);

	dev_info(&rproc->dev, "releasing %s\n", rproc->name);

	idr_destroy(&rproc->notifyids);

	if (rproc->index >= 0)
		ida_simple_remove(&rproc_dev_index, rproc->index);

	kfree_const(rproc->firmware);
	kfree_const(rproc->name);
	kfree(rproc->ops);
	kfree(rproc);
}

static const struct device_type rproc_type = {
	.name		= "remoteproc",
	.release	= rproc_type_release,
};

static int rproc_alloc_firmware(struct rproc *rproc,
				const char *name, const char *firmware)
{
	const char *p;

	/*
	 * Allocate a firmware name if the caller gave us one to work
	 * with.  Otherwise construct a new one using a default pattern.
	 */
	if (firmware)
		p = kstrdup_const(firmware, GFP_KERNEL);
	else
		p = kasprintf(GFP_KERNEL, "rproc-%s-fw", name);

	if (!p)
		return -ENOMEM;

	rproc->firmware = p;

	return 0;
}

static int rproc_alloc_ops(struct rproc *rproc, const struct rproc_ops *ops)
{
	rproc->ops = kmemdup(ops, sizeof(*ops), GFP_KERNEL);
	if (!rproc->ops)
		return -ENOMEM;

	/* Default to rproc_coredump if no coredump function is specified */
	if (!rproc->ops->coredump)
		rproc->ops->coredump = rproc_coredump;

	if (rproc->ops->load)
		return 0;

	/* Default to ELF loader if no load function is specified */
	rproc->ops->load = rproc_elf_load_segments;
	rproc->ops->parse_fw = rproc_elf_load_rsc_table;
	rproc->ops->find_loaded_rsc_table = rproc_elf_find_loaded_rsc_table;
	rproc->ops->sanity_check = rproc_elf_sanity_check;
	rproc->ops->get_boot_addr = rproc_elf_get_boot_addr;

	return 0;
}

/**
 * rproc_alloc() - allocate a remote processor handle
 * @dev: the underlying device
 * @name: name of this remote processor
 * @ops: platform-specific handlers (mainly start/stop)
 * @firmware: name of firmware file to load, can be NULL
 * @len: length of private data needed by the rproc driver (in bytes)
 *
 * Allocates a new remote processor handle, but does not register
 * it yet. if @firmware is NULL, a default name is used.
 *
 * This function should be used by rproc implementations during initialization
 * of the remote processor.
 *
 * After creating an rproc handle using this function, and when ready,
 * implementations should then call rproc_add() to complete
 * the registration of the remote processor.
 *
 * On success the new rproc is returned, and on failure, NULL.
 *
 * Note: _never_ directly deallocate @rproc, even if it was not registered
 * yet. Instead, when you need to unroll rproc_alloc(), use rproc_free().
 */
struct rproc *rproc_alloc(struct device *dev, const char *name,
			  const struct rproc_ops *ops,
			  const char *firmware, int len)
{
	struct rproc *rproc;

	if (!dev || !name || !ops)
		return NULL;

	rproc = kzalloc(sizeof(struct rproc) + len, GFP_KERNEL);
	if (!rproc)
		return NULL;

	rproc->priv = &rproc[1];
	rproc->auto_boot = true;
	rproc->elf_class = ELFCLASSNONE;
	rproc->elf_machine = EM_NONE;

	device_initialize(&rproc->dev);
	rproc->dev.parent = dev;
	rproc->dev.type = &rproc_type;
	rproc->dev.class = &rproc_class;
	rproc->dev.driver_data = rproc;
	idr_init(&rproc->notifyids);

	rproc->name = kstrdup_const(name, GFP_KERNEL);
	if (!rproc->name)
		goto put_device;

	if (rproc_alloc_firmware(rproc, name, firmware))
		goto put_device;

	if (rproc_alloc_ops(rproc, ops))
		goto put_device;

	/* Assign a unique device index and name */
	rproc->index = ida_simple_get(&rproc_dev_index, 0, 0, GFP_KERNEL);
	if (rproc->index < 0) {
		dev_err(dev, "ida_simple_get failed: %d\n", rproc->index);
		goto put_device;
	}

	dev_set_name(&rproc->dev, "remoteproc%d", rproc->index);

	atomic_set(&rproc->power, 0);

	mutex_init(&rproc->lock);

	INIT_LIST_HEAD(&rproc->carveouts);
	INIT_LIST_HEAD(&rproc->mappings);
	INIT_LIST_HEAD(&rproc->traces);
	INIT_LIST_HEAD(&rproc->rvdevs);
	INIT_LIST_HEAD(&rproc->subdevs);
	INIT_LIST_HEAD(&rproc->dump_segments);

	INIT_WORK(&rproc->crash_handler, rproc_crash_handler_work);

	rproc->state = RPROC_OFFLINE;

	return rproc;

put_device:
	put_device(&rproc->dev);
	return NULL;
}
EXPORT_SYMBOL(rproc_alloc);

/**
 * rproc_free() - unroll rproc_alloc()
 * @rproc: the remote processor handle
 *
 * This function decrements the rproc dev refcount.
 *
 * If no one holds any reference to rproc anymore, then its refcount would
 * now drop to zero, and it would be freed.
 */
void rproc_free(struct rproc *rproc)
{
	put_device(&rproc->dev);
}
EXPORT_SYMBOL(rproc_free);

/**
 * rproc_put() - release rproc reference
 * @rproc: the remote processor handle
 *
 * This function decrements the rproc dev refcount.
 *
 * If no one holds any reference to rproc anymore, then its refcount would
 * now drop to zero, and it would be freed.
 */
void rproc_put(struct rproc *rproc)
{
	module_put(rproc->dev.parent->driver->owner);
	put_device(&rproc->dev);
}
EXPORT_SYMBOL(rproc_put);

/**
 * rproc_del() - unregister a remote processor
 * @rproc: rproc handle to unregister
 *
 * This function should be called when the platform specific rproc
 * implementation decides to remove the rproc device. it should
 * _only_ be called if a previous invocation of rproc_add()
 * has completed successfully.
 *
 * After rproc_del() returns, @rproc isn't freed yet, because
 * of the outstanding reference created by rproc_alloc. To decrement that
 * one last refcount, one still needs to call rproc_free().
 *
 * Returns 0 on success and -EINVAL if @rproc isn't valid.
 */
int rproc_del(struct rproc *rproc)
{
	if (!rproc)
		return -EINVAL;

	/* if rproc is marked always-on, rproc_add() booted it */
	/* TODO: make sure this works with rproc->power > 1 */
	if (rproc->auto_boot)
		rproc_shutdown(rproc);

	mutex_lock(&rproc->lock);
	rproc->state = RPROC_DELETED;
	mutex_unlock(&rproc->lock);

	rproc_delete_debug_dir(rproc);
	rproc_char_device_remove(rproc);

	/* the rproc is downref'ed as soon as it's removed from the klist */
	mutex_lock(&rproc_list_mutex);
	list_del_rcu(&rproc->node);
	mutex_unlock(&rproc_list_mutex);

	/* Ensure that no readers of rproc_list are still active */
	synchronize_rcu();

	device_del(&rproc->dev);

	return 0;
}
EXPORT_SYMBOL(rproc_del);

static void devm_rproc_free(struct device *dev, void *res)
{
	rproc_free(*(struct rproc **)res);
}

/**
 * devm_rproc_alloc() - resource managed rproc_alloc()
 * @dev: the underlying device
 * @name: name of this remote processor
 * @ops: platform-specific handlers (mainly start/stop)
 * @firmware: name of firmware file to load, can be NULL
 * @len: length of private data needed by the rproc driver (in bytes)
 *
 * This function performs like rproc_alloc() but the acquired rproc device will
 * automatically be released on driver detach.
 *
 * Returns: new rproc instance, or NULL on failure
 */
struct rproc *devm_rproc_alloc(struct device *dev, const char *name,
			       const struct rproc_ops *ops,
			       const char *firmware, int len)
{
	struct rproc **ptr, *rproc;

	ptr = devres_alloc(devm_rproc_free, sizeof(*ptr), GFP_KERNEL);
	if (!ptr)
		return NULL;

	rproc = rproc_alloc(dev, name, ops, firmware, len);
	if (rproc) {
		*ptr = rproc;
		devres_add(dev, ptr);
	} else {
		devres_free(ptr);
	}

	return rproc;
}
EXPORT_SYMBOL(devm_rproc_alloc);

/**
 * rproc_add_subdev() - add a subdevice to a remoteproc
 * @rproc: rproc handle to add the subdevice to
 * @subdev: subdev handle to register
 *
 * Caller is responsible for populating optional subdevice function pointers.
 */
void rproc_add_subdev(struct rproc *rproc, struct rproc_subdev *subdev)
{
	list_add_tail(&subdev->node, &rproc->subdevs);
}
EXPORT_SYMBOL(rproc_add_subdev);

/**
 * rproc_remove_subdev() - remove a subdevice from a remoteproc
 * @rproc: rproc handle to remove the subdevice from
 * @subdev: subdev handle, previously registered with rproc_add_subdev()
 */
void rproc_remove_subdev(struct rproc *rproc, struct rproc_subdev *subdev)
{
	list_del(&subdev->node);
}
EXPORT_SYMBOL(rproc_remove_subdev);

/**
 * rproc_get_by_child() - acquire rproc handle of @dev's ancestor
 * @dev:	child device to find ancestor of
 *
 * Returns the ancestor rproc instance, or NULL if not found.
 */
struct rproc *rproc_get_by_child(struct device *dev)
{
	for (dev = dev->parent; dev; dev = dev->parent) {
		if (dev->type == &rproc_type)
			return dev->driver_data;
	}

	return NULL;
}
EXPORT_SYMBOL(rproc_get_by_child);

/**
 * rproc_report_crash() - rproc crash reporter function
 * @rproc: remote processor
 * @type: crash type
 *
 * This function must be called every time a crash is detected by the low-level
 * drivers implementing a specific remoteproc. This should not be called from a
 * non-remoteproc driver.
 *
 * This function can be called from atomic/interrupt context.
 */
void rproc_report_crash(struct rproc *rproc, enum rproc_crash_type type)
{
	if (!rproc) {
		pr_err("NULL rproc pointer\n");
		return;
	}

	/* Prevent suspend while the remoteproc is being recovered */
	pm_stay_awake(rproc->dev.parent);

	dev_err(&rproc->dev, "crash detected in %s: type %s\n",
		rproc->name, rproc_crash_to_string(type));

	/* create a new task to handle the error */
	schedule_work(&rproc->crash_handler);
}
EXPORT_SYMBOL(rproc_report_crash);

static int rproc_panic_handler(struct notifier_block *nb, unsigned long event,
			       void *ptr)
{
	unsigned int longest = 0;
	struct rproc *rproc;
	unsigned int d;

	rcu_read_lock();
	list_for_each_entry_rcu(rproc, &rproc_list, node) {
		if (!rproc->ops->panic || rproc->state != RPROC_RUNNING)
			continue;

		d = rproc->ops->panic(rproc);
		longest = max(longest, d);
	}
	rcu_read_unlock();

	/*
	 * Delay for the longest requested duration before returning. This can
	 * be used by the remoteproc drivers to give the remote processor time
	 * to perform any requested operations (such as flush caches), when
	 * it's not possible to signal the Linux side due to the panic.
	 */
	mdelay(longest);

	return NOTIFY_DONE;
}

static void __init rproc_init_panic(void)
{
	rproc_panic_nb.notifier_call = rproc_panic_handler;
	atomic_notifier_chain_register(&panic_notifier_list, &rproc_panic_nb);
}

static void __exit rproc_exit_panic(void)
{
	atomic_notifier_chain_unregister(&panic_notifier_list, &rproc_panic_nb);
}

static int __init remoteproc_init(void)
{
	rproc_init_sysfs();
	rproc_init_debugfs();
	rproc_init_cdev();
	rproc_init_panic();

	return 0;
}
subsys_initcall(remoteproc_init);

static void __exit remoteproc_exit(void)
{
	ida_destroy(&rproc_dev_index);

	rproc_exit_panic();
	rproc_exit_debugfs();
	rproc_exit_sysfs();
}
module_exit(remoteproc_exit);

MODULE_LICENSE("GPL v2");
MODULE_DESCRIPTION("Generic Remote Processor Framework");<|MERGE_RESOLUTION|>--- conflicted
+++ resolved
@@ -1710,12 +1710,6 @@
 	if (ret)
 		goto unlock_mutex;
 
-<<<<<<< HEAD
-=======
-	/* generate coredump */
-	rproc->ops->coredump(rproc);
-
->>>>>>> ae8c2a75
 	/* load firmware */
 	if (!rproc->autonomous) {
 		/* generate coredump */
