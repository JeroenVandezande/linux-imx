menu "Android"

if ANDROID

config ASHMEM
	bool "Enable the Anonymous Shared Memory Subsystem"
	default n
	depends on SHMEM
	---help---
	  The ashmem subsystem is a new shared memory allocator, similar to
	  POSIX SHM but with different behavior and sporting a simpler
	  file-based API.

	  It is, in theory, a good memory allocator for low-memory devices,
	  because it can discard shared memory units when under memory pressure.

config ANDROID_LOW_MEMORY_KILLER
	bool "Android Low Memory Killer"
	---help---
	  Registers processes to be killed when low memory conditions, this is useful
	  as there is no particular swap space on android.

	  The registered process will kill according to the priorities in android init
	  scripts (/init.rc), and it defines priority values with minimum free memory size
	  for each priority.

<<<<<<< HEAD
=======
config ANDROID_LOW_MEMORY_KILLER_AUTODETECT_OOM_ADJ_VALUES
	bool "Android Low Memory Killer: detect oom_adj values"
	depends on ANDROID_LOW_MEMORY_KILLER
	default y
	---help---
	  Detect oom_adj values written to
	  /sys/module/lowmemorykiller/parameters/adj and convert them
	  to oom_score_adj values.

source "drivers/staging/android/ion/Kconfig"

source "drivers/staging/android/fiq_debugger/Kconfig"

>>>>>>> 2cedf8b9
endif # if ANDROID

source "drivers/staging/android/ion/Kconfig"

endmenu<|MERGE_RESOLUTION|>--- conflicted
+++ resolved
@@ -24,8 +24,6 @@
 	  scripts (/init.rc), and it defines priority values with minimum free memory size
 	  for each priority.
 
-<<<<<<< HEAD
-=======
 config ANDROID_LOW_MEMORY_KILLER_AUTODETECT_OOM_ADJ_VALUES
 	bool "Android Low Memory Killer: detect oom_adj values"
 	depends on ANDROID_LOW_MEMORY_KILLER
@@ -35,11 +33,9 @@
 	  /sys/module/lowmemorykiller/parameters/adj and convert them
 	  to oom_score_adj values.
 
-source "drivers/staging/android/ion/Kconfig"
 
 source "drivers/staging/android/fiq_debugger/Kconfig"
 
->>>>>>> 2cedf8b9
 endif # if ANDROID
 
 source "drivers/staging/android/ion/Kconfig"
