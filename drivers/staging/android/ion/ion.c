// SPDX-License-Identifier: GPL-2.0
/*
 * ION Memory Allocator
 *
 * Copyright (C) 2011 Google, Inc.
 * Copyright (c) 2019, The Linux Foundation. All rights reserved.
 *
 */

#include <linux/bitmap.h>
#include <linux/debugfs.h>
#include <linux/device.h>
#include <linux/dma-buf.h>
#include <linux/err.h>
#include <linux/export.h>
#include <linux/file.h>
#include <linux/freezer.h>
#include <linux/fs.h>
#include <linux/kthread.h>
#include <linux/list.h>
#include <linux/mm.h>
#include <linux/mm_types.h>
#include <linux/rbtree.h>
#include <linux/sched/task.h>
#include <linux/slab.h>
#include <linux/uaccess.h>
<<<<<<< HEAD

#include "ion_private.h"

#define ION_CURRENT_ABI_VERSION  2

=======

#include "ion_private.h"

#define ION_CURRENT_ABI_VERSION  2

>>>>>>> 22e35a1d
static struct ion_device *internal_dev;

/* Entry into ION allocator for rest of the kernel */
struct dma_buf *ion_alloc(size_t len, unsigned int heap_id_mask,
			  unsigned int flags)
{
	return ion_dmabuf_alloc(internal_dev, len, heap_id_mask, flags);
}
EXPORT_SYMBOL_GPL(ion_alloc);

int ion_free(struct ion_buffer *buffer)
{
	return ion_buffer_destroy(internal_dev, buffer);
}
EXPORT_SYMBOL_GPL(ion_free);

static int ion_alloc_fd(size_t len, unsigned int heap_id_mask,
			unsigned int flags)
{
	int fd;
	struct dma_buf *dmabuf;

	dmabuf = ion_dmabuf_alloc(internal_dev, len, heap_id_mask, flags);
	if (IS_ERR(dmabuf))
		return PTR_ERR(dmabuf);

	fd = dma_buf_fd(dmabuf, O_CLOEXEC);
	if (fd < 0)
		dma_buf_put(dmabuf);

	return fd;
}

size_t ion_query_heaps_kernel(struct ion_heap_data *hdata, size_t size)
{
	struct ion_device *dev = internal_dev;
	size_t i = 0, num_heaps = 0;
	struct ion_heap *heap;

	down_read(&dev->lock);

	// If size is 0, return without updating hdata.
	if (size == 0) {
		num_heaps = dev->heap_cnt;
		goto out;
	}

	plist_for_each_entry(heap, &dev->heaps, node) {
		strncpy(hdata[i].name, heap->name, MAX_HEAP_NAME);
		hdata[i].name[MAX_HEAP_NAME - 1] = '\0';
		hdata[i].type = heap->type;
		hdata[i].heap_id = heap->id;

		i++;
		if (i >= size)
			break;
	}

	num_heaps = i;
out:
	up_read(&dev->lock);
	return num_heaps;
}
EXPORT_SYMBOL_GPL(ion_query_heaps_kernel);

static int ion_query_heaps(struct ion_heap_query *query)
{
	struct ion_device *dev = internal_dev;
	struct ion_heap_data __user *buffer = u64_to_user_ptr(query->heaps);
	int ret = -EINVAL, cnt = 0, max_cnt;
	struct ion_heap *heap;
	struct ion_heap_data hdata;

	memset(&hdata, 0, sizeof(hdata));

	down_read(&dev->lock);
	if (!buffer) {
		query->cnt = dev->heap_cnt;
		ret = 0;
		goto out;
	}

	if (query->cnt <= 0)
		goto out;

	max_cnt = query->cnt;

	plist_for_each_entry(heap, &dev->heaps, node) {
		strncpy(hdata.name, heap->name, MAX_HEAP_NAME);
		hdata.name[sizeof(hdata.name) - 1] = '\0';
		hdata.type = heap->type;
		hdata.heap_id = heap->id;

		if (copy_to_user(&buffer[cnt], &hdata, sizeof(hdata))) {
			ret = -EFAULT;
			goto out;
		}

		cnt++;
		if (cnt >= max_cnt)
			break;
	}

	query->cnt = cnt;
	ret = 0;
out:
	up_read(&dev->lock);
	return ret;
}

union ion_ioctl_arg {
	struct ion_allocation_data allocation;
	struct ion_heap_query query;
	u32 ion_abi_version;
};

static int validate_ioctl_arg(unsigned int cmd, union ion_ioctl_arg *arg)
{
	switch (cmd) {
	case ION_IOC_HEAP_QUERY:
		if (arg->query.reserved0 ||
		    arg->query.reserved1 ||
		    arg->query.reserved2)
			return -EINVAL;
		break;
	default:
		break;
	}

	return 0;
}

static long ion_ioctl(struct file *filp, unsigned int cmd, unsigned long arg)
{
	int ret = 0;
	union ion_ioctl_arg data;

	if (_IOC_SIZE(cmd) > sizeof(data))
		return -EINVAL;

	/*
	 * The copy_from_user is unconditional here for both read and write
	 * to do the validate. If there is no write for the ioctl, the
	 * buffer is cleared
	 */
	if (copy_from_user(&data, (void __user *)arg, _IOC_SIZE(cmd)))
		return -EFAULT;

	ret = validate_ioctl_arg(cmd, &data);
	if (ret) {
		pr_warn_once("%s: ioctl validate failed\n", __func__);
		return ret;
	}

	if (!(_IOC_DIR(cmd) & _IOC_WRITE))
		memset(&data, 0, sizeof(data));

	switch (cmd) {
	case ION_IOC_ALLOC:
	{
		int fd;

		fd = ion_alloc_fd(data.allocation.len,
				  data.allocation.heap_id_mask,
				  data.allocation.flags);
		if (fd < 0)
			return fd;

		data.allocation.fd = fd;

		break;
	}
	case ION_IOC_HEAP_QUERY:
		ret = ion_query_heaps(&data.query);
		break;
	case ION_IOC_ABI_VERSION:
		data.ion_abi_version = ION_CURRENT_ABI_VERSION;
		break;
	default:
		return -ENOTTY;
	}

	if (_IOC_DIR(cmd) & _IOC_READ) {
		if (copy_to_user((void __user *)arg, &data, _IOC_SIZE(cmd)))
			return -EFAULT;
	}
	return ret;
}

static const struct file_operations ion_fops = {
	.owner          = THIS_MODULE,
	.unlocked_ioctl = ion_ioctl,
#ifdef CONFIG_COMPAT
	.compat_ioctl	= ion_ioctl,
#endif
};

static int debug_shrink_set(void *data, u64 val)
{
	struct ion_heap *heap = data;
	struct shrink_control sc;
	int objs;

	sc.gfp_mask = GFP_HIGHUSER;
	sc.nr_to_scan = val;

	if (!val) {
		objs = heap->shrinker.count_objects(&heap->shrinker, &sc);
		sc.nr_to_scan = objs;
	}

	heap->shrinker.scan_objects(&heap->shrinker, &sc);
	return 0;
}

static int debug_shrink_get(void *data, u64 *val)
{
	struct ion_heap *heap = data;
	struct shrink_control sc;
	int objs;

	sc.gfp_mask = GFP_HIGHUSER;
	sc.nr_to_scan = 0;

	objs = heap->shrinker.count_objects(&heap->shrinker, &sc);
	*val = objs;
	return 0;
}

DEFINE_SIMPLE_ATTRIBUTE(debug_shrink_fops, debug_shrink_get,
			debug_shrink_set, "%llu\n");

static int ion_assign_heap_id(struct ion_heap *heap, struct ion_device *dev)
{
	int id_bit = -EINVAL;
	int start_bit = -1, end_bit = -1;

	switch (heap->type) {
	case ION_HEAP_TYPE_SYSTEM:
		id_bit = __ffs(ION_HEAP_SYSTEM);
		break;
<<<<<<< HEAD
	case ION_HEAP_TYPE_SYSTEM_CONTIG:
		id_bit = __ffs(ION_HEAP_SYSTEM_CONTIG);
		break;
	case ION_HEAP_TYPE_CHUNK:
		id_bit = __ffs(ION_HEAP_CHUNK);
		break;
	case ION_HEAP_TYPE_CARVEOUT:
		start_bit = __ffs(ION_HEAP_CARVEOUT_START);
		end_bit = __ffs(ION_HEAP_CARVEOUT_END);
		break;
=======
>>>>>>> 22e35a1d
	case ION_HEAP_TYPE_DMA:
		start_bit = __ffs(ION_HEAP_DMA_START);
		end_bit = __ffs(ION_HEAP_DMA_END);
		break;
	case ION_HEAP_TYPE_CUSTOM ... ION_HEAP_TYPE_MAX:
		start_bit = __ffs(ION_HEAP_CUSTOM_START);
		end_bit = __ffs(ION_HEAP_CUSTOM_END);
		break;
	default:
		return -EINVAL;
	}

	/* For carveout, dma & custom heaps, we first let the heaps choose their
	 * own IDs. This allows the old behaviour of knowing the heap ids
	 * of these type of heaps  in advance in user space. If a heap with
	 * that ID already exists, it is an error.
	 *
	 * If the heap hasn't picked an id by itself, then we assign it
	 * one.
	 */
	if (id_bit < 0) {
		if (heap->id) {
			id_bit = __ffs(heap->id);
			if (id_bit < start_bit || id_bit > end_bit)
				return -EINVAL;
		} else {
			id_bit = find_next_zero_bit(dev->heap_ids, end_bit + 1,
						    start_bit);
			if (id_bit > end_bit)
				return -ENOSPC;
		}
	}

	if (test_and_set_bit(id_bit, dev->heap_ids))
		return -EEXIST;
	heap->id = id_bit;
	dev->heap_cnt++;

	return 0;
}

int __ion_device_add_heap(struct ion_heap *heap, struct module *owner)
{
	struct ion_device *dev = internal_dev;
	int ret;
	struct dentry *heap_root;
	char debug_name[64];

	if (!heap || !heap->ops || !heap->ops->allocate || !heap->ops->free) {
		pr_err("%s: invalid heap or heap_ops\n", __func__);
		ret = -EINVAL;
		goto out;
	}

	heap->owner = owner;
	spin_lock_init(&heap->free_lock);
	spin_lock_init(&heap->stat_lock);
	heap->free_list_size = 0;

	if (heap->flags & ION_HEAP_FLAG_DEFER_FREE) {
		ret = ion_heap_init_deferred_free(heap);
		if (ret)
			goto out_heap_cleanup;
	}

	if ((heap->flags & ION_HEAP_FLAG_DEFER_FREE) || heap->ops->shrink) {
		ret = ion_heap_init_shrinker(heap);
		if (ret) {
			pr_err("%s: Failed to register shrinker\n", __func__);
			goto out_heap_cleanup;
		}
	}

	heap->num_of_buffers = 0;
	heap->num_of_alloc_bytes = 0;
	heap->alloc_bytes_wm = 0;

	heap_root = debugfs_create_dir(heap->name, dev->debug_root);
	debugfs_create_u64("num_of_buffers",
			   0444, heap_root,
			   &heap->num_of_buffers);
	debugfs_create_u64("num_of_alloc_bytes",
			   0444,
			   heap_root,
			   &heap->num_of_alloc_bytes);
	debugfs_create_u64("alloc_bytes_wm",
			   0444,
			   heap_root,
			   &heap->alloc_bytes_wm);

	if (heap->shrinker.count_objects &&
	    heap->shrinker.scan_objects) {
		snprintf(debug_name, 64, "%s_shrink", heap->name);
		debugfs_create_file(debug_name,
				    0644,
				    heap_root,
				    heap,
				    &debug_shrink_fops);
	}

	heap->debugfs_dir = heap_root;
	down_write(&dev->lock);
	ret = ion_assign_heap_id(heap, dev);
	if (ret) {
		pr_err("%s: Failed to assign heap id for heap type %x\n",
		       __func__, heap->type);
		up_write(&dev->lock);
		goto out_debugfs_cleanup;
	}

	/*
	 * use negative heap->id to reverse the priority -- when traversing
	 * the list later attempt higher id numbers first
	 */
	plist_node_init(&heap->node, -heap->id);
	plist_add(&heap->node, &dev->heaps);

	up_write(&dev->lock);

	return 0;

out_debugfs_cleanup:
	debugfs_remove_recursive(heap->debugfs_dir);
out_heap_cleanup:
	ion_heap_cleanup(heap);
out:
	return ret;
}
EXPORT_SYMBOL_GPL(__ion_device_add_heap);

void ion_device_remove_heap(struct ion_heap *heap)
{
	struct ion_device *dev = internal_dev;

	if (!heap) {
		pr_err("%s: Invalid argument\n", __func__);
		return;
	}

	// take semaphore and remove the heap from dev->heap list
	down_write(&dev->lock);
	/* So no new allocations can happen from this heap */
	plist_del(&heap->node, &dev->heaps);
	if (ion_heap_cleanup(heap) != 0) {
		pr_warn("%s: failed to cleanup heap (%s)\n",
			__func__, heap->name);
	}
	debugfs_remove_recursive(heap->debugfs_dir);
	clear_bit(heap->id, dev->heap_ids);
	dev->heap_cnt--;
	up_write(&dev->lock);
}
<<<<<<< HEAD
EXPORT_SYMBOL(ion_device_remove_heap);
=======
EXPORT_SYMBOL_GPL(ion_device_remove_heap);
>>>>>>> 22e35a1d

static int ion_device_create(void)
{
	struct ion_device *idev;
	int ret;

	idev = kzalloc(sizeof(*idev), GFP_KERNEL);
	if (!idev)
		return -ENOMEM;

	idev->dev.minor = MISC_DYNAMIC_MINOR;
	idev->dev.name = "ion";
	idev->dev.fops = &ion_fops;
	idev->dev.parent = NULL;
	ret = misc_register(&idev->dev);
	if (ret) {
		pr_err("ion: failed to register misc device.\n");
		kfree(idev);
		return ret;
	}

	idev->debug_root = debugfs_create_dir("ion", NULL);
	init_rwsem(&idev->lock);
	plist_head_init(&idev->heaps);
	internal_dev = idev;
	return 0;
}
subsys_initcall(ion_device_create);<|MERGE_RESOLUTION|>--- conflicted
+++ resolved
@@ -24,19 +24,11 @@
 #include <linux/sched/task.h>
 #include <linux/slab.h>
 #include <linux/uaccess.h>
-<<<<<<< HEAD
 
 #include "ion_private.h"
 
 #define ION_CURRENT_ABI_VERSION  2
 
-=======
-
-#include "ion_private.h"
-
-#define ION_CURRENT_ABI_VERSION  2
-
->>>>>>> 22e35a1d
 static struct ion_device *internal_dev;
 
 /* Entry into ION allocator for rest of the kernel */
@@ -278,7 +270,6 @@
 	case ION_HEAP_TYPE_SYSTEM:
 		id_bit = __ffs(ION_HEAP_SYSTEM);
 		break;
-<<<<<<< HEAD
 	case ION_HEAP_TYPE_SYSTEM_CONTIG:
 		id_bit = __ffs(ION_HEAP_SYSTEM_CONTIG);
 		break;
@@ -289,8 +280,6 @@
 		start_bit = __ffs(ION_HEAP_CARVEOUT_START);
 		end_bit = __ffs(ION_HEAP_CARVEOUT_END);
 		break;
-=======
->>>>>>> 22e35a1d
 	case ION_HEAP_TYPE_DMA:
 		start_bit = __ffs(ION_HEAP_DMA_START);
 		end_bit = __ffs(ION_HEAP_DMA_END);
@@ -443,11 +432,7 @@
 	dev->heap_cnt--;
 	up_write(&dev->lock);
 }
-<<<<<<< HEAD
-EXPORT_SYMBOL(ion_device_remove_heap);
-=======
 EXPORT_SYMBOL_GPL(ion_device_remove_heap);
->>>>>>> 22e35a1d
 
 static int ion_device_create(void)
 {
