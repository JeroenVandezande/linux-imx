--- conflicted
+++ resolved
@@ -279,7 +279,6 @@
 	bool			rx_dma_cyclic;
 	bool			lpuart_dma_tx_use;
 	bool			lpuart_dma_rx_use;
-	bool			dma_rx_chan_active;
 	struct dma_chan		*dma_tx_chan;
 	struct dma_chan		*dma_rx_chan;
 	struct dma_async_tx_descriptor  *dma_tx_desc;
@@ -328,11 +327,6 @@
 	.rx_dma_cyclic = true,
 };
 
-static const struct lpuart_soc_data ls1028a_data = {
-	.devtype = LS1028A_LPUART,
-	.iotype = UPIO_MEM32,
-};
-
 static struct lpuart_soc_data imx7ulp_data = {
 	.devtype = IMX7ULP_LPUART,
 	.iotype = UPIO_MEM32,
@@ -362,7 +356,6 @@
 /* Forward declare this for the dma callbacks*/
 static void lpuart_dma_tx_complete(void *arg);
 static int lpuart_sched_rx_dma(struct lpuart_port *sport);
-static void lpuart_dma_rx_free(struct uart_port *port, bool dma_terminate);
 
 static inline bool is_imx7ulp_lpuart(struct lpuart_port *sport)
 {
@@ -1330,9 +1323,6 @@
 	unsigned long temp;
 	int ret;
 
-	if (!sport->dma_rx_chan_active)
-		return -EINVAL;
-
 	if (sport->rx_dma_cyclic)
 		ret = lpuart_sched_rxdma_cyclic(sport);
 	else
@@ -1415,23 +1405,16 @@
 		return ret;
 	}
 
-	sport->dma_rx_chan_active = true;
-	ret = lpuart_sched_rx_dma(sport);
-	if (ret) {
-		sport->dma_rx_chan_active = false;
-		lpuart_dma_rx_free(&sport->port, false);
-	}
-
-	return ret;
-}
-
-static void lpuart_dma_rx_free(struct uart_port *port, bool dma_terminate)
+	return lpuart_sched_rx_dma(sport);
+}
+
+static void lpuart_dma_rx_free(struct uart_port *port)
 {
 	struct lpuart_port *sport = container_of(port,
 					struct lpuart_port, port);
 
-	if (sport->dma_rx_chan && dma_terminate)
-		dmaengine_terminate_sync(sport->dma_rx_chan);
+	if (sport->dma_rx_chan)
+		dmaengine_terminate_all(sport->dma_rx_chan);
 
 	dma_unmap_sg(sport->port.dev, &sport->rx_sgl, 1, DMA_FROM_DEVICE);
 	kfree(sport->rx_ring.buf);
@@ -1838,9 +1821,6 @@
 	sport->rxfifo_size = UARTFIFO_DEPTH((temp >> UARTFIFO_RXSIZE_OFF) &
 					    UARTFIFO_FIFOSIZE_MASK);
 
-<<<<<<< HEAD
-	lpuart32_hw_setup(sport);
-=======
 	/*
 	 * The LS1021A and LS1028A have a fixed FIFO depth of 16 words.
 	 * Although they support the RX/TXSIZE fields, their encoding is
@@ -1852,11 +1832,7 @@
 		sport->port.fifosize = sport->txfifo_size;
 	}
 
-	spin_lock_irqsave(&sport->port.lock, flags);
-
-	lpuart32_setup_watermark_enable(sport);
-
->>>>>>> ec9c6b41
+	lpuart32_hw_setup(sport);
 
 	return 0;
 }
@@ -1865,14 +1841,14 @@
 {
 	if (sport->lpuart_dma_rx_use) {
 		lpuart_del_timer_sync(sport);
-		lpuart_dma_rx_free(&sport->port, true);
+		lpuart_dma_rx_free(&sport->port);
 	}
 
 	if (sport->lpuart_dma_tx_use) {
 		if (wait_event_interruptible(sport->dma_wait,
 			!sport->dma_tx_in_progress) != false) {
 			sport->dma_tx_in_progress = false;
-			dmaengine_terminate_sync(sport->dma_tx_chan);
+			dmaengine_terminate_all(sport->dma_tx_chan);
 		}
 	}
 }
@@ -1891,8 +1867,6 @@
 			UARTCR2_TIE | UARTCR2_TCIE | UARTCR2_RIE);
 	writeb(temp, port->membase + UARTCR2);
 
-	if (sport->lpuart_dma_rx_use)
-		sport->dma_rx_chan_active = false;
 	spin_unlock_irqrestore(&port->lock, flags);
 
 	lpuart_dma_shutdown(sport);
@@ -1924,8 +1898,6 @@
 	lpuart32_write(port, temp, UARTCTRL);
 	lpuart32_write(port, 0, UARTMODIR);
 
-	if (sport->lpuart_dma_rx_use)
-		sport->dma_rx_chan_active = false;
 	spin_unlock_irqrestore(&port->lock, flags);
 
 	lpuart_dma_shutdown(sport);
@@ -2024,9 +1996,8 @@
 	 * acquring same lock because otherwise lpuart_del_timer_sync() can deadlock.
 	 */
 	if (old && sport->lpuart_dma_rx_use) {
-		sport->dma_rx_chan_active = false;
 		lpuart_del_timer_sync(sport);
-		lpuart_dma_rx_free(&sport->port, true);
+		lpuart_dma_rx_free(&sport->port);
 	}
 
 	spin_lock_irqsave(&sport->port.lock, flags);
@@ -2243,9 +2214,8 @@
 	 * acquring same lock because otherwise lpuart_del_timer_sync() can deadlock.
 	 */
 	if (old && sport->lpuart_dma_rx_use) {
-		sport->dma_rx_chan_active = false;
 		lpuart_del_timer_sync(sport);
-		lpuart_dma_rx_free(&sport->port, true);
+		lpuart_dma_rx_free(&sport->port);
 	}
 
 	spin_lock_irqsave(&sport->port.lock, flags);
@@ -3022,9 +2992,6 @@
 			temp &= ~(UARTCR2_TE | UARTCR2_TIE | UARTCR2_TCIE);
 			writeb(temp, sport->port.membase + UARTCR2);
 		}
-
-		if (sport->lpuart_dma_rx_use)
-			sport->dma_rx_chan_active = false;
 		spin_unlock_irqrestore(&sport->port.lock, flags);
 
 		if (sport->lpuart_dma_rx_use) {
@@ -3036,7 +3003,7 @@
 			 * Rx DMA path before suspend and start Rx DMA path on resume.
 			 */
 			lpuart_del_timer_sync(sport);
-			lpuart_dma_rx_free(&sport->port, true);
+			lpuart_dma_rx_free(&sport->port);
 
 			/* Disable Rx DMA to use UART port as wakeup source */
 			spin_lock_irqsave(&sport->port.lock, flags);
@@ -3064,7 +3031,7 @@
 			}
 			spin_unlock_irqrestore(&sport->port.lock, flags);
 			sport->dma_tx_in_progress = false;
-			dmaengine_terminate_sync(sport->dma_tx_chan);
+			dmaengine_terminate_all(sport->dma_tx_chan);
 		}
 	} else if (pm_runtime_active(sport->port.dev)) {
 		lpuart_disable_clks(sport);
