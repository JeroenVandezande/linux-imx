--- conflicted
+++ resolved
@@ -618,7 +618,6 @@
 }
 
 static bool is_rt_policy(int policy)
-<<<<<<< HEAD
 {
 	return policy == SCHED_FIFO || policy == SCHED_RR;
 }
@@ -649,38 +648,6 @@
 		return MAX_USER_RT_PRIO - 1 - user_priority;
 }
 
-=======
-{
-	return policy == SCHED_FIFO || policy == SCHED_RR;
-}
-
-static bool is_fair_policy(int policy)
-{
-	return policy == SCHED_NORMAL || policy == SCHED_BATCH;
-}
-
-static bool binder_supported_policy(int policy)
-{
-	return is_fair_policy(policy) || is_rt_policy(policy);
-}
-
-static int to_userspace_prio(int policy, int kernel_priority)
-{
-	if (is_fair_policy(policy))
-		return PRIO_TO_NICE(kernel_priority);
-	else
-		return MAX_USER_RT_PRIO - 1 - kernel_priority;
-}
-
-static int to_kernel_prio(int policy, int user_priority)
-{
-	if (is_fair_policy(policy))
-		return NICE_TO_PRIO(user_priority);
-	else
-		return MAX_USER_RT_PRIO - 1 - user_priority;
-}
-
->>>>>>> ae8c2a75
 static void binder_do_set_priority(struct task_struct *task,
 				   struct binder_priority desired,
 				   bool verify)
@@ -762,7 +729,7 @@
 					bool inherit_rt)
 {
 	struct binder_priority desired_prio = t->priority;
-<<<<<<< HEAD
+	bool skip = false;
 
 	if (t->set_priority_called)
 		return;
@@ -771,21 +738,10 @@
 	t->saved_priority.sched_policy = task->policy;
 	t->saved_priority.prio = task->normal_prio;
 
-=======
-	bool skip = false;
-
-	if (t->set_priority_called)
-		return;
-
-	t->set_priority_called = true;
-	t->saved_priority.sched_policy = task->policy;
-	t->saved_priority.prio = task->normal_prio;
-
 	trace_android_vh_binder_transaction_priority_skip(task, &skip);
 	if (skip)
 		return;
 
->>>>>>> ae8c2a75
 	if (!inherit_rt && is_rt_policy(desired_prio.sched_policy)) {
 		desired_prio.prio = NICE_TO_PRIO(0);
 		desired_prio.sched_policy = SCHED_NORMAL;
@@ -2548,12 +2504,9 @@
 	if (!thread && !pending_async)
 		thread = binder_select_thread_ilocked(proc);
 
-<<<<<<< HEAD
-=======
 	trace_android_vh_binder_proc_transaction(current, proc->tsk,
 		thread ? thread->task : 0, node->debug_id, t->code, pending_async);
 
->>>>>>> ae8c2a75
 	if (thread) {
 		binder_transaction_priority(thread->task, t, node_prio,
 					    node->inherit_rt);
@@ -5089,8 +5042,6 @@
 		}
 		break;
 	}
-<<<<<<< HEAD
-=======
 	case BINDER_ENABLE_ONEWAY_SPAM_DETECTION: {
 		uint32_t enable;
 
@@ -5103,7 +5054,6 @@
 		binder_inner_proc_unlock(proc);
 		break;
 	}
->>>>>>> ae8c2a75
 	default:
 		ret = -EINVAL;
 		goto err;
@@ -5777,10 +5727,7 @@
 	"BR_CLEAR_DEATH_NOTIFICATION_DONE",
 	"BR_FAILED_REPLY",
 	"BR_FROZEN_REPLY",
-<<<<<<< HEAD
-=======
 	"BR_ONEWAY_SPAM_SUSPECT",
->>>>>>> ae8c2a75
 };
 
 static const char * const binder_command_strings[] = {
