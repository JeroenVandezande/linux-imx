// SPDX-License-Identifier: GPL-2.0
#include <linux/bits.h>
#include <linux/clk.h>
#include <linux/clk-provider.h>
#include <linux/err.h>
#include <linux/io.h>
#include <linux/module.h>
#include <linux/of.h>
#include <linux/slab.h>
#include <linux/spinlock.h>
#include "clk.h"

#define CCM_CCDR			0x4
#define CCDR_MMDC_CH0_MASK		BIT(17)
#define CCDR_MMDC_CH1_MASK		BIT(16)

DEFINE_SPINLOCK(imx_ccm_lock);
EXPORT_SYMBOL_GPL(imx_ccm_lock);

bool uart_from_osc;

void imx_unregister_clocks(struct clk *clks[], unsigned int count)
{
	unsigned int i;

	for (i = 0; i < count; i++)
		clk_unregister(clks[i]);
}

void imx_unregister_hw_clocks(struct clk_hw *hws[], unsigned int count)
{
	unsigned int i;

	for (i = 0; i < count; i++)
		clk_hw_unregister(hws[i]);
}
EXPORT_SYMBOL_GPL(imx_unregister_hw_clocks);

void imx_mmdc_mask_handshake(void __iomem *ccm_base,
				    unsigned int chn)
{
	unsigned int reg;

	reg = readl_relaxed(ccm_base + CCM_CCDR);
	reg |= chn == 0 ? CCDR_MMDC_CH0_MASK : CCDR_MMDC_CH1_MASK;
	writel_relaxed(reg, ccm_base + CCM_CCDR);
}

void imx_check_clocks(struct clk *clks[], unsigned int count)
{
	unsigned i;

	for (i = 0; i < count; i++)
		if (IS_ERR(clks[i]))
			pr_err("i.MX clk %u: register failed with %ld\n",
			       i, PTR_ERR(clks[i]));
}

void imx_check_clk_hws(struct clk_hw *clks[], unsigned int count)
{
	unsigned int i;

	for (i = 0; i < count; i++)
		if (IS_ERR(clks[i]))
			pr_err("i.MX clk %u: register failed with %ld\n",
			       i, PTR_ERR(clks[i]));
}
EXPORT_SYMBOL_GPL(imx_check_clk_hws);

static struct clk *imx_obtain_fixed_clock_from_dt(const char *name)
{
	struct of_phandle_args phandle;
	struct clk *clk = ERR_PTR(-ENODEV);
	char *path;

	path = kasprintf(GFP_KERNEL, "/clocks/%s", name);
	if (!path)
		return ERR_PTR(-ENOMEM);

	phandle.np = of_find_node_by_path(path);
	kfree(path);

	if (phandle.np) {
		clk = of_clk_get_from_provider(&phandle);
		of_node_put(phandle.np);
	}
	return clk;
}

struct clk *imx_obtain_fixed_clock(
			const char *name, unsigned long rate)
{
	struct clk *clk;

	clk = imx_obtain_fixed_clock_from_dt(name);
	if (IS_ERR(clk))
		clk = imx_clk_fixed(name, rate);
	return clk;
}

struct clk_hw *imx_obtain_fixed_clock_hw(
			const char *name, unsigned long rate)
{
	struct clk *clk;

	clk = imx_obtain_fixed_clock_from_dt(name);
	if (IS_ERR(clk))
		clk = imx_clk_fixed(name, rate);
	return __clk_get_hw(clk);
}

struct clk_hw * imx_obtain_fixed_clk_hw(struct device_node *np,
					const char *name)
{
	struct clk *clk;

	clk = of_clk_get_by_name(np, name);
	if (IS_ERR(clk))
		return ERR_PTR(-ENOENT);

	return __clk_get_hw(clk);
}
EXPORT_SYMBOL_GPL(imx_obtain_fixed_clk_hw);

/*
 * This fixups the register CCM_CSCMR1 write value.
 * The write/read/divider values of the aclk_podf field
 * of that register have the relationship described by
 * the following table:
 *
 * write value       read value        divider
 * 3b'000            3b'110            7
 * 3b'001            3b'111            8
 * 3b'010            3b'100            5
 * 3b'011            3b'101            6
 * 3b'100            3b'010            3
 * 3b'101            3b'011            4
 * 3b'110            3b'000            1
 * 3b'111            3b'001            2(default)
 *
 * That's why we do the xor operation below.
 */
#define CSCMR1_FIXUP	0x00600000

void imx_cscmr1_fixup(u32 *val)
{
	*val ^= CSCMR1_FIXUP;
	return;
}

#ifndef MODULE
<<<<<<< HEAD
static int imx_keep_uart_clocks;
static bool imx_uart_clks_on;
=======

static bool imx_keep_uart_clocks;
static int imx_enabled_uart_clocks;
static struct clk **imx_uart_clocks;
>>>>>>> 3de043c6

static int __init imx_keep_uart_clocks_param(char *str)
{
	imx_keep_uart_clocks = 1;

	return 0;
}
__setup_param("earlycon", imx_keep_uart_earlycon,
	      imx_keep_uart_clocks_param, 0);
__setup_param("earlyprintk", imx_keep_uart_earlyprintk,
	      imx_keep_uart_clocks_param, 0);

<<<<<<< HEAD
static void imx_earlycon_uart_clks_onoff(bool is_on)
{
	struct clk *uart_clk;
	int i = 0;

	if (!imx_keep_uart_clocks || (!is_on && !imx_uart_clks_on))
		return;

	/* only support dt */
	if (!of_stdout)
		return;

	do {
		uart_clk = of_clk_get(of_stdout, i++);
		if (IS_ERR(uart_clk))
			break;

		if (is_on)
			clk_prepare_enable(uart_clk);
		else
			clk_disable_unprepare(uart_clk);
	} while (true);

	if (is_on)
		imx_uart_clks_on = true;
=======
void imx_register_uart_clocks(unsigned int clk_count)
{
	imx_enabled_uart_clocks = 0;

/* i.MX boards use device trees now.  For build tests without CONFIG_OF, do nothing */
#ifdef CONFIG_OF
	if (imx_keep_uart_clocks) {
		int i;

		imx_uart_clocks = kcalloc(clk_count, sizeof(struct clk *), GFP_KERNEL);

		if (!of_stdout)
			return;

		for (i = 0; i < clk_count; i++) {
			imx_uart_clocks[imx_enabled_uart_clocks] = of_clk_get(of_stdout, i);

			/* Stop if there are no more of_stdout references */
			if (IS_ERR(imx_uart_clocks[imx_enabled_uart_clocks]))
				return;

			/* Only enable the clock if it's not NULL */
			if (imx_uart_clocks[imx_enabled_uart_clocks])
				clk_prepare_enable(imx_uart_clocks[imx_enabled_uart_clocks++]);
		}
	}
#endif
>>>>>>> 3de043c6
}

void imx_register_uart_clocks(void)
{
<<<<<<< HEAD
	imx_earlycon_uart_clks_onoff(true);
}

static int __init imx_clk_disable_uart(void)
{
	imx_earlycon_uart_clks_onoff(false);
=======
	if (imx_keep_uart_clocks && imx_enabled_uart_clocks) {
		int i;

		for (i = 0; i < imx_enabled_uart_clocks; i++) {
			clk_disable_unprepare(imx_uart_clocks[i]);
			clk_put(imx_uart_clocks[i]);
		}
		kfree(imx_uart_clocks);
	}
>>>>>>> 3de043c6

	return 0;
}
late_initcall_sync(imx_clk_disable_uart);

static int __init setup_uart_clk(char *uart_rate)
{
       uart_from_osc = true;
       return 1;
}
__setup("uart_from_osc", setup_uart_clk);

#endif

MODULE_LICENSE("GPL v2");<|MERGE_RESOLUTION|>--- conflicted
+++ resolved
@@ -149,15 +149,10 @@
 }
 
 #ifndef MODULE
-<<<<<<< HEAD
-static int imx_keep_uart_clocks;
-static bool imx_uart_clks_on;
-=======
 
 static bool imx_keep_uart_clocks;
 static int imx_enabled_uart_clocks;
 static struct clk **imx_uart_clocks;
->>>>>>> 3de043c6
 
 static int __init imx_keep_uart_clocks_param(char *str)
 {
@@ -170,33 +165,6 @@
 __setup_param("earlyprintk", imx_keep_uart_earlyprintk,
 	      imx_keep_uart_clocks_param, 0);
 
-<<<<<<< HEAD
-static void imx_earlycon_uart_clks_onoff(bool is_on)
-{
-	struct clk *uart_clk;
-	int i = 0;
-
-	if (!imx_keep_uart_clocks || (!is_on && !imx_uart_clks_on))
-		return;
-
-	/* only support dt */
-	if (!of_stdout)
-		return;
-
-	do {
-		uart_clk = of_clk_get(of_stdout, i++);
-		if (IS_ERR(uart_clk))
-			break;
-
-		if (is_on)
-			clk_prepare_enable(uart_clk);
-		else
-			clk_disable_unprepare(uart_clk);
-	} while (true);
-
-	if (is_on)
-		imx_uart_clks_on = true;
-=======
 void imx_register_uart_clocks(unsigned int clk_count)
 {
 	imx_enabled_uart_clocks = 0;
@@ -224,19 +192,10 @@
 		}
 	}
 #endif
->>>>>>> 3de043c6
-}
-
-void imx_register_uart_clocks(void)
-{
-<<<<<<< HEAD
-	imx_earlycon_uart_clks_onoff(true);
 }
 
 static int __init imx_clk_disable_uart(void)
 {
-	imx_earlycon_uart_clks_onoff(false);
-=======
 	if (imx_keep_uart_clocks && imx_enabled_uart_clocks) {
 		int i;
 
@@ -246,7 +205,6 @@
 		}
 		kfree(imx_uart_clocks);
 	}
->>>>>>> 3de043c6
 
 	return 0;
 }
