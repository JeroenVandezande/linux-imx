/****************************************************************************
*
*    The MIT License (MIT)
*
*    Copyright (c) 2014 - 2018 Vivante Corporation
*
*    Permission is hereby granted, free of charge, to any person obtaining a
*    copy of this software and associated documentation files (the "Software"),
*    to deal in the Software without restriction, including without limitation
*    the rights to use, copy, modify, merge, publish, distribute, sublicense,
*    and/or sell copies of the Software, and to permit persons to whom the
*    Software is furnished to do so, subject to the following conditions:
*
*    The above copyright notice and this permission notice shall be included in
*    all copies or substantial portions of the Software.
*
*    THE SOFTWARE IS PROVIDED "AS IS", WITHOUT WARRANTY OF ANY KIND, EXPRESS OR
*    IMPLIED, INCLUDING BUT NOT LIMITED TO THE WARRANTIES OF MERCHANTABILITY,
*    FITNESS FOR A PARTICULAR PURPOSE AND NONINFRINGEMENT. IN NO EVENT SHALL THE
*    AUTHORS OR COPYRIGHT HOLDERS BE LIABLE FOR ANY CLAIM, DAMAGES OR OTHER
*    LIABILITY, WHETHER IN AN ACTION OF CONTRACT, TORT OR OTHERWISE, ARISING
*    FROM, OUT OF OR IN CONNECTION WITH THE SOFTWARE OR THE USE OR OTHER
*    DEALINGS IN THE SOFTWARE.
*
*****************************************************************************
*
*    The GPL License (GPL)
*
*    Copyright (C) 2014 - 2018 Vivante Corporation
*
*    This program is free software; you can redistribute it and/or
*    modify it under the terms of the GNU General Public License
*    as published by the Free Software Foundation; either version 2
*    of the License, or (at your option) any later version.
*
*    This program is distributed in the hope that it will be useful,
*    but WITHOUT ANY WARRANTY; without even the implied warranty of
*    MERCHANTABILITY or FITNESS FOR A PARTICULAR PURPOSE.  See the
*    GNU General Public License for more details.
*
*    You should have received a copy of the GNU General Public License
*    along with this program; if not, write to the Free Software Foundation,
*    Inc., 51 Franklin Street, Fifth Floor, Boston, MA 02110-1301, USA.
*
*****************************************************************************
*
*    Note: This software is released under dual MIT and GPL licenses. A
*    recipient may use this file under the terms of either the MIT license or
*    GPL License. If you wish to use only one license not the other, you can
*    indicate your decision by deleting one of the above license notices in your
*    version of this file.
*
*****************************************************************************/


#ifndef __gc_hal_kernel_metadata_h_
#define __gc_hal_kernel_metadata_h_

#ifdef __cplusplus
extern "C" {
#endif

/* Macro to combine four characters into a Character Code. */
#define __FOURCC(a, b, c, d) \
    ((uint32_t)(a) | ((uint32_t)(b) << 8) | ((uint32_t)(c) << 16) | ((uint32_t)(d) << 24))

#define VIV_VIDMEM_METADATA_MAGIC __FOURCC('v', 'i', 'v', 'm')

/* Compressed format now was defined same as dec400d, should be general. */
typedef enum _VIV_COMPRESS_FMT
{
    _VIV_CFMT_ARGB8 = 0,
    _VIV_CFMT_XRGB8,
    _VIV_CFMT_AYUV,
    _VIV_CFMT_UYVY,
    _VIV_CFMT_YUY2,
    _VIV_CFMT_YUV_ONLY,
    _VIV_CFMT_UV_MIX,
    _VIV_CFMT_ARGB4,
    _VIV_CFMT_XRGB4,
    _VIV_CFMT_A1R5G5B5,
    _VIV_CFMT_X1R5G5B5,
    _VIV_CFMT_R5G6B5,
    _VIV_CFMT_Z24S8,
    _VIV_CFMT_Z24,
    _VIV_CFMT_Z16,
    _VIV_CFMT_A2R10G10B10,
    _VIV_CFMT_BAYER,
    _VIV_CFMT_SIGNED_BAYER,
    _VIV_CFMT_VAA16,
    _VIV_CFMT_S8,

    _VIV_CFMT_MAX,
} _VIV_COMPRESS_FMT;

/* Metadata for cross-device fd share with additional (ts) info. */
typedef struct _VIV_VIDMEM_METADATA
{
    uint32_t magic;

    int32_t  ts_fd;
    void *   ts_dma_buf;
<<<<<<< HEAD
    dma_addr_t ts_address;
=======
#ifdef ANDROID
    dma_addr_t ts_address;
#endif
>>>>>>> 30bde9fd

    uint32_t fc_enabled;
    uint32_t fc_value;
    uint32_t fc_value_upper;

    uint32_t compressed;
    uint32_t compress_format;
} _VIV_VIDMEM_METADATA;

#ifdef __cplusplus
}
#endif

#endif /* __gc_hal_kernel_metadata_h_ */

<|MERGE_RESOLUTION|>--- conflicted
+++ resolved
@@ -100,13 +100,9 @@
 
     int32_t  ts_fd;
     void *   ts_dma_buf;
-<<<<<<< HEAD
-    dma_addr_t ts_address;
-=======
 #ifdef ANDROID
     dma_addr_t ts_address;
 #endif
->>>>>>> 30bde9fd
 
     uint32_t fc_enabled;
     uint32_t fc_value;
