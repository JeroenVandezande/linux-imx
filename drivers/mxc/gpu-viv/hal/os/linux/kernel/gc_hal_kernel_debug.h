--- conflicted
+++ resolved
@@ -114,11 +114,7 @@
 #define gcmkOUTPUT_STRING(String) \
     printk("%s", String); \
 
-<<<<<<< HEAD
-#if !defined(gcdANDROID) || gcdDEBUG
-=======
 #if gcdDUMP_IN_KERNEL
->>>>>>> 094e478c
 #if LINUX_VERSION_CODE >= KERNEL_VERSION(4,14,0)
 #define gcmkDUMP_STRING(Os, String) \
     do \
