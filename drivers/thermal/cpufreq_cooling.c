--- conflicted
+++ resolved
@@ -431,12 +431,9 @@
 				 unsigned long state)
 {
 	struct cpufreq_cooling_device *cpufreq_cdev = cdev->devdata;
-<<<<<<< HEAD
 	struct cpumask *cpus;
 	unsigned int frequency;
 	unsigned long max_capacity, capacity;
-=======
->>>>>>> 11700fcb
 	int ret;
 
 	/* Request state should be less than max_level */
@@ -449,7 +446,6 @@
 
 	cpufreq_cdev->cpufreq_state = state;
 
-<<<<<<< HEAD
 	frequency = get_state_freq(cpufreq_cdev, state);
 
 	ret = freq_qos_update_request(&cpufreq_cdev->qos_req, frequency);
@@ -460,14 +456,10 @@
 		capacity = frequency * max_capacity;
 		capacity /= cpufreq_cdev->policy->cpuinfo.max_freq;
 		arch_set_thermal_pressure(cpus, max_capacity - capacity);
+		ret = 0;
 	}
 
 	return ret;
-=======
-	ret = freq_qos_update_request(&cpufreq_cdev->qos_req,
-				      get_state_freq(cpufreq_cdev, state));
-	return ret < 0 ? ret : 0;
->>>>>>> 11700fcb
 }
 
 /* Bind cpufreq callbacks to thermal cooling device ops */
