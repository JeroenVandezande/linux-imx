--- conflicted
+++ resolved
@@ -598,8 +598,6 @@
 	bpf_fill_ill_insns(hdr, size);
 
 	hdr->pages = size / PAGE_SIZE;
-	hdr->locked = 0;
-
 	hole = min_t(unsigned int, size - (proglen + sizeof(*hdr)),
 		     PAGE_SIZE - sizeof(*hdr));
 	start = (get_random_int() % hole) & ~(alignment - 1);
@@ -1450,25 +1448,6 @@
 	return 0;
 }
 
-<<<<<<< HEAD
-static int bpf_prog_check_pages_ro_locked(const struct bpf_prog *fp)
-{
-#ifdef CONFIG_ARCH_HAS_SET_MEMORY
-	int i, err;
-
-	for (i = 0; i < fp->aux->func_cnt; i++) {
-		err = bpf_prog_check_pages_ro_single(fp->aux->func[i]);
-		if (err)
-			return err;
-	}
-
-	return bpf_prog_check_pages_ro_single(fp);
-#endif
-	return 0;
-}
-
-=======
->>>>>>> acb18725
 static void bpf_prog_select_func(struct bpf_prog *fp)
 {
 #ifndef CONFIG_BPF_JIT_ALWAYS_ON
@@ -1527,17 +1506,7 @@
 	 * all eBPF JITs might immediately support all features.
 	 */
 	*err = bpf_check_tail_call(fp);
-	if (*err)
-		return fp;
-
-	/* Checkpoint: at this point onwards any cBPF -> eBPF or
-	 * native eBPF program is read-only. If we failed to change
-	 * the page attributes (e.g. allocation failure from
-	 * splitting large pages), then reject the whole program
-	 * in order to guarantee not ending up with any W+X pages
-	 * from BPF side in kernel.
-	 */
-	*err = bpf_prog_check_pages_ro_locked(fp);
+
 	return fp;
 }
 EXPORT_SYMBOL_GPL(bpf_prog_select_runtime);
