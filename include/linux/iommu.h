/* SPDX-License-Identifier: GPL-2.0-only */
/*
 * Copyright (C) 2007-2008 Advanced Micro Devices, Inc.
 * Author: Joerg Roedel <joerg.roedel@amd.com>
 */

#ifndef __LINUX_IOMMU_H
#define __LINUX_IOMMU_H

#include <linux/scatterlist.h>
#include <linux/device.h>
#include <linux/types.h>
#include <linux/errno.h>
#include <linux/err.h>
#include <linux/of.h>
#include <linux/ioasid.h>
#include <uapi/linux/iommu.h>

#define IOMMU_READ	(1 << 0)
#define IOMMU_WRITE	(1 << 1)
#define IOMMU_CACHE	(1 << 2) /* DMA cache coherency */
#define IOMMU_NOEXEC	(1 << 3)
#define IOMMU_MMIO	(1 << 4) /* e.g. things like MSI doorbells */
/*
 * Where the bus hardware includes a privilege level as part of its access type
 * markings, and certain devices are capable of issuing transactions marked as
 * either 'supervisor' or 'user', the IOMMU_PRIV flag requests that the other
 * given permission flags only apply to accesses at the higher privilege level,
 * and that unprivileged transactions should have as little access as possible.
 * This would usually imply the same permissions as kernel mappings on the CPU,
 * if the IOMMU page table format is equivalent.
 */
#define IOMMU_PRIV	(1 << 5)
/*
 * Non-coherent masters can use this page protection flag to set cacheable
 * memory attributes for only a transparent outer level of cache, also known as
 * the last-level or system cache.
 */
#define IOMMU_SYS_CACHE_ONLY	(1 << 6)
/*
 * Non-coherent masters can use this page protection flag to set cacheable
 * memory attributes with a no write allocation cache policy for only a
 * transparent outer level of cache, also known as the last-level or system
 * cache.
 */
#define IOMMU_SYS_CACHE_ONLY_NWA (1 << 7)

struct iommu_ops;
struct iommu_group;
struct bus_type;
struct device;
struct iommu_domain;
struct notifier_block;
struct iommu_sva;
struct iommu_fault_event;

/* iommu fault flags */
#define IOMMU_FAULT_READ	0x0
#define IOMMU_FAULT_WRITE	0x1

typedef int (*iommu_fault_handler_t)(struct iommu_domain *,
			struct device *, unsigned long, int, void *);
typedef int (*iommu_dev_fault_handler_t)(struct iommu_fault *, void *);

struct iommu_domain_geometry {
	dma_addr_t aperture_start; /* First address that can be mapped    */
	dma_addr_t aperture_end;   /* Last address that can be mapped     */
	bool force_aperture;       /* DMA only allowed in mappable range? */
};

/* Domain feature flags */
#define __IOMMU_DOMAIN_PAGING	(1U << 0)  /* Support for iommu_map/unmap */
#define __IOMMU_DOMAIN_DMA_API	(1U << 1)  /* Domain for use in DMA-API
					      implementation              */
#define __IOMMU_DOMAIN_PT	(1U << 2)  /* Domain is identity mapped   */

/*
 * This are the possible domain-types
 *
 *	IOMMU_DOMAIN_BLOCKED	- All DMA is blocked, can be used to isolate
 *				  devices
 *	IOMMU_DOMAIN_IDENTITY	- DMA addresses are system physical addresses
 *	IOMMU_DOMAIN_UNMANAGED	- DMA mappings managed by IOMMU-API user, used
 *				  for VMs
 *	IOMMU_DOMAIN_DMA	- Internally used for DMA-API implementations.
 *				  This flag allows IOMMU drivers to implement
 *				  certain optimizations for these domains
 */
#define IOMMU_DOMAIN_BLOCKED	(0U)
#define IOMMU_DOMAIN_IDENTITY	(__IOMMU_DOMAIN_PT)
#define IOMMU_DOMAIN_UNMANAGED	(__IOMMU_DOMAIN_PAGING)
#define IOMMU_DOMAIN_DMA	(__IOMMU_DOMAIN_PAGING |	\
				 __IOMMU_DOMAIN_DMA_API)

struct iommu_domain {
	unsigned type;
	const struct iommu_ops *ops;
	unsigned long pgsize_bitmap;	/* Bitmap of page sizes in use */
	iommu_fault_handler_t handler;
	void *handler_token;
	struct iommu_domain_geometry geometry;
	void *iova_cookie;
};

enum iommu_cap {
	IOMMU_CAP_CACHE_COHERENCY,	/* IOMMU can enforce cache coherent DMA
					   transactions */
	IOMMU_CAP_INTR_REMAP,		/* IOMMU supports interrupt isolation */
	IOMMU_CAP_NOEXEC,		/* IOMMU_NOEXEC flag */
};

/*
 * Following constraints are specifc to FSL_PAMUV1:
 *  -aperture must be power of 2, and naturally aligned
 *  -number of windows must be power of 2, and address space size
 *   of each window is determined by aperture size / # of windows
 *  -the actual size of the mapped region of a window must be power
 *   of 2 starting with 4KB and physical address must be naturally
 *   aligned.
 * DOMAIN_ATTR_FSL_PAMUV1 corresponds to the above mentioned contraints.
 * The caller can invoke iommu_domain_get_attr to check if the underlying
 * iommu implementation supports these constraints.
 */

enum iommu_attr {
	DOMAIN_ATTR_GEOMETRY,
	DOMAIN_ATTR_PAGING,
	DOMAIN_ATTR_WINDOWS,
	DOMAIN_ATTR_FSL_PAMU_STASH,
	DOMAIN_ATTR_FSL_PAMU_ENABLE,
	DOMAIN_ATTR_FSL_PAMUV1,
	DOMAIN_ATTR_NESTING,	/* two stages of translation */
	DOMAIN_ATTR_DMA_USE_FLUSH_QUEUE,
	DOMAIN_ATTR_MAX,
};

/* These are the possible reserved region types */
enum iommu_resv_type {
	/* Memory regions which must be mapped 1:1 at all times */
	IOMMU_RESV_DIRECT,
	/*
	 * Memory regions which are advertised to be 1:1 but are
	 * commonly considered relaxable in some conditions,
	 * for instance in device assignment use case (USB, Graphics)
	 */
	IOMMU_RESV_DIRECT_RELAXABLE,
	/* Arbitrary "never map this or give it to a device" address ranges */
	IOMMU_RESV_RESERVED,
	/* Hardware MSI region (untranslated) */
	IOMMU_RESV_MSI,
	/* Software-managed MSI translation window */
	IOMMU_RESV_SW_MSI,
};

/**
 * struct iommu_resv_region - descriptor for a reserved memory region
 * @list: Linked list pointers
 * @start: System physical start address of the region
 * @length: Length of the region in bytes
 * @prot: IOMMU Protection flags (READ/WRITE/...)
 * @type: Type of the reserved region
 */
struct iommu_resv_region {
	struct list_head	list;
	phys_addr_t		start;
	size_t			length;
	int			prot;
	enum iommu_resv_type	type;
};

/* Per device IOMMU features */
enum iommu_dev_features {
	IOMMU_DEV_FEAT_AUX,	/* Aux-domain feature */
	IOMMU_DEV_FEAT_SVA,	/* Shared Virtual Addresses */
};

#define IOMMU_PASID_INVALID	(-1U)

#ifdef CONFIG_IOMMU_API

/**
 * struct iommu_iotlb_gather - Range information for a pending IOTLB flush
 *
 * @start: IOVA representing the start of the range to be flushed
 * @end: IOVA representing the end of the range to be flushed (inclusive)
 * @pgsize: The interval at which to perform the flush
 *
 * This structure is intended to be updated by multiple calls to the
 * ->unmap() function in struct iommu_ops before eventually being passed
 * into ->iotlb_sync().
 */
struct iommu_iotlb_gather {
	unsigned long		start;
	unsigned long		end;
	size_t			pgsize;
};

/**
 * struct iommu_ops - iommu ops and capabilities
 * @capable: check capability
 * @domain_alloc: allocate iommu domain
 * @domain_free: free iommu domain
 * @attach_dev: attach device to an iommu domain
 * @detach_dev: detach device from an iommu domain
 * @map: map a physically contiguous memory region to an iommu domain
<<<<<<< HEAD
=======
 * @map_pages: map a physically contiguous set of pages of the same size to
 *             an iommu domain.
>>>>>>> c50ebbb8
 * @map_sg: map a scatter-gather list of physically contiguous chunks to
 *          an iommu domain.
 * @unmap: unmap a physically contiguous memory region from an iommu domain
 * @unmap_pages: unmap a number of pages of the same size from an iommu domain
 * @flush_iotlb_all: Synchronously flush all hardware TLBs for this domain
 * @iotlb_sync_map: Sync mappings created recently using @map to the hardware
 * @iotlb_sync: Flush all queued ranges from the hardware TLBs and empty flush
 *            queue
 * @iova_to_phys: translate iova to physical address
 * @probe_device: Add device to iommu driver handling
 * @release_device: Remove device from iommu driver handling
 * @probe_finalize: Do final setup work after the device is added to an IOMMU
 *                  group and attached to the groups domain
 * @device_group: find iommu group for a particular device
 * @domain_get_attr: Query domain attributes
 * @domain_set_attr: Change domain attributes
 * @get_resv_regions: Request list of reserved regions for a device
 * @put_resv_regions: Free list of reserved regions for a device
 * @apply_resv_region: Temporary helper call-back for iova reserved ranges
 * @domain_window_enable: Configure and enable a particular window for a domain
 * @domain_window_disable: Disable a particular window for a domain
 * @of_xlate: add OF master IDs to iommu grouping
 * @is_attach_deferred: Check if domain attach should be deferred from iommu
 *                      driver init to device driver init (default no)
 * @dev_has/enable/disable_feat: per device entries to check/enable/disable
 *                               iommu specific features.
 * @dev_feat_enabled: check enabled feature
 * @aux_attach/detach_dev: aux-domain specific attach/detach entries.
 * @aux_get_pasid: get the pasid given an aux-domain
 * @sva_bind: Bind process address space to device
 * @sva_unbind: Unbind process address space from device
 * @sva_get_pasid: Get PASID associated to a SVA handle
 * @page_response: handle page request response
 * @cache_invalidate: invalidate translation caches
 * @sva_bind_gpasid: bind guest pasid and mm
 * @sva_unbind_gpasid: unbind guest pasid and mm
 * @def_domain_type: device default domain type, return value:
 *		- IOMMU_DOMAIN_IDENTITY: must use an identity domain
 *		- IOMMU_DOMAIN_DMA: must use a dma domain
 *		- 0: use the default setting
 * @pgsize_bitmap: bitmap of all possible supported page sizes
 * @owner: Driver module providing these ops
 */
struct iommu_ops {
	bool (*capable)(enum iommu_cap);

	/* Domain allocation and freeing by the iommu driver */
	struct iommu_domain *(*domain_alloc)(unsigned iommu_domain_type);
	void (*domain_free)(struct iommu_domain *);

	int (*attach_dev)(struct iommu_domain *domain, struct device *dev);
	void (*detach_dev)(struct iommu_domain *domain, struct device *dev);
	int (*map)(struct iommu_domain *domain, unsigned long iova,
		   phys_addr_t paddr, size_t size, int prot, gfp_t gfp);
<<<<<<< HEAD
=======
	int (*map_pages)(struct iommu_domain *domain, unsigned long iova,
			 phys_addr_t paddr, size_t pgsize, size_t pgcount,
			 int prot, gfp_t gfp, size_t *mapped);
>>>>>>> c50ebbb8
	int (*map_sg)(struct iommu_domain *domain, unsigned long iova,
		      struct scatterlist *sg, unsigned int nents, int prot,
		      gfp_t gfp, size_t *mapped);
	size_t (*unmap)(struct iommu_domain *domain, unsigned long iova,
		     size_t size, struct iommu_iotlb_gather *iotlb_gather);
	size_t (*unmap_pages)(struct iommu_domain *domain, unsigned long iova,
			      size_t pgsize, size_t pgcount,
			      struct iommu_iotlb_gather *iotlb_gather);
	void (*flush_iotlb_all)(struct iommu_domain *domain);
	void (*iotlb_sync_map)(struct iommu_domain *domain, unsigned long iova,
			       size_t size);
	void (*iotlb_sync)(struct iommu_domain *domain,
			   struct iommu_iotlb_gather *iotlb_gather);
	phys_addr_t (*iova_to_phys)(struct iommu_domain *domain, dma_addr_t iova);
	struct iommu_device *(*probe_device)(struct device *dev);
	void (*release_device)(struct device *dev);
	void (*probe_finalize)(struct device *dev);
	struct iommu_group *(*device_group)(struct device *dev);
	int (*domain_get_attr)(struct iommu_domain *domain,
			       enum iommu_attr attr, void *data);
	int (*domain_set_attr)(struct iommu_domain *domain,
			       enum iommu_attr attr, void *data);

	/* Request/Free a list of reserved regions for a device */
	void (*get_resv_regions)(struct device *dev, struct list_head *list);
	void (*put_resv_regions)(struct device *dev, struct list_head *list);
	void (*apply_resv_region)(struct device *dev,
				  struct iommu_domain *domain,
				  struct iommu_resv_region *region);

	/* Window handling functions */
	int (*domain_window_enable)(struct iommu_domain *domain, u32 wnd_nr,
				    phys_addr_t paddr, u64 size, int prot);
	void (*domain_window_disable)(struct iommu_domain *domain, u32 wnd_nr);

	int (*of_xlate)(struct device *dev, struct of_phandle_args *args);
	bool (*is_attach_deferred)(struct iommu_domain *domain, struct device *dev);

	/* Per device IOMMU features */
	bool (*dev_has_feat)(struct device *dev, enum iommu_dev_features f);
	bool (*dev_feat_enabled)(struct device *dev, enum iommu_dev_features f);
	int (*dev_enable_feat)(struct device *dev, enum iommu_dev_features f);
	int (*dev_disable_feat)(struct device *dev, enum iommu_dev_features f);

	/* Aux-domain specific attach/detach entries */
	int (*aux_attach_dev)(struct iommu_domain *domain, struct device *dev);
	void (*aux_detach_dev)(struct iommu_domain *domain, struct device *dev);
	int (*aux_get_pasid)(struct iommu_domain *domain, struct device *dev);

	struct iommu_sva *(*sva_bind)(struct device *dev, struct mm_struct *mm,
				      void *drvdata);
	void (*sva_unbind)(struct iommu_sva *handle);
	u32 (*sva_get_pasid)(struct iommu_sva *handle);

	int (*page_response)(struct device *dev,
			     struct iommu_fault_event *evt,
			     struct iommu_page_response *msg);
	int (*cache_invalidate)(struct iommu_domain *domain, struct device *dev,
				struct iommu_cache_invalidate_info *inv_info);
	int (*sva_bind_gpasid)(struct iommu_domain *domain,
			struct device *dev, struct iommu_gpasid_bind_data *data);

	int (*sva_unbind_gpasid)(struct device *dev, u32 pasid);

	int (*def_domain_type)(struct device *dev);

	unsigned long pgsize_bitmap;
	struct module *owner;
};

/**
 * struct iommu_device - IOMMU core representation of one IOMMU hardware
 *			 instance
 * @list: Used by the iommu-core to keep a list of registered iommus
 * @ops: iommu-ops for talking to this iommu
 * @dev: struct device for sysfs handling
 */
struct iommu_device {
	struct list_head list;
	const struct iommu_ops *ops;
	struct fwnode_handle *fwnode;
	struct device *dev;
};

/**
 * struct iommu_fault_event - Generic fault event
 *
 * Can represent recoverable faults such as a page requests or
 * unrecoverable faults such as DMA or IRQ remapping faults.
 *
 * @fault: fault descriptor
 * @list: pending fault event list, used for tracking responses
 */
struct iommu_fault_event {
	struct iommu_fault fault;
	struct list_head list;
};

/**
 * struct iommu_fault_param - per-device IOMMU fault data
 * @handler: Callback function to handle IOMMU faults at device level
 * @data: handler private data
 * @faults: holds the pending faults which needs response
 * @lock: protect pending faults list
 */
struct iommu_fault_param {
	iommu_dev_fault_handler_t handler;
	void *data;
	struct list_head faults;
	struct mutex lock;
};

/**
 * struct dev_iommu - Collection of per-device IOMMU data
 *
 * @fault_param: IOMMU detected device fault reporting data
 * @fwspec:	 IOMMU fwspec data
 * @iommu_dev:	 IOMMU device this device is linked to
 * @priv:	 IOMMU Driver private data
 *
 * TODO: migrate other per device data pointers under iommu_dev_data, e.g.
 *	struct iommu_group	*iommu_group;
 */
struct dev_iommu {
	struct mutex lock;
	struct iommu_fault_param	*fault_param;
	struct iommu_fwspec		*fwspec;
	struct iommu_device		*iommu_dev;
	void				*priv;
};

int  iommu_device_register(struct iommu_device *iommu);
void iommu_device_unregister(struct iommu_device *iommu);
int  iommu_device_sysfs_add(struct iommu_device *iommu,
			    struct device *parent,
			    const struct attribute_group **groups,
			    const char *fmt, ...) __printf(4, 5);
void iommu_device_sysfs_remove(struct iommu_device *iommu);
int  iommu_device_link(struct iommu_device   *iommu, struct device *link);
void iommu_device_unlink(struct iommu_device *iommu, struct device *link);

static inline void __iommu_device_set_ops(struct iommu_device *iommu,
					  const struct iommu_ops *ops)
{
	iommu->ops = ops;
}

#define iommu_device_set_ops(iommu, ops)				\
do {									\
	struct iommu_ops *__ops = (struct iommu_ops *)(ops);		\
	__ops->owner = THIS_MODULE;					\
	__iommu_device_set_ops(iommu, __ops);				\
} while (0)

static inline void iommu_device_set_fwnode(struct iommu_device *iommu,
					   struct fwnode_handle *fwnode)
{
	iommu->fwnode = fwnode;
}

static inline struct iommu_device *dev_to_iommu_device(struct device *dev)
{
	return (struct iommu_device *)dev_get_drvdata(dev);
}

static inline void iommu_iotlb_gather_init(struct iommu_iotlb_gather *gather)
{
	*gather = (struct iommu_iotlb_gather) {
		.start	= ULONG_MAX,
	};
}

#define IOMMU_GROUP_NOTIFY_ADD_DEVICE		1 /* Device added */
#define IOMMU_GROUP_NOTIFY_DEL_DEVICE		2 /* Pre Device removed */
#define IOMMU_GROUP_NOTIFY_BIND_DRIVER		3 /* Pre Driver bind */
#define IOMMU_GROUP_NOTIFY_BOUND_DRIVER		4 /* Post Driver bind */
#define IOMMU_GROUP_NOTIFY_UNBIND_DRIVER	5 /* Pre Driver unbind */
#define IOMMU_GROUP_NOTIFY_UNBOUND_DRIVER	6 /* Post Driver unbind */

extern int bus_set_iommu(struct bus_type *bus, const struct iommu_ops *ops);
extern int bus_iommu_probe(struct bus_type *bus);
extern bool iommu_present(struct bus_type *bus);
extern bool iommu_capable(struct bus_type *bus, enum iommu_cap cap);
extern struct iommu_domain *iommu_domain_alloc(struct bus_type *bus);
extern struct iommu_group *iommu_group_get_by_id(int id);
extern void iommu_domain_free(struct iommu_domain *domain);
extern int iommu_attach_device(struct iommu_domain *domain,
			       struct device *dev);
extern void iommu_detach_device(struct iommu_domain *domain,
				struct device *dev);
extern int iommu_uapi_cache_invalidate(struct iommu_domain *domain,
				       struct device *dev,
				       void __user *uinfo);

extern int iommu_uapi_sva_bind_gpasid(struct iommu_domain *domain,
				      struct device *dev, void __user *udata);
extern int iommu_uapi_sva_unbind_gpasid(struct iommu_domain *domain,
					struct device *dev, void __user *udata);
extern int iommu_sva_unbind_gpasid(struct iommu_domain *domain,
				   struct device *dev, ioasid_t pasid);
extern struct iommu_domain *iommu_get_domain_for_dev(struct device *dev);
extern struct iommu_domain *iommu_get_dma_domain(struct device *dev);
extern int iommu_map(struct iommu_domain *domain, unsigned long iova,
		     phys_addr_t paddr, size_t size, int prot);
extern int iommu_map_atomic(struct iommu_domain *domain, unsigned long iova,
			    phys_addr_t paddr, size_t size, int prot);
extern size_t iommu_unmap(struct iommu_domain *domain, unsigned long iova,
			  size_t size);
extern size_t iommu_unmap_fast(struct iommu_domain *domain,
			       unsigned long iova, size_t size,
			       struct iommu_iotlb_gather *iotlb_gather);
extern size_t iommu_map_sg(struct iommu_domain *domain, unsigned long iova,
			   struct scatterlist *sg,unsigned int nents, int prot);
extern size_t iommu_map_sg_atomic(struct iommu_domain *domain,
				  unsigned long iova, struct scatterlist *sg,
				  unsigned int nents, int prot);
extern phys_addr_t iommu_iova_to_phys(struct iommu_domain *domain, dma_addr_t iova);
extern void iommu_set_fault_handler(struct iommu_domain *domain,
			iommu_fault_handler_t handler, void *token);

extern void iommu_get_resv_regions(struct device *dev, struct list_head *list);
extern void iommu_put_resv_regions(struct device *dev, struct list_head *list);
extern void generic_iommu_put_resv_regions(struct device *dev,
					   struct list_head *list);
extern void iommu_set_default_passthrough(bool cmd_line);
extern void iommu_set_default_translated(bool cmd_line);
extern bool iommu_default_passthrough(void);
extern struct iommu_resv_region *
iommu_alloc_resv_region(phys_addr_t start, size_t length, int prot,
			enum iommu_resv_type type);
extern int iommu_get_group_resv_regions(struct iommu_group *group,
					struct list_head *head);

extern int iommu_attach_group(struct iommu_domain *domain,
			      struct iommu_group *group);
extern void iommu_detach_group(struct iommu_domain *domain,
			       struct iommu_group *group);
extern struct iommu_group *iommu_group_alloc(void);
extern void *iommu_group_get_iommudata(struct iommu_group *group);
extern void iommu_group_set_iommudata(struct iommu_group *group,
				      void *iommu_data,
				      void (*release)(void *iommu_data));
extern int iommu_group_set_name(struct iommu_group *group, const char *name);
extern int iommu_group_add_device(struct iommu_group *group,
				  struct device *dev);
extern void iommu_group_remove_device(struct device *dev);
extern int iommu_group_for_each_dev(struct iommu_group *group, void *data,
				    int (*fn)(struct device *, void *));
extern struct iommu_group *iommu_group_get(struct device *dev);
extern struct iommu_group *iommu_group_ref_get(struct iommu_group *group);
extern void iommu_group_put(struct iommu_group *group);
extern int iommu_group_register_notifier(struct iommu_group *group,
					 struct notifier_block *nb);
extern int iommu_group_unregister_notifier(struct iommu_group *group,
					   struct notifier_block *nb);
extern int iommu_register_device_fault_handler(struct device *dev,
					iommu_dev_fault_handler_t handler,
					void *data);

extern int iommu_unregister_device_fault_handler(struct device *dev);

extern int iommu_report_device_fault(struct device *dev,
				     struct iommu_fault_event *evt);
extern int iommu_page_response(struct device *dev,
			       struct iommu_page_response *msg);

extern int iommu_group_id(struct iommu_group *group);
extern struct iommu_domain *iommu_group_default_domain(struct iommu_group *);

extern int iommu_domain_get_attr(struct iommu_domain *domain, enum iommu_attr,
				 void *data);
extern int iommu_domain_set_attr(struct iommu_domain *domain, enum iommu_attr,
				 void *data);

/* Window handling function prototypes */
extern int iommu_domain_window_enable(struct iommu_domain *domain, u32 wnd_nr,
				      phys_addr_t offset, u64 size,
				      int prot);
extern void iommu_domain_window_disable(struct iommu_domain *domain, u32 wnd_nr);

extern int report_iommu_fault(struct iommu_domain *domain, struct device *dev,
			      unsigned long iova, int flags);

static inline void iommu_flush_iotlb_all(struct iommu_domain *domain)
{
	if (domain->ops->flush_iotlb_all)
		domain->ops->flush_iotlb_all(domain);
}

static inline void iommu_iotlb_sync(struct iommu_domain *domain,
				  struct iommu_iotlb_gather *iotlb_gather)
{
	if (domain->ops->iotlb_sync)
		domain->ops->iotlb_sync(domain, iotlb_gather);

	iommu_iotlb_gather_init(iotlb_gather);
}

static inline void iommu_iotlb_gather_add_page(struct iommu_domain *domain,
					       struct iommu_iotlb_gather *gather,
					       unsigned long iova, size_t size)
{
	unsigned long start = iova, end = start + size - 1;

	/*
	 * If the new page is disjoint from the current range or is mapped at
	 * a different granularity, then sync the TLB so that the gather
	 * structure can be rewritten.
	 */
	if (gather->pgsize != size ||
	    end < gather->start || start > gather->end) {
		if (gather->pgsize)
			iommu_iotlb_sync(domain, gather);
		gather->pgsize = size;
	}

	if (gather->end < end)
		gather->end = end;

	if (gather->start > start)
		gather->start = start;
}

/* PCI device grouping function */
extern struct iommu_group *pci_device_group(struct device *dev);
/* Generic device grouping function */
extern struct iommu_group *generic_device_group(struct device *dev);
/* FSL-MC device grouping function */
struct iommu_group *fsl_mc_device_group(struct device *dev);

/**
 * struct iommu_fwspec - per-device IOMMU instance data
 * @ops: ops for this device's IOMMU
 * @iommu_fwnode: firmware handle for this device's IOMMU
 * @iommu_priv: IOMMU driver private data for this device
 * @num_pasid_bits: number of PASID bits supported by this device
 * @num_ids: number of associated device IDs
 * @ids: IDs which this device may present to the IOMMU
 */
struct iommu_fwspec {
	const struct iommu_ops	*ops;
	struct fwnode_handle	*iommu_fwnode;
	u32			flags;
	u32			num_pasid_bits;
	unsigned int		num_ids;
	u32			ids[];
};

/* ATS is supported */
#define IOMMU_FWSPEC_PCI_RC_ATS			(1 << 0)

/**
 * struct iommu_sva - handle to a device-mm bond
 */
struct iommu_sva {
	struct device			*dev;
};

int iommu_fwspec_init(struct device *dev, struct fwnode_handle *iommu_fwnode,
		      const struct iommu_ops *ops);
void iommu_fwspec_free(struct device *dev);
int iommu_fwspec_add_ids(struct device *dev, u32 *ids, int num_ids);
const struct iommu_ops *iommu_ops_from_fwnode(struct fwnode_handle *fwnode);

static inline struct iommu_fwspec *dev_iommu_fwspec_get(struct device *dev)
{
	if (dev->iommu)
		return dev->iommu->fwspec;
	else
		return NULL;
}

static inline void dev_iommu_fwspec_set(struct device *dev,
					struct iommu_fwspec *fwspec)
{
	dev->iommu->fwspec = fwspec;
}

static inline void *dev_iommu_priv_get(struct device *dev)
{
	if (dev->iommu)
		return dev->iommu->priv;
	else
		return NULL;
}

static inline void dev_iommu_priv_set(struct device *dev, void *priv)
{
	dev->iommu->priv = priv;
}

int iommu_probe_device(struct device *dev);
void iommu_release_device(struct device *dev);

bool iommu_dev_has_feature(struct device *dev, enum iommu_dev_features f);
int iommu_dev_enable_feature(struct device *dev, enum iommu_dev_features f);
int iommu_dev_disable_feature(struct device *dev, enum iommu_dev_features f);
bool iommu_dev_feature_enabled(struct device *dev, enum iommu_dev_features f);
int iommu_aux_attach_device(struct iommu_domain *domain, struct device *dev);
void iommu_aux_detach_device(struct iommu_domain *domain, struct device *dev);
int iommu_aux_get_pasid(struct iommu_domain *domain, struct device *dev);

struct iommu_sva *iommu_sva_bind_device(struct device *dev,
					struct mm_struct *mm,
					void *drvdata);
void iommu_sva_unbind_device(struct iommu_sva *handle);
u32 iommu_sva_get_pasid(struct iommu_sva *handle);

#else /* CONFIG_IOMMU_API */

struct iommu_ops {};
struct iommu_group {};
struct iommu_fwspec {};
struct iommu_device {};
struct iommu_fault_param {};
struct iommu_iotlb_gather {};

static inline bool iommu_present(struct bus_type *bus)
{
	return false;
}

static inline bool iommu_capable(struct bus_type *bus, enum iommu_cap cap)
{
	return false;
}

static inline struct iommu_domain *iommu_domain_alloc(struct bus_type *bus)
{
	return NULL;
}

static inline struct iommu_group *iommu_group_get_by_id(int id)
{
	return NULL;
}

static inline void iommu_domain_free(struct iommu_domain *domain)
{
}

static inline int iommu_attach_device(struct iommu_domain *domain,
				      struct device *dev)
{
	return -ENODEV;
}

static inline void iommu_detach_device(struct iommu_domain *domain,
				       struct device *dev)
{
}

static inline struct iommu_domain *iommu_get_domain_for_dev(struct device *dev)
{
	return NULL;
}

static inline int iommu_map(struct iommu_domain *domain, unsigned long iova,
			    phys_addr_t paddr, size_t size, int prot)
{
	return -ENODEV;
}

static inline int iommu_map_atomic(struct iommu_domain *domain,
				   unsigned long iova, phys_addr_t paddr,
				   size_t size, int prot)
{
	return -ENODEV;
}

static inline size_t iommu_unmap(struct iommu_domain *domain,
				 unsigned long iova, size_t size)
{
	return 0;
}

static inline size_t iommu_unmap_fast(struct iommu_domain *domain,
				      unsigned long iova, int gfp_order,
				      struct iommu_iotlb_gather *iotlb_gather)
{
	return 0;
}

static inline size_t iommu_map_sg(struct iommu_domain *domain,
				  unsigned long iova, struct scatterlist *sg,
				  unsigned int nents, int prot)
{
	return 0;
}

static inline size_t iommu_map_sg_atomic(struct iommu_domain *domain,
				  unsigned long iova, struct scatterlist *sg,
				  unsigned int nents, int prot)
{
	return 0;
}

static inline void iommu_flush_iotlb_all(struct iommu_domain *domain)
{
}

static inline void iommu_iotlb_sync(struct iommu_domain *domain,
				  struct iommu_iotlb_gather *iotlb_gather)
{
}

static inline int iommu_domain_window_enable(struct iommu_domain *domain,
					     u32 wnd_nr, phys_addr_t paddr,
					     u64 size, int prot)
{
	return -ENODEV;
}

static inline void iommu_domain_window_disable(struct iommu_domain *domain,
					       u32 wnd_nr)
{
}

static inline phys_addr_t iommu_iova_to_phys(struct iommu_domain *domain, dma_addr_t iova)
{
	return 0;
}

static inline void iommu_set_fault_handler(struct iommu_domain *domain,
				iommu_fault_handler_t handler, void *token)
{
}

static inline void iommu_get_resv_regions(struct device *dev,
					struct list_head *list)
{
}

static inline void iommu_put_resv_regions(struct device *dev,
					struct list_head *list)
{
}

static inline int iommu_get_group_resv_regions(struct iommu_group *group,
					       struct list_head *head)
{
	return -ENODEV;
}

static inline void iommu_set_default_passthrough(bool cmd_line)
{
}

static inline void iommu_set_default_translated(bool cmd_line)
{
}

static inline bool iommu_default_passthrough(void)
{
	return true;
}

static inline int iommu_attach_group(struct iommu_domain *domain,
				     struct iommu_group *group)
{
	return -ENODEV;
}

static inline void iommu_detach_group(struct iommu_domain *domain,
				      struct iommu_group *group)
{
}

static inline struct iommu_group *iommu_group_alloc(void)
{
	return ERR_PTR(-ENODEV);
}

static inline void *iommu_group_get_iommudata(struct iommu_group *group)
{
	return NULL;
}

static inline void iommu_group_set_iommudata(struct iommu_group *group,
					     void *iommu_data,
					     void (*release)(void *iommu_data))
{
}

static inline int iommu_group_set_name(struct iommu_group *group,
				       const char *name)
{
	return -ENODEV;
}

static inline int iommu_group_add_device(struct iommu_group *group,
					 struct device *dev)
{
	return -ENODEV;
}

static inline void iommu_group_remove_device(struct device *dev)
{
}

static inline int iommu_group_for_each_dev(struct iommu_group *group,
					   void *data,
					   int (*fn)(struct device *, void *))
{
	return -ENODEV;
}

static inline struct iommu_group *iommu_group_get(struct device *dev)
{
	return NULL;
}

static inline void iommu_group_put(struct iommu_group *group)
{
}

static inline int iommu_group_register_notifier(struct iommu_group *group,
						struct notifier_block *nb)
{
	return -ENODEV;
}

static inline int iommu_group_unregister_notifier(struct iommu_group *group,
						  struct notifier_block *nb)
{
	return 0;
}

static inline
int iommu_register_device_fault_handler(struct device *dev,
					iommu_dev_fault_handler_t handler,
					void *data)
{
	return -ENODEV;
}

static inline int iommu_unregister_device_fault_handler(struct device *dev)
{
	return 0;
}

static inline
int iommu_report_device_fault(struct device *dev, struct iommu_fault_event *evt)
{
	return -ENODEV;
}

static inline int iommu_page_response(struct device *dev,
				      struct iommu_page_response *msg)
{
	return -ENODEV;
}

static inline int iommu_group_id(struct iommu_group *group)
{
	return -ENODEV;
}

static inline int iommu_domain_get_attr(struct iommu_domain *domain,
					enum iommu_attr attr, void *data)
{
	return -EINVAL;
}

static inline int iommu_domain_set_attr(struct iommu_domain *domain,
					enum iommu_attr attr, void *data)
{
	return -EINVAL;
}

static inline int  iommu_device_register(struct iommu_device *iommu)
{
	return -ENODEV;
}

static inline void iommu_device_set_ops(struct iommu_device *iommu,
					const struct iommu_ops *ops)
{
}

static inline void iommu_device_set_fwnode(struct iommu_device *iommu,
					   struct fwnode_handle *fwnode)
{
}

static inline struct iommu_device *dev_to_iommu_device(struct device *dev)
{
	return NULL;
}

static inline void iommu_iotlb_gather_init(struct iommu_iotlb_gather *gather)
{
}

static inline void iommu_iotlb_gather_add_page(struct iommu_domain *domain,
					       struct iommu_iotlb_gather *gather,
					       unsigned long iova, size_t size)
{
}

static inline void iommu_device_unregister(struct iommu_device *iommu)
{
}

static inline int  iommu_device_sysfs_add(struct iommu_device *iommu,
					  struct device *parent,
					  const struct attribute_group **groups,
					  const char *fmt, ...)
{
	return -ENODEV;
}

static inline void iommu_device_sysfs_remove(struct iommu_device *iommu)
{
}

static inline int iommu_device_link(struct device *dev, struct device *link)
{
	return -EINVAL;
}

static inline void iommu_device_unlink(struct device *dev, struct device *link)
{
}

static inline int iommu_fwspec_init(struct device *dev,
				    struct fwnode_handle *iommu_fwnode,
				    const struct iommu_ops *ops)
{
	return -ENODEV;
}

static inline void iommu_fwspec_free(struct device *dev)
{
}

static inline int iommu_fwspec_add_ids(struct device *dev, u32 *ids,
				       int num_ids)
{
	return -ENODEV;
}

static inline
const struct iommu_ops *iommu_ops_from_fwnode(struct fwnode_handle *fwnode)
{
	return NULL;
}

static inline bool
iommu_dev_has_feature(struct device *dev, enum iommu_dev_features feat)
{
	return false;
}

static inline bool
iommu_dev_feature_enabled(struct device *dev, enum iommu_dev_features feat)
{
	return false;
}

static inline int
iommu_dev_enable_feature(struct device *dev, enum iommu_dev_features feat)
{
	return -ENODEV;
}

static inline int
iommu_dev_disable_feature(struct device *dev, enum iommu_dev_features feat)
{
	return -ENODEV;
}

static inline int
iommu_aux_attach_device(struct iommu_domain *domain, struct device *dev)
{
	return -ENODEV;
}

static inline void
iommu_aux_detach_device(struct iommu_domain *domain, struct device *dev)
{
}

static inline int
iommu_aux_get_pasid(struct iommu_domain *domain, struct device *dev)
{
	return -ENODEV;
}

static inline struct iommu_sva *
iommu_sva_bind_device(struct device *dev, struct mm_struct *mm, void *drvdata)
{
	return NULL;
}

static inline void iommu_sva_unbind_device(struct iommu_sva *handle)
{
}

static inline u32 iommu_sva_get_pasid(struct iommu_sva *handle)
{
	return IOMMU_PASID_INVALID;
}

static inline int
iommu_uapi_cache_invalidate(struct iommu_domain *domain,
			    struct device *dev,
			    struct iommu_cache_invalidate_info *inv_info)
{
	return -ENODEV;
}

static inline int iommu_uapi_sva_bind_gpasid(struct iommu_domain *domain,
					     struct device *dev, void __user *udata)
{
	return -ENODEV;
}

static inline int iommu_uapi_sva_unbind_gpasid(struct iommu_domain *domain,
					       struct device *dev, void __user *udata)
{
	return -ENODEV;
}

static inline int iommu_sva_unbind_gpasid(struct iommu_domain *domain,
					  struct device *dev,
					  ioasid_t pasid)
{
	return -ENODEV;
}

static inline struct iommu_fwspec *dev_iommu_fwspec_get(struct device *dev)
{
	return NULL;
}
#endif /* CONFIG_IOMMU_API */

/**
 * iommu_map_sgtable - Map the given buffer to the IOMMU domain
 * @domain:	The IOMMU domain to perform the mapping
 * @iova:	The start address to map the buffer
 * @sgt:	The sg_table object describing the buffer
 * @prot:	IOMMU protection bits
 *
 * Creates a mapping at @iova for the buffer described by a scatterlist
 * stored in the given sg_table object in the provided IOMMU domain.
 */
static inline size_t iommu_map_sgtable(struct iommu_domain *domain,
			unsigned long iova, struct sg_table *sgt, int prot)
{
	return iommu_map_sg(domain, iova, sgt->sgl, sgt->orig_nents, prot);
}

#ifdef CONFIG_IOMMU_DEBUGFS
extern	struct dentry *iommu_debugfs_dir;
void iommu_debugfs_setup(void);
#else
static inline void iommu_debugfs_setup(void) {}
#endif

#endif /* __LINUX_IOMMU_H */<|MERGE_RESOLUTION|>--- conflicted
+++ resolved
@@ -203,11 +203,8 @@
  * @attach_dev: attach device to an iommu domain
  * @detach_dev: detach device from an iommu domain
  * @map: map a physically contiguous memory region to an iommu domain
-<<<<<<< HEAD
-=======
  * @map_pages: map a physically contiguous set of pages of the same size to
  *             an iommu domain.
->>>>>>> c50ebbb8
  * @map_sg: map a scatter-gather list of physically contiguous chunks to
  *          an iommu domain.
  * @unmap: unmap a physically contiguous memory region from an iommu domain
@@ -262,12 +259,9 @@
 	void (*detach_dev)(struct iommu_domain *domain, struct device *dev);
 	int (*map)(struct iommu_domain *domain, unsigned long iova,
 		   phys_addr_t paddr, size_t size, int prot, gfp_t gfp);
-<<<<<<< HEAD
-=======
 	int (*map_pages)(struct iommu_domain *domain, unsigned long iova,
 			 phys_addr_t paddr, size_t pgsize, size_t pgcount,
 			 int prot, gfp_t gfp, size_t *mapped);
->>>>>>> c50ebbb8
 	int (*map_sg)(struct iommu_domain *domain, unsigned long iova,
 		      struct scatterlist *sg, unsigned int nents, int prot,
 		      gfp_t gfp, size_t *mapped);
