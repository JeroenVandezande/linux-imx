--- conflicted
+++ resolved
@@ -97,11 +97,8 @@
 #define F2FS_MOUNT_NORECOVERY		0x04000000
 #define F2FS_MOUNT_ATGC			0x08000000
 #define F2FS_MOUNT_MERGE_CHECKPOINT	0x10000000
-<<<<<<< HEAD
-=======
 #define	F2FS_MOUNT_GC_MERGE		0x20000000
 #define F2FS_MOUNT_COMPRESS_CACHE	0x40000000
->>>>>>> f4d6e832
 
 #define F2FS_OPTION(sbi)	((sbi)->mount_opt)
 #define clear_opt(sbi, option)	(F2FS_OPTION(sbi).opt &= ~F2FS_MOUNT_##option)
@@ -711,11 +708,8 @@
 	FI_COMPRESS_CORRUPT,	/* indicate compressed cluster is corrupted */
 	FI_MMAP_FILE,		/* indicate file was mmapped */
 	FI_ENABLE_COMPRESS,	/* enable compression in "user" compression mode */
-<<<<<<< HEAD
-=======
 	FI_COMPRESS_RELEASED,	/* compressed blocks were released */
 	FI_ALIGNED_WRITE,	/* enable aligned write */
->>>>>>> f4d6e832
 	FI_MAX,			/* max flag, never be used */
 };
 
@@ -1302,13 +1296,10 @@
 				 */
 };
 
-<<<<<<< HEAD
-=======
 static inline int f2fs_test_bit(unsigned int nr, char *addr);
 static inline void f2fs_set_bit(unsigned int nr, char *addr);
 static inline void f2fs_clear_bit(unsigned int nr, char *addr);
 
->>>>>>> f4d6e832
 /*
  * Layout of f2fs page.private:
  *
@@ -1430,12 +1421,9 @@
 	COMPRESS_MAX_FLAG,
 };
 
-<<<<<<< HEAD
-=======
 #define	COMPRESS_WATERMARK			20
 #define	COMPRESS_PERCENT			20
 
->>>>>>> f4d6e832
 #define COMPRESS_DATA_RESERVED_SIZE		4
 struct compress_data {
 	__le32 clen;			/* compressed data size */
@@ -1713,12 +1701,9 @@
 	struct kobject s_stat_kobj;		/* /sys/fs/f2fs/<devname>/stat */
 	struct completion s_stat_kobj_unregister;
 
-<<<<<<< HEAD
-=======
 	struct kobject s_feature_list_kobj;		/* /sys/fs/f2fs/<devname>/feature_list */
 	struct completion s_feature_list_kobj_unregister;
 
->>>>>>> f4d6e832
 	/* For shrinker support */
 	struct list_head s_list;
 	int s_ndevs;				/* number of devices */
@@ -1751,15 +1736,12 @@
 	u64 compr_written_block;
 	u64 compr_saved_block;
 	u32 compr_new_inode;
-<<<<<<< HEAD
-=======
 
 	/* For compressed block cache */
 	struct inode *compress_inode;		/* cache compressed blocks */
 	unsigned int compress_percent;		/* cache page percentage */
 	unsigned int compress_watermark;	/* cache page watermark */
 	atomic_t compress_page_hit;		/* cache hit count */
->>>>>>> f4d6e832
 #endif
 };
 
@@ -4045,13 +4027,9 @@
 bool f2fs_is_compress_backend_ready(struct inode *inode);
 int f2fs_init_compress_mempool(void);
 void f2fs_destroy_compress_mempool(void);
-<<<<<<< HEAD
-void f2fs_end_read_compressed_page(struct page *page, bool failed);
-=======
 void f2fs_decompress_cluster(struct decompress_io_ctx *dic);
 void f2fs_end_read_compressed_page(struct page *page, bool failed,
 							block_t blkaddr);
->>>>>>> f4d6e832
 bool f2fs_cluster_is_empty(struct compress_ctx *cc);
 bool f2fs_cluster_can_merge_page(struct compress_ctx *cc, pgoff_t index);
 void f2fs_compress_ctx_add_page(struct compress_ctx *cc, struct page *page);
@@ -4075,8 +4053,6 @@
 void f2fs_destroy_page_array_cache(struct f2fs_sb_info *sbi);
 int __init f2fs_init_compress_cache(void);
 void f2fs_destroy_compress_cache(void);
-<<<<<<< HEAD
-=======
 struct address_space *COMPRESS_MAPPING(struct f2fs_sb_info *sbi);
 void f2fs_invalidate_compress_page(struct f2fs_sb_info *sbi, block_t blkaddr);
 void f2fs_cache_compressed_page(struct f2fs_sb_info *sbi, struct page *page,
@@ -4084,7 +4060,6 @@
 bool f2fs_load_compressed_page(struct f2fs_sb_info *sbi, struct page *page,
 								block_t blkaddr);
 void f2fs_invalidate_compress_pages(struct f2fs_sb_info *sbi, nid_t ino);
->>>>>>> f4d6e832
 #define inc_compr_inode_stat(inode)					\
 	do {								\
 		struct f2fs_sb_info *sbi = F2FS_I_SB(inode);		\
@@ -4113,13 +4088,9 @@
 }
 static inline int f2fs_init_compress_mempool(void) { return 0; }
 static inline void f2fs_destroy_compress_mempool(void) { }
-<<<<<<< HEAD
-static inline void f2fs_end_read_compressed_page(struct page *page, bool failed)
-=======
 static inline void f2fs_decompress_cluster(struct decompress_io_ctx *dic) { }
 static inline void f2fs_end_read_compressed_page(struct page *page,
 						bool failed, block_t blkaddr)
->>>>>>> f4d6e832
 {
 	WARN_ON_ONCE(1);
 }
@@ -4127,17 +4098,12 @@
 {
 	WARN_ON_ONCE(1);
 }
-<<<<<<< HEAD
-=======
 static inline int f2fs_init_compress_inode(struct f2fs_sb_info *sbi) { return 0; }
 static inline void f2fs_destroy_compress_inode(struct f2fs_sb_info *sbi) { }
->>>>>>> f4d6e832
 static inline int f2fs_init_page_array_cache(struct f2fs_sb_info *sbi) { return 0; }
 static inline void f2fs_destroy_page_array_cache(struct f2fs_sb_info *sbi) { }
 static inline int __init f2fs_init_compress_cache(void) { return 0; }
 static inline void f2fs_destroy_compress_cache(void) { }
-<<<<<<< HEAD
-=======
 static inline void f2fs_invalidate_compress_page(struct f2fs_sb_info *sbi,
 				block_t blkaddr) { }
 static inline void f2fs_cache_compressed_page(struct f2fs_sb_info *sbi,
@@ -4146,7 +4112,6 @@
 				struct page *page, block_t blkaddr) { return false; }
 static inline void f2fs_invalidate_compress_pages(struct f2fs_sb_info *sbi,
 							nid_t ino) { }
->>>>>>> f4d6e832
 #define inc_compr_inode_stat(inode)		do { } while (0)
 #endif
 
