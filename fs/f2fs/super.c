--- conflicted
+++ resolved
@@ -2167,7 +2167,6 @@
 		if (err)
 			goto restore_ckpt;
 		need_stop_flush = true;
-<<<<<<< HEAD
 	}
 
 	if (checkpoint_changed) {
@@ -2180,20 +2179,6 @@
 		}
 	}
 
-=======
-	}
-
-	if (checkpoint_changed) {
-		if (test_opt(sbi, DISABLE_CHECKPOINT)) {
-			err = f2fs_disable_checkpoint(sbi);
-			if (err)
-				goto restore_flush;
-		} else {
-			f2fs_enable_checkpoint(sbi);
-		}
-	}
-
->>>>>>> 8a30a2ca
 skip:
 #ifdef CONFIG_QUOTA
 	/* Release old quota file names */
