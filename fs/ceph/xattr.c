--- conflicted
+++ resolved
@@ -130,13 +130,6 @@
 	return ret;
 }
 
-<<<<<<< HEAD
-static struct ceph_vxattr_cb ceph_file_vxattrs[] = {
-	{ true, "ceph.file.layout", ceph_vxattrcb_layout},
-	/* The following extended attribute name is deprecated */
-	{ true, "ceph.layout", ceph_vxattrcb_layout},
-	{ true, NULL, NULL }
-=======
 static struct ceph_vxattr ceph_file_vxattrs[] = {
 	XATTR_NAME_CEPH(file, layout),
 	/* The following extended attribute name is deprecated */
@@ -147,7 +140,6 @@
 		.readonly = true,
 	},
 	{ 0 }	/* Required table terminator */
->>>>>>> e9676695
 };
 static size_t ceph_file_vxattrs_name_size;	/* total size of all names */
 
