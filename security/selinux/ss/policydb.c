--- conflicted
+++ resolved
@@ -2497,13 +2497,10 @@
 		p->android_netlink_route = 1;
 	}
 
-<<<<<<< HEAD
-=======
 	if ((le32_to_cpu(buf[1]) & POLICYDB_CONFIG_ANDROID_NETLINK_GETNEIGH)) {
 		p->android_netlink_getneigh = 1;
 	}
 
->>>>>>> 58aa0f28
 	if (p->policyvers >= POLICYDB_VERSION_POLCAP) {
 		rc = ebitmap_read(&p->policycaps, fp);
 		if (rc)
