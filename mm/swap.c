// SPDX-License-Identifier: GPL-2.0-only
/*
 *  linux/mm/swap.c
 *
 *  Copyright (C) 1991, 1992, 1993, 1994  Linus Torvalds
 */

/*
 * This file contains the default values for the operation of the
 * Linux VM subsystem. Fine-tuning documentation can be found in
 * Documentation/admin-guide/sysctl/vm.rst.
 * Started 18.12.91
 * Swap aging added 23.2.95, Stephen Tweedie.
 * Buffermem limits added 12.3.98, Rik van Riel.
 */

#include <linux/mm.h>
#include <linux/sched.h>
#include <linux/kernel_stat.h>
#include <linux/swap.h>
#include <linux/mman.h>
#include <linux/pagemap.h>
#include <linux/pagevec.h>
#include <linux/init.h>
#include <linux/export.h>
#include <linux/mm_inline.h>
#include <linux/percpu_counter.h>
#include <linux/memremap.h>
#include <linux/percpu.h>
#include <linux/cpu.h>
#include <linux/notifier.h>
#include <linux/backing-dev.h>
#include <linux/memcontrol.h>
#include <linux/gfp.h>
#include <linux/uio.h>
#include <linux/hugetlb.h>
#include <linux/page_idle.h>
#include <linux/local_lock.h>
#include <linux/buffer_head.h>

#include "internal.h"

#define CREATE_TRACE_POINTS
#include <trace/events/pagemap.h>

/* How many pages do we try to swap or page in/out together? */
int page_cluster;

/* Protecting only lru_rotate.pvec which requires disabling interrupts */
struct lru_rotate {
	local_lock_t lock;
	struct pagevec pvec;
};
static DEFINE_PER_CPU(struct lru_rotate, lru_rotate) = {
	.lock = INIT_LOCAL_LOCK(lock),
};

/*
 * The following struct pagevec are grouped together because they are protected
 * by disabling preemption (and interrupts remain enabled).
 */
struct lru_pvecs {
	local_lock_t lock;
	struct pagevec lru_add;
	struct pagevec lru_deactivate_file;
	struct pagevec lru_deactivate;
	struct pagevec lru_lazyfree;
	struct pagevec lru_lazyfree_movetail;
#ifdef CONFIG_SMP
	struct pagevec activate_page;
#endif
};
static DEFINE_PER_CPU(struct lru_pvecs, lru_pvecs) = {
	.lock = INIT_LOCAL_LOCK(lock),
};

/*
 * This path almost never happens for VM activity - pages are normally
 * freed via pagevecs.  But it gets used by networking.
 */
static void __page_cache_release(struct page *page)
{
	if (PageLRU(page)) {
		pg_data_t *pgdat = page_pgdat(page);
		struct lruvec *lruvec;
		unsigned long flags;

		spin_lock_irqsave(&pgdat->lru_lock, flags);
		lruvec = mem_cgroup_page_lruvec(page, pgdat);
		VM_BUG_ON_PAGE(!PageLRU(page), page);
		__ClearPageLRU(page);
		del_page_from_lru_list(page, lruvec, page_off_lru(page));
		spin_unlock_irqrestore(&pgdat->lru_lock, flags);
	}
	__ClearPageWaiters(page);
}

static void __put_single_page(struct page *page)
{
	__page_cache_release(page);
	mem_cgroup_uncharge(page);
	free_unref_page(page);
}

static void __put_compound_page(struct page *page)
{
	/*
	 * __page_cache_release() is supposed to be called for thp, not for
	 * hugetlb. This is because hugetlb page does never have PageLRU set
	 * (it's never listed to any LRU lists) and no memcg routines should
	 * be called for hugetlb (it has a separate hugetlb_cgroup.)
	 */
	if (!PageHuge(page))
		__page_cache_release(page);
	destroy_compound_page(page);
}

void __put_page(struct page *page)
{
	if (is_zone_device_page(page)) {
		put_dev_pagemap(page->pgmap);

		/*
		 * The page belongs to the device that created pgmap. Do
		 * not return it to page allocator.
		 */
		return;
	}

	if (unlikely(PageCompound(page)))
		__put_compound_page(page);
	else
		__put_single_page(page);
}
EXPORT_SYMBOL(__put_page);

/**
 * put_pages_list() - release a list of pages
 * @pages: list of pages threaded on page->lru
 *
 * Release a list of pages which are strung together on page.lru.  Currently
 * used by read_cache_pages() and related error recovery code.
 */
void put_pages_list(struct list_head *pages)
{
	while (!list_empty(pages)) {
		struct page *victim;

		victim = lru_to_page(pages);
		list_del(&victim->lru);
		put_page(victim);
	}
}
EXPORT_SYMBOL(put_pages_list);

/*
 * get_kernel_pages() - pin kernel pages in memory
 * @kiov:	An array of struct kvec structures
 * @nr_segs:	number of segments to pin
 * @write:	pinning for read/write, currently ignored
 * @pages:	array that receives pointers to the pages pinned.
 *		Should be at least nr_segs long.
 *
 * Returns number of pages pinned. This may be fewer than the number
 * requested. If nr_pages is 0 or negative, returns 0. If no pages
 * were pinned, returns -errno. Each page returned must be released
 * with a put_page() call when it is finished with.
 */
int get_kernel_pages(const struct kvec *kiov, int nr_segs, int write,
		struct page **pages)
{
	int seg;

	for (seg = 0; seg < nr_segs; seg++) {
		if (WARN_ON(kiov[seg].iov_len != PAGE_SIZE))
			return seg;

		pages[seg] = kmap_to_page(kiov[seg].iov_base);
		get_page(pages[seg]);
	}

	return seg;
}
EXPORT_SYMBOL_GPL(get_kernel_pages);

/*
 * get_kernel_page() - pin a kernel page in memory
 * @start:	starting kernel address
 * @write:	pinning for read/write, currently ignored
 * @pages:	array that receives pointer to the page pinned.
 *		Must be at least nr_segs long.
 *
 * Returns 1 if page is pinned. If the page was not pinned, returns
 * -errno. The page returned must be released with a put_page() call
 * when it is finished with.
 */
int get_kernel_page(unsigned long start, int write, struct page **pages)
{
	const struct kvec kiov = {
		.iov_base = (void *)start,
		.iov_len = PAGE_SIZE
	};

	return get_kernel_pages(&kiov, 1, write, pages);
}
EXPORT_SYMBOL_GPL(get_kernel_page);

static void pagevec_lru_move_fn(struct pagevec *pvec,
	void (*move_fn)(struct page *page, struct lruvec *lruvec, void *arg),
	void *arg)
{
	int i;
	struct pglist_data *pgdat = NULL;
	struct lruvec *lruvec;
	unsigned long flags = 0;

	for (i = 0; i < pagevec_count(pvec); i++) {
		struct page *page = pvec->pages[i];
		struct pglist_data *pagepgdat = page_pgdat(page);

		if (pagepgdat != pgdat) {
			if (pgdat)
				spin_unlock_irqrestore(&pgdat->lru_lock, flags);
			pgdat = pagepgdat;
			spin_lock_irqsave(&pgdat->lru_lock, flags);
		}

		lruvec = mem_cgroup_page_lruvec(page, pgdat);
		(*move_fn)(page, lruvec, arg);
	}
	if (pgdat)
		spin_unlock_irqrestore(&pgdat->lru_lock, flags);
	release_pages(pvec->pages, pvec->nr);
	pagevec_reinit(pvec);
}

static void pagevec_move_tail_fn(struct page *page, struct lruvec *lruvec,
				 void *arg)
{
	int *pgmoved = arg;

	if (PageLRU(page) && !PageUnevictable(page)) {
		del_page_from_lru_list(page, lruvec, page_lru(page));
		ClearPageActive(page);
		add_page_to_lru_list_tail(page, lruvec, page_lru(page));
		(*pgmoved) += thp_nr_pages(page);
	}
}

/*
 * pagevec_move_tail() must be called with IRQ disabled.
 * Otherwise this may cause nasty races.
 */
static void pagevec_move_tail(struct pagevec *pvec)
{
	int pgmoved = 0;

	pagevec_lru_move_fn(pvec, pagevec_move_tail_fn, &pgmoved);
	__count_vm_events(PGROTATED, pgmoved);
}

/* return true if pagevec needs to drain */
static bool pagevec_add_and_need_flush(struct pagevec *pvec, struct page *page)
{
	bool ret = false;

	if (!pagevec_add(pvec, page) || PageCompound(page) ||
			lru_cache_disabled())
		ret = true;

	return ret;
}

/*
 * Writeback is about to end against a page which has been marked for immediate
 * reclaim.  If it still appears to be reclaimable, move it to the tail of the
 * inactive list.
 */
void rotate_reclaimable_page(struct page *page)
{
	if (!PageLocked(page) && !PageDirty(page) &&
	    !PageUnevictable(page) && PageLRU(page)) {
		struct pagevec *pvec;
		unsigned long flags;

		get_page(page);
		local_lock_irqsave(&lru_rotate.lock, flags);
		pvec = this_cpu_ptr(&lru_rotate.pvec);
		if (pagevec_add_and_need_flush(pvec, page))
			pagevec_move_tail(pvec);
		local_unlock_irqrestore(&lru_rotate.lock, flags);
	}
}

void lru_note_cost(struct lruvec *lruvec, bool file, unsigned int nr_pages)
{
	do {
		unsigned long lrusize;

		/* Record cost event */
		if (file)
			lruvec->file_cost += nr_pages;
		else
			lruvec->anon_cost += nr_pages;

		/*
		 * Decay previous events
		 *
		 * Because workloads change over time (and to avoid
		 * overflow) we keep these statistics as a floating
		 * average, which ends up weighing recent refaults
		 * more than old ones.
		 */
		lrusize = lruvec_page_state(lruvec, NR_INACTIVE_ANON) +
			  lruvec_page_state(lruvec, NR_ACTIVE_ANON) +
			  lruvec_page_state(lruvec, NR_INACTIVE_FILE) +
			  lruvec_page_state(lruvec, NR_ACTIVE_FILE);

		if (lruvec->file_cost + lruvec->anon_cost > lrusize / 4) {
			lruvec->file_cost /= 2;
			lruvec->anon_cost /= 2;
		}
	} while ((lruvec = parent_lruvec(lruvec)));
}

void lru_note_cost_page(struct page *page)
{
	lru_note_cost(mem_cgroup_page_lruvec(page, page_pgdat(page)),
		      page_is_file_lru(page), thp_nr_pages(page));
}

static void __activate_page(struct page *page, struct lruvec *lruvec,
			    void *arg)
{
	if (PageLRU(page) && !PageActive(page) && !PageUnevictable(page)) {
		int lru = page_lru_base_type(page);
		int nr_pages = thp_nr_pages(page);

		del_page_from_lru_list(page, lruvec, lru);
		SetPageActive(page);
		lru += LRU_ACTIVE;
		add_page_to_lru_list(page, lruvec, lru);
		trace_mm_lru_activate(page);

		__count_vm_events(PGACTIVATE, nr_pages);
		__count_memcg_events(lruvec_memcg(lruvec), PGACTIVATE,
				     nr_pages);
	}
}

#ifdef CONFIG_SMP
static void activate_page_drain(int cpu)
{
	struct pagevec *pvec = &per_cpu(lru_pvecs.activate_page, cpu);

	if (pagevec_count(pvec))
		pagevec_lru_move_fn(pvec, __activate_page, NULL);
}

static bool need_activate_page_drain(int cpu)
{
	return pagevec_count(&per_cpu(lru_pvecs.activate_page, cpu)) != 0;
}

static void activate_page(struct page *page)
{
	page = compound_head(page);
	if (PageLRU(page) && !PageActive(page) && !PageUnevictable(page)) {
		struct pagevec *pvec;

		local_lock(&lru_pvecs.lock);
		pvec = this_cpu_ptr(&lru_pvecs.activate_page);
		get_page(page);
		if (pagevec_add_and_need_flush(pvec, page))
			pagevec_lru_move_fn(pvec, __activate_page, NULL);
		local_unlock(&lru_pvecs.lock);
	}
}

#else
static inline void activate_page_drain(int cpu)
{
}

static void activate_page(struct page *page)
{
	pg_data_t *pgdat = page_pgdat(page);

	page = compound_head(page);
	spin_lock_irq(&pgdat->lru_lock);
	__activate_page(page, mem_cgroup_page_lruvec(page, pgdat), NULL);
	spin_unlock_irq(&pgdat->lru_lock);
}
#endif

static void __lru_cache_activate_page(struct page *page)
{
	struct pagevec *pvec;
	int i;

	local_lock(&lru_pvecs.lock);
	pvec = this_cpu_ptr(&lru_pvecs.lru_add);

	/*
	 * Search backwards on the optimistic assumption that the page being
	 * activated has just been added to this pagevec. Note that only
	 * the local pagevec is examined as a !PageLRU page could be in the
	 * process of being released, reclaimed, migrated or on a remote
	 * pagevec that is currently being drained. Furthermore, marking
	 * a remote pagevec's page PageActive potentially hits a race where
	 * a page is marked PageActive just after it is added to the inactive
	 * list causing accounting errors and BUG_ON checks to trigger.
	 */
	for (i = pagevec_count(pvec) - 1; i >= 0; i--) {
		struct page *pagevec_page = pvec->pages[i];

		if (pagevec_page == page) {
			SetPageActive(page);
			break;
		}
	}

	local_unlock(&lru_pvecs.lock);
}

/*
 * Mark a page as having seen activity.
 *
 * inactive,unreferenced	->	inactive,referenced
 * inactive,referenced		->	active,unreferenced
 * active,unreferenced		->	active,referenced
 *
 * When a newly allocated page is not yet visible, so safe for non-atomic ops,
 * __SetPageReferenced(page) may be substituted for mark_page_accessed(page).
 */
void mark_page_accessed(struct page *page)
{
	page = compound_head(page);

	if (!PageReferenced(page)) {
		SetPageReferenced(page);
	} else if (PageUnevictable(page)) {
		/*
		 * Unevictable pages are on the "LRU_UNEVICTABLE" list. But,
		 * this list is never rotated or maintained, so marking an
		 * evictable page accessed has no effect.
		 */
	} else if (!PageActive(page)) {
		/*
		 * If the page is on the LRU, queue it for activation via
		 * lru_pvecs.activate_page. Otherwise, assume the page is on a
		 * pagevec, mark it active and it'll be moved to the active
		 * LRU on the next drain.
		 */
		if (PageLRU(page))
			activate_page(page);
		else
			__lru_cache_activate_page(page);
		ClearPageReferenced(page);
		workingset_activation(page);
	}
	if (page_is_idle(page))
		clear_page_idle(page);
}
EXPORT_SYMBOL(mark_page_accessed);

/**
 * lru_cache_add - add a page to a page list
 * @page: the page to be added to the LRU.
 *
 * Queue the page for addition to the LRU via pagevec. The decision on whether
 * to add the page to the [in]active [file|anon] list is deferred until the
 * pagevec is drained. This gives a chance for the caller of lru_cache_add()
 * have the page added to the active list using mark_page_accessed().
 */
void lru_cache_add(struct page *page)
{
	struct pagevec *pvec;

	VM_BUG_ON_PAGE(PageActive(page) && PageUnevictable(page), page);
	VM_BUG_ON_PAGE(PageLRU(page), page);

	get_page(page);
	local_lock(&lru_pvecs.lock);
	pvec = this_cpu_ptr(&lru_pvecs.lru_add);
	if (pagevec_add_and_need_flush(pvec, page))
		__pagevec_lru_add(pvec);
	local_unlock(&lru_pvecs.lock);
}
EXPORT_SYMBOL(lru_cache_add);

/**
 * lru_cache_add_inactive_or_unevictable
 * @page:  the page to be added to LRU
 * @vma:   vma in which page is mapped for determining reclaimability
 *
 * Place @page on the inactive or unevictable LRU list, depending on its
 * evictability.
 */
void __lru_cache_add_inactive_or_unevictable(struct page *page,
					 unsigned long vma_flags)
{
	bool unevictable;

	VM_BUG_ON_PAGE(PageLRU(page), page);

	unevictable = (vma_flags & (VM_LOCKED | VM_SPECIAL)) == VM_LOCKED;
	if (unlikely(unevictable) && !TestSetPageMlocked(page)) {
		int nr_pages = thp_nr_pages(page);
		/*
		 * We use the irq-unsafe __mod_zone_page_stat because this
		 * counter is not modified from interrupt context, and the pte
		 * lock is held(spinlock), which implies preemption disabled.
		 */
		__mod_zone_page_state(page_zone(page), NR_MLOCK, nr_pages);
		count_vm_events(UNEVICTABLE_PGMLOCKED, nr_pages);
	}
	lru_cache_add(page);
}

/*
 * If the page can not be invalidated, it is moved to the
 * inactive list to speed up its reclaim.  It is moved to the
 * head of the list, rather than the tail, to give the flusher
 * threads some time to write it out, as this is much more
 * effective than the single-page writeout from reclaim.
 *
 * If the page isn't page_mapped and dirty/writeback, the page
 * could reclaim asap using PG_reclaim.
 *
 * 1. active, mapped page -> none
 * 2. active, dirty/writeback page -> inactive, head, PG_reclaim
 * 3. inactive, mapped page -> none
 * 4. inactive, dirty/writeback page -> inactive, head, PG_reclaim
 * 5. inactive, clean -> inactive, tail
 * 6. Others -> none
 *
 * In 4, why it moves inactive's head, the VM expects the page would
 * be write it out by flusher threads as this is much more effective
 * than the single-page writeout from reclaim.
 */
static void lru_deactivate_file_fn(struct page *page, struct lruvec *lruvec,
			      void *arg)
{
	int lru;
	bool active;
	int nr_pages = thp_nr_pages(page);

	if (!PageLRU(page))
		return;

	if (PageUnevictable(page))
		return;

	/* Some processes are using the page */
	if (page_mapped(page))
		return;

	active = PageActive(page);
	lru = page_lru_base_type(page);

	del_page_from_lru_list(page, lruvec, lru + active);
	ClearPageActive(page);
	ClearPageReferenced(page);

	if (PageWriteback(page) || PageDirty(page)) {
		/*
		 * PG_reclaim could be raced with end_page_writeback
		 * It can make readahead confusing.  But race window
		 * is _really_ small and  it's non-critical problem.
		 */
		add_page_to_lru_list(page, lruvec, lru);
		SetPageReclaim(page);
	} else {
		/*
		 * The page's writeback ends up during pagevec
		 * We moves tha page into tail of inactive.
		 */
		add_page_to_lru_list_tail(page, lruvec, lru);
		__count_vm_events(PGROTATED, nr_pages);
	}

	if (active) {
		__count_vm_events(PGDEACTIVATE, nr_pages);
		__count_memcg_events(lruvec_memcg(lruvec), PGDEACTIVATE,
				     nr_pages);
	}
}

static void lru_deactivate_fn(struct page *page, struct lruvec *lruvec,
			    void *arg)
{
	if (PageLRU(page) && PageActive(page) && !PageUnevictable(page)) {
		int lru = page_lru_base_type(page);
		int nr_pages = thp_nr_pages(page);

		del_page_from_lru_list(page, lruvec, lru + LRU_ACTIVE);
		ClearPageActive(page);
		ClearPageReferenced(page);
		add_page_to_lru_list(page, lruvec, lru);

		__count_vm_events(PGDEACTIVATE, nr_pages);
		__count_memcg_events(lruvec_memcg(lruvec), PGDEACTIVATE,
				     nr_pages);
	}
}

static void lru_lazyfree_fn(struct page *page, struct lruvec *lruvec,
			    void *arg)
{
	if (PageLRU(page) && PageAnon(page) && PageSwapBacked(page) &&
	    !PageSwapCache(page) && !PageUnevictable(page)) {
		bool active = PageActive(page);
		int nr_pages = thp_nr_pages(page);

		del_page_from_lru_list(page, lruvec,
				       LRU_INACTIVE_ANON + active);
		ClearPageActive(page);
		ClearPageReferenced(page);
		/*
		 * Lazyfree pages are clean anonymous pages.  They have
		 * PG_swapbacked flag cleared, to distinguish them from normal
		 * anonymous pages
		 */
		ClearPageSwapBacked(page);
		add_page_to_lru_list(page, lruvec, LRU_INACTIVE_FILE);

		__count_vm_events(PGLAZYFREE, nr_pages);
		__count_memcg_events(lruvec_memcg(lruvec), PGLAZYFREE,
				     nr_pages);
	}
}

static void lru_lazyfree_movetail_fn(struct page *page, struct lruvec *lruvec,
			    void *arg)
{
	if (PageLRU(page) && !PageUnevictable(page) && PageSwapBacked(page) &&
		!PageSwapCache(page)) {
		bool active = PageActive(page);

		del_page_from_lru_list(page, lruvec,
				       LRU_INACTIVE_ANON + active);
		ClearPageActive(page);
		ClearPageReferenced(page);
		add_page_to_lru_list_tail(page, lruvec, LRU_INACTIVE_FILE);
	}
}

/*
 * Drain pages out of the cpu's pagevecs.
 * Either "cpu" is the current CPU, and preemption has already been
 * disabled; or "cpu" is being hot-unplugged, and is already dead.
 */
void lru_add_drain_cpu(int cpu)
{
	struct pagevec *pvec = &per_cpu(lru_pvecs.lru_add, cpu);

	if (pagevec_count(pvec))
		__pagevec_lru_add(pvec);

	pvec = &per_cpu(lru_rotate.pvec, cpu);
	/* Disabling interrupts below acts as a compiler barrier. */
	if (data_race(pagevec_count(pvec))) {
		unsigned long flags;

		/* No harm done if a racing interrupt already did this */
		local_lock_irqsave(&lru_rotate.lock, flags);
		pagevec_move_tail(pvec);
		local_unlock_irqrestore(&lru_rotate.lock, flags);
	}

	pvec = &per_cpu(lru_pvecs.lru_deactivate_file, cpu);
	if (pagevec_count(pvec))
		pagevec_lru_move_fn(pvec, lru_deactivate_file_fn, NULL);

	pvec = &per_cpu(lru_pvecs.lru_deactivate, cpu);
	if (pagevec_count(pvec))
		pagevec_lru_move_fn(pvec, lru_deactivate_fn, NULL);

	pvec = &per_cpu(lru_pvecs.lru_lazyfree, cpu);
	if (pagevec_count(pvec))
		pagevec_lru_move_fn(pvec, lru_lazyfree_fn, NULL);

	pvec = &per_cpu(lru_pvecs.lru_lazyfree_movetail, cpu);
	if (pagevec_count(pvec))
		pagevec_lru_move_fn(pvec, lru_lazyfree_movetail_fn, NULL);

	activate_page_drain(cpu);
	invalidate_bh_lrus_cpu(cpu);
}

/**
 * deactivate_file_page - forcefully deactivate a file page
 * @page: page to deactivate
 *
 * This function hints the VM that @page is a good reclaim candidate,
 * for example if its invalidation fails due to the page being dirty
 * or under writeback.
 */
void deactivate_file_page(struct page *page)
{
	/*
	 * In a workload with many unevictable page such as mprotect,
	 * unevictable page deactivation for accelerating reclaim is pointless.
	 */
	if (PageUnevictable(page))
		return;

	if (likely(get_page_unless_zero(page))) {
		struct pagevec *pvec;

		local_lock(&lru_pvecs.lock);
		pvec = this_cpu_ptr(&lru_pvecs.lru_deactivate_file);

		if (pagevec_add_and_need_flush(pvec, page))
			pagevec_lru_move_fn(pvec, lru_deactivate_file_fn, NULL);
		local_unlock(&lru_pvecs.lock);
	}
}

/*
 * deactivate_page - deactivate a page
 * @page: page to deactivate
 *
 * deactivate_page() moves @page to the inactive list if @page was on the active
 * list and was not an unevictable page.  This is done to accelerate the reclaim
 * of @page.
 */
void deactivate_page(struct page *page)
{
	if (PageLRU(page) && PageActive(page) && !PageUnevictable(page)) {
		struct pagevec *pvec;

		local_lock(&lru_pvecs.lock);
		pvec = this_cpu_ptr(&lru_pvecs.lru_deactivate);
		get_page(page);
		if (pagevec_add_and_need_flush(pvec, page))
			pagevec_lru_move_fn(pvec, lru_deactivate_fn, NULL);
		local_unlock(&lru_pvecs.lock);
	}
}

/**
 * mark_page_lazyfree - make an anon page lazyfree
 * @page: page to deactivate
 *
 * mark_page_lazyfree() moves @page to the inactive file list.
 * This is done to accelerate the reclaim of @page.
 */
void mark_page_lazyfree(struct page *page)
{
	if (PageLRU(page) && PageAnon(page) && PageSwapBacked(page) &&
	    !PageSwapCache(page) && !PageUnevictable(page)) {
		struct pagevec *pvec;

		local_lock(&lru_pvecs.lock);
		pvec = this_cpu_ptr(&lru_pvecs.lru_lazyfree);
		get_page(page);
		if (pagevec_add_and_need_flush(pvec, page))
			pagevec_lru_move_fn(pvec, lru_lazyfree_fn, NULL);
		local_unlock(&lru_pvecs.lock);
	}
}

/**
 * mark_page_lazyfree_movetail - make a swapbacked page lazyfree
 * @page: page to deactivate
 *
 * mark_page_lazyfree_movetail() moves @page to the tail of inactive file list.
 * This is done to accelerate the reclaim of @page.
 */
void mark_page_lazyfree_movetail(struct page *page)
{
	if (PageLRU(page) && !PageUnevictable(page) && PageSwapBacked(page) &&
		!PageSwapCache(page)) {
		struct pagevec *pvec;

		local_lock(&lru_pvecs.lock);
		pvec = this_cpu_ptr(&lru_pvecs.lru_lazyfree_movetail);
		get_page(page);
		if (pagevec_add_and_need_flush(pvec, page))
			pagevec_lru_move_fn(pvec,
					lru_lazyfree_movetail_fn, NULL);
		local_unlock(&lru_pvecs.lock);
	}
}

void lru_add_drain(void)
{
	local_lock(&lru_pvecs.lock);
	lru_add_drain_cpu(smp_processor_id());
	local_unlock(&lru_pvecs.lock);
}

void lru_add_drain_cpu_zone(struct zone *zone)
{
	local_lock(&lru_pvecs.lock);
	lru_add_drain_cpu(smp_processor_id());
	drain_local_pages(zone);
	local_unlock(&lru_pvecs.lock);
}

#ifdef CONFIG_SMP

static DEFINE_PER_CPU(struct work_struct, lru_add_drain_work);

static void lru_add_drain_per_cpu(struct work_struct *dummy)
{
	lru_add_drain();
}

/*
 * Doesn't need any cpu hotplug locking because we do rely on per-cpu
 * kworkers being shut down before our page_alloc_cpu_dead callback is
 * executed on the offlined cpu.
 * Calling this function with cpu hotplug locks held can actually lead
 * to obscure indirect dependencies via WQ context.
 */
inline void __lru_add_drain_all(bool force_all_cpus)
{
	/*
	 * lru_drain_gen - Global pages generation number
	 *
	 * (A) Definition: global lru_drain_gen = x implies that all generations
	 *     0 < n <= x are already *scheduled* for draining.
	 *
	 * This is an optimization for the highly-contended use case where a
	 * user space workload keeps constantly generating a flow of pages for
	 * each CPU.
	 */
	static unsigned int lru_drain_gen;
	static struct cpumask has_work;
	static DEFINE_MUTEX(lock);
	unsigned cpu, this_gen;

	/*
	 * Make sure nobody triggers this path before mm_percpu_wq is fully
	 * initialized.
	 */
	if (WARN_ON(!mm_percpu_wq))
		return;

	/*
	 * Guarantee pagevec counter stores visible by this CPU are visible to
	 * other CPUs before loading the current drain generation.
	 */
	smp_mb();

	/*
	 * (B) Locally cache global LRU draining generation number
	 *
	 * The read barrier ensures that the counter is loaded before the mutex
	 * is taken. It pairs with smp_mb() inside the mutex critical section
	 * at (D).
	 */
	this_gen = smp_load_acquire(&lru_drain_gen);

	mutex_lock(&lock);

	/*
	 * (C) Exit the draining operation if a newer generation, from another
	 * lru_add_drain_all(), was already scheduled for draining. Check (A).
	 */
	if (unlikely(this_gen != lru_drain_gen && !force_all_cpus))
		goto done;

	/*
	 * (D) Increment global generation number
	 *
	 * Pairs with smp_load_acquire() at (B), outside of the critical
	 * section. Use a full memory barrier to guarantee that the new global
	 * drain generation number is stored before loading pagevec counters.
	 *
	 * This pairing must be done here, before the for_each_online_cpu loop
	 * below which drains the page vectors.
	 *
	 * Let x, y, and z represent some system CPU numbers, where x < y < z.
	 * Assume CPU #z is is in the middle of the for_each_online_cpu loop
	 * below and has already reached CPU #y's per-cpu data. CPU #x comes
	 * along, adds some pages to its per-cpu vectors, then calls
	 * lru_add_drain_all().
	 *
	 * If the paired barrier is done at any later step, e.g. after the
	 * loop, CPU #x will just exit at (C) and miss flushing out all of its
	 * added pages.
	 */
	WRITE_ONCE(lru_drain_gen, lru_drain_gen + 1);
	smp_mb();

	cpumask_clear(&has_work);
	for_each_online_cpu(cpu) {
		struct work_struct *work = &per_cpu(lru_add_drain_work, cpu);

		if (force_all_cpus ||
		    pagevec_count(&per_cpu(lru_pvecs.lru_add, cpu)) ||
		    data_race(pagevec_count(&per_cpu(lru_rotate.pvec, cpu))) ||
		    pagevec_count(&per_cpu(lru_pvecs.lru_deactivate_file, cpu)) ||
		    pagevec_count(&per_cpu(lru_pvecs.lru_deactivate, cpu)) ||
		    pagevec_count(&per_cpu(lru_pvecs.lru_lazyfree, cpu)) ||
<<<<<<< HEAD
=======
		    pagevec_count(&per_cpu(lru_pvecs.lru_lazyfree_movetail, cpu)) ||
>>>>>>> 58aa0f28
		    need_activate_page_drain(cpu) ||
		    has_bh_in_lru(cpu, NULL)) {
			INIT_WORK(work, lru_add_drain_per_cpu);
			queue_work_on(cpu, mm_percpu_wq, work);
			__cpumask_set_cpu(cpu, &has_work);
		}
	}

	for_each_cpu(cpu, &has_work)
		flush_work(&per_cpu(lru_add_drain_work, cpu));

done:
	mutex_unlock(&lock);
}

void lru_add_drain_all(void)
{
	__lru_add_drain_all(false);
}
#else
void lru_add_drain_all(void)
{
	lru_add_drain();
}
#endif /* CONFIG_SMP */

atomic_t lru_disable_count = ATOMIC_INIT(0);

/*
 * lru_cache_disable() needs to be called before we start compiling
 * a list of pages to be migrated using isolate_lru_page().
 * It drains pages on LRU cache and then disable on all cpus until
 * lru_cache_enable is called.
 *
 * Must be paired with a call to lru_cache_enable().
 */
void lru_cache_disable(void)
{
	atomic_inc(&lru_disable_count);
#ifdef CONFIG_SMP
	/*
	 * lru_add_drain_all in the force mode will schedule draining on
	 * all online CPUs so any calls of lru_cache_disabled wrapped by
	 * local_lock or preemption disabled would be ordered by that.
	 * The atomic operation doesn't need to have stronger ordering
	 * requirements because that is enforeced by the scheduling
	 * guarantees.
	 */
	__lru_add_drain_all(true);
#else
	lru_add_drain();
#endif
}

/**
 * release_pages - batched put_page()
 * @pages: array of pages to release
 * @nr: number of pages
 *
 * Decrement the reference count on all the pages in @pages.  If it
 * fell to zero, remove the page from the LRU and free it.
 */
void release_pages(struct page **pages, int nr)
{
	int i;
	LIST_HEAD(pages_to_free);
	struct pglist_data *locked_pgdat = NULL;
	struct lruvec *lruvec;
	unsigned long flags;
	unsigned int lock_batch;

	for (i = 0; i < nr; i++) {
		struct page *page = pages[i];

		/*
		 * Make sure the IRQ-safe lock-holding time does not get
		 * excessive with a continuous string of pages from the
		 * same pgdat. The lock is held only if pgdat != NULL.
		 */
		if (locked_pgdat && ++lock_batch == SWAP_CLUSTER_MAX) {
			spin_unlock_irqrestore(&locked_pgdat->lru_lock, flags);
			locked_pgdat = NULL;
		}

		page = compound_head(page);
		if (is_huge_zero_page(page))
			continue;

		if (is_zone_device_page(page)) {
			if (locked_pgdat) {
				spin_unlock_irqrestore(&locked_pgdat->lru_lock,
						       flags);
				locked_pgdat = NULL;
			}
			/*
			 * ZONE_DEVICE pages that return 'false' from
			 * page_is_devmap_managed() do not require special
			 * processing, and instead, expect a call to
			 * put_page_testzero().
			 */
			if (page_is_devmap_managed(page)) {
				put_devmap_managed_page(page);
				continue;
			}
		}

		if (!put_page_testzero(page))
			continue;

		if (PageCompound(page)) {
			if (locked_pgdat) {
				spin_unlock_irqrestore(&locked_pgdat->lru_lock, flags);
				locked_pgdat = NULL;
			}
			__put_compound_page(page);
			continue;
		}

		if (PageLRU(page)) {
			struct pglist_data *pgdat = page_pgdat(page);

			if (pgdat != locked_pgdat) {
				if (locked_pgdat)
					spin_unlock_irqrestore(&locked_pgdat->lru_lock,
									flags);
				lock_batch = 0;
				locked_pgdat = pgdat;
				spin_lock_irqsave(&locked_pgdat->lru_lock, flags);
			}

			lruvec = mem_cgroup_page_lruvec(page, locked_pgdat);
			VM_BUG_ON_PAGE(!PageLRU(page), page);
			__ClearPageLRU(page);
			del_page_from_lru_list(page, lruvec, page_off_lru(page));
		}

		__ClearPageWaiters(page);

		list_add(&page->lru, &pages_to_free);
	}
	if (locked_pgdat)
		spin_unlock_irqrestore(&locked_pgdat->lru_lock, flags);

	mem_cgroup_uncharge_list(&pages_to_free);
	free_unref_page_list(&pages_to_free);
}
EXPORT_SYMBOL(release_pages);

/*
 * The pages which we're about to release may be in the deferred lru-addition
 * queues.  That would prevent them from really being freed right now.  That's
 * OK from a correctness point of view but is inefficient - those pages may be
 * cache-warm and we want to give them back to the page allocator ASAP.
 *
 * So __pagevec_release() will drain those queues here.  __pagevec_lru_add()
 * and __pagevec_lru_add_active() call release_pages() directly to avoid
 * mutual recursion.
 */
void __pagevec_release(struct pagevec *pvec)
{
	if (!pvec->percpu_pvec_drained) {
		lru_add_drain();
		pvec->percpu_pvec_drained = true;
	}
	release_pages(pvec->pages, pagevec_count(pvec));
	pagevec_reinit(pvec);
}
EXPORT_SYMBOL(__pagevec_release);

#ifdef CONFIG_TRANSPARENT_HUGEPAGE
/* used by __split_huge_page_refcount() */
void lru_add_page_tail(struct page *page, struct page *page_tail,
		       struct lruvec *lruvec, struct list_head *list)
{
	VM_BUG_ON_PAGE(!PageHead(page), page);
	VM_BUG_ON_PAGE(PageCompound(page_tail), page);
	VM_BUG_ON_PAGE(PageLRU(page_tail), page);
	lockdep_assert_held(&lruvec_pgdat(lruvec)->lru_lock);

	if (!list)
		SetPageLRU(page_tail);

	if (likely(PageLRU(page)))
		list_add_tail(&page_tail->lru, &page->lru);
	else if (list) {
		/* page reclaim is reclaiming a huge page */
		get_page(page_tail);
		list_add_tail(&page_tail->lru, list);
	} else {
		/*
		 * Head page has not yet been counted, as an hpage,
		 * so we must account for each subpage individually.
		 *
		 * Put page_tail on the list at the correct position
		 * so they all end up in order.
		 */
		add_page_to_lru_list_tail(page_tail, lruvec,
					  page_lru(page_tail));
	}
}
#endif /* CONFIG_TRANSPARENT_HUGEPAGE */

static void __pagevec_lru_add_fn(struct page *page, struct lruvec *lruvec,
				 void *arg)
{
	enum lru_list lru;
	int was_unevictable = TestClearPageUnevictable(page);
	int nr_pages = thp_nr_pages(page);

	VM_BUG_ON_PAGE(PageLRU(page), page);

	/*
	 * Page becomes evictable in two ways:
	 * 1) Within LRU lock [munlock_vma_page() and __munlock_pagevec()].
	 * 2) Before acquiring LRU lock to put the page to correct LRU and then
	 *   a) do PageLRU check with lock [check_move_unevictable_pages]
	 *   b) do PageLRU check before lock [clear_page_mlock]
	 *
	 * (1) & (2a) are ok as LRU lock will serialize them. For (2b), we need
	 * following strict ordering:
	 *
	 * #0: __pagevec_lru_add_fn		#1: clear_page_mlock
	 *
	 * SetPageLRU()				TestClearPageMlocked()
	 * smp_mb() // explicit ordering	// above provides strict
	 *					// ordering
	 * PageMlocked()			PageLRU()
	 *
	 *
	 * if '#1' does not observe setting of PG_lru by '#0' and fails
	 * isolation, the explicit barrier will make sure that page_evictable
	 * check will put the page in correct LRU. Without smp_mb(), SetPageLRU
	 * can be reordered after PageMlocked check and can make '#1' to fail
	 * the isolation of the page whose Mlocked bit is cleared (#0 is also
	 * looking at the same page) and the evictable page will be stranded
	 * in an unevictable LRU.
	 */
	SetPageLRU(page);
	smp_mb__after_atomic();

	if (page_evictable(page)) {
		lru = page_lru(page);
		if (was_unevictable)
			__count_vm_events(UNEVICTABLE_PGRESCUED, nr_pages);
	} else {
		lru = LRU_UNEVICTABLE;
		ClearPageActive(page);
		SetPageUnevictable(page);
		if (!was_unevictable)
			__count_vm_events(UNEVICTABLE_PGCULLED, nr_pages);
	}

	add_page_to_lru_list(page, lruvec, lru);
	trace_mm_lru_insertion(page, lru);
}

/*
 * Add the passed pages to the LRU, then drop the caller's refcount
 * on them.  Reinitialises the caller's pagevec.
 */
void __pagevec_lru_add(struct pagevec *pvec)
{
	pagevec_lru_move_fn(pvec, __pagevec_lru_add_fn, NULL);
}

/**
 * pagevec_lookup_entries - gang pagecache lookup
 * @pvec:	Where the resulting entries are placed
 * @mapping:	The address_space to search
 * @start:	The starting entry index
 * @nr_entries:	The maximum number of pages
 * @indices:	The cache indices corresponding to the entries in @pvec
 *
 * pagevec_lookup_entries() will search for and return a group of up
 * to @nr_pages pages and shadow entries in the mapping.  All
 * entries are placed in @pvec.  pagevec_lookup_entries() takes a
 * reference against actual pages in @pvec.
 *
 * The search returns a group of mapping-contiguous entries with
 * ascending indexes.  There may be holes in the indices due to
 * not-present entries.
 *
 * Only one subpage of a Transparent Huge Page is returned in one call:
 * allowing truncate_inode_pages_range() to evict the whole THP without
 * cycling through a pagevec of extra references.
 *
 * pagevec_lookup_entries() returns the number of entries which were
 * found.
 */
unsigned pagevec_lookup_entries(struct pagevec *pvec,
				struct address_space *mapping,
				pgoff_t start, unsigned nr_entries,
				pgoff_t *indices)
{
	pvec->nr = find_get_entries(mapping, start, nr_entries,
				    pvec->pages, indices);
	return pagevec_count(pvec);
}

/**
 * pagevec_remove_exceptionals - pagevec exceptionals pruning
 * @pvec:	The pagevec to prune
 *
 * pagevec_lookup_entries() fills both pages and exceptional radix
 * tree entries into the pagevec.  This function prunes all
 * exceptionals from @pvec without leaving holes, so that it can be
 * passed on to page-only pagevec operations.
 */
void pagevec_remove_exceptionals(struct pagevec *pvec)
{
	int i, j;

	for (i = 0, j = 0; i < pagevec_count(pvec); i++) {
		struct page *page = pvec->pages[i];
		if (!xa_is_value(page))
			pvec->pages[j++] = page;
	}
	pvec->nr = j;
}

/**
 * pagevec_lookup_range - gang pagecache lookup
 * @pvec:	Where the resulting pages are placed
 * @mapping:	The address_space to search
 * @start:	The starting page index
 * @end:	The final page index
 *
 * pagevec_lookup_range() will search for & return a group of up to PAGEVEC_SIZE
 * pages in the mapping starting from index @start and upto index @end
 * (inclusive).  The pages are placed in @pvec.  pagevec_lookup() takes a
 * reference against the pages in @pvec.
 *
 * The search returns a group of mapping-contiguous pages with ascending
 * indexes.  There may be holes in the indices due to not-present pages. We
 * also update @start to index the next page for the traversal.
 *
 * pagevec_lookup_range() returns the number of pages which were found. If this
 * number is smaller than PAGEVEC_SIZE, the end of specified range has been
 * reached.
 */
unsigned pagevec_lookup_range(struct pagevec *pvec,
		struct address_space *mapping, pgoff_t *start, pgoff_t end)
{
	pvec->nr = find_get_pages_range(mapping, start, end, PAGEVEC_SIZE,
					pvec->pages);
	return pagevec_count(pvec);
}
EXPORT_SYMBOL(pagevec_lookup_range);

unsigned pagevec_lookup_range_tag(struct pagevec *pvec,
		struct address_space *mapping, pgoff_t *index, pgoff_t end,
		xa_mark_t tag)
{
	pvec->nr = find_get_pages_range_tag(mapping, index, end, tag,
					PAGEVEC_SIZE, pvec->pages);
	return pagevec_count(pvec);
}
EXPORT_SYMBOL(pagevec_lookup_range_tag);

unsigned pagevec_lookup_range_nr_tag(struct pagevec *pvec,
		struct address_space *mapping, pgoff_t *index, pgoff_t end,
		xa_mark_t tag, unsigned max_pages)
{
	pvec->nr = find_get_pages_range_tag(mapping, index, end, tag,
		min_t(unsigned int, max_pages, PAGEVEC_SIZE), pvec->pages);
	return pagevec_count(pvec);
}
EXPORT_SYMBOL(pagevec_lookup_range_nr_tag);
/*
 * Perform any setup for the swap system
 */
void __init swap_setup(void)
{
	unsigned long megs = totalram_pages() >> (20 - PAGE_SHIFT);

	/* Use a smaller cluster for small-memory machines */
	if (megs < 16)
		page_cluster = 2;
	else
		page_cluster = 3;
	/*
	 * Right now other parts of the system means that we
	 * _really_ don't want to cluster much more
	 */
}

#ifdef CONFIG_DEV_PAGEMAP_OPS
void put_devmap_managed_page(struct page *page)
{
	int count;

	if (WARN_ON_ONCE(!page_is_devmap_managed(page)))
		return;

	count = page_ref_dec_return(page);

	/*
	 * devmap page refcounts are 1-based, rather than 0-based: if
	 * refcount is 1, then the page is free and the refcount is
	 * stable because nobody holds a reference on the page.
	 */
	if (count == 1)
		free_devmap_managed_page(page);
	else if (!count)
		__put_page(page);
}
EXPORT_SYMBOL(put_devmap_managed_page);
#endif<|MERGE_RESOLUTION|>--- conflicted
+++ resolved
@@ -897,10 +897,7 @@
 		    pagevec_count(&per_cpu(lru_pvecs.lru_deactivate_file, cpu)) ||
 		    pagevec_count(&per_cpu(lru_pvecs.lru_deactivate, cpu)) ||
 		    pagevec_count(&per_cpu(lru_pvecs.lru_lazyfree, cpu)) ||
-<<<<<<< HEAD
-=======
 		    pagevec_count(&per_cpu(lru_pvecs.lru_lazyfree_movetail, cpu)) ||
->>>>>>> 58aa0f28
 		    need_activate_page_drain(cpu) ||
 		    has_bh_in_lru(cpu, NULL)) {
 			INIT_WORK(work, lru_add_drain_per_cpu);
