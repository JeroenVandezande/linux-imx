--- conflicted
+++ resolved
@@ -558,43 +558,7 @@
 	p = object + get_info_end(s);
 
 	return kasan_reset_tag(p + alloc);
-<<<<<<< HEAD
-=======
-}
-
-/*
- * This function will be used to loop through all the slab objects in
- * a page to give track structure for each object, the function fn will
- * be using this track structure and extract required info into its private
- * data, the return value will be the number of track structures that are
- * processed.
- */
-unsigned long get_each_object_track(struct kmem_cache *s,
-		struct page *page, enum track_item alloc,
-		int (*fn)(const struct kmem_cache *, const void *,
-		const struct track *, void *), void *private)
-{
-	void *p;
-	struct track *t;
-	int ret;
-	unsigned long num_track = 0;
-
-	if (!slub_debug || !(s->flags & SLAB_STORE_USER))
-		return 0;
-
-	slab_lock(page);
-	for_each_object(p, s, page_address(page), page->objects) {
-		t = get_track(s, p, alloc);
-		ret = fn(s, p, t, private);
-		if (ret < 0)
-			break;
-		num_track += 1;
-	}
-	slab_unlock(page);
-	return num_track;
->>>>>>> c18ab1d1
-}
-EXPORT_SYMBOL_GPL(get_each_object_track);
+}
 
 /*
  * This function will be used to loop through all the slab objects in
@@ -1598,10 +1562,6 @@
 		__kcsan_check_access(x, s->object_size,
 				     KCSAN_ACCESS_WRITE | KCSAN_ACCESS_ASSERT);
 
-<<<<<<< HEAD
-	/* KASAN might put x into memory quarantine, delaying its reuse */
-	return kasan_slab_free(s, x);
-=======
 	/*
 	 * As memory initialization might be integrated into KASAN,
 	 * kasan_slab_free and initialization memset's must be
@@ -1621,7 +1581,6 @@
 	}
 	/* KASAN might put x into memory quarantine, delaying its reuse. */
 	return kasan_slab_free(s, x, init);
->>>>>>> c18ab1d1
 }
 
 static inline bool slab_free_freelist_hook(struct kmem_cache *s,
@@ -1637,11 +1596,6 @@
 		return true;
 	}
 
-	if (is_kfence_address(next)) {
-		slab_free_hook(s, next);
-		return true;
-	}
-
 	/* Head and tail of the reconstructed freelist */
 	*head = NULL;
 	*tail = NULL;
@@ -1650,21 +1604,6 @@
 		object = next;
 		next = get_freepointer(s, object);
 
-<<<<<<< HEAD
-		if (slab_want_init_on_free(s)) {
-			/*
-			 * Clear the object and the metadata, but don't touch
-			 * the redzone.
-			 */
-			memset(kasan_reset_tag(object), 0, s->object_size);
-			rsize = (s->flags & SLAB_RED_ZONE) ? s->red_left_pad
-							   : 0;
-			memset((char *)kasan_reset_tag(object) + s->inuse, 0,
-			       s->size - s->inuse - rsize);
-
-		}
-=======
->>>>>>> c18ab1d1
 		/* If object's reuse doesn't have to be delayed */
 		if (!slab_free_hook(s, object, slab_want_init_on_free(s))) {
 			/* Move object to the new freelist */
@@ -2985,16 +2924,8 @@
 	maybe_wipe_obj_freeptr(s, object);
 	init = slab_want_init_on_alloc(gfpflags, s);
 
-<<<<<<< HEAD
-	if (unlikely(slab_want_init_on_alloc(gfpflags, s)) && object)
-		memset(kasan_reset_tag(object), 0, s->object_size);
-
-out:
-	slab_post_alloc_hook(s, objcg, gfpflags, 1, &object);
-=======
 out:
 	slab_post_alloc_hook(s, objcg, gfpflags, 1, &object, init);
->>>>>>> c18ab1d1
 
 	return object;
 }
@@ -3326,11 +3257,7 @@
 	}
 
 	if (is_kfence_address(object)) {
-<<<<<<< HEAD
-		slab_free_hook(df->s, object);
-=======
 		slab_free_hook(df->s, object, false);
->>>>>>> c18ab1d1
 		__kfence_free(object);
 		p[size] = NULL; /* mark object processed */
 		return size;
@@ -3450,25 +3377,12 @@
 	c->tid = next_tid(c->tid);
 	local_irq_enable();
 
-<<<<<<< HEAD
-	/* Clear memory outside IRQ disabled fastpath loop */
-	if (unlikely(slab_want_init_on_alloc(flags, s))) {
-		int j;
-
-		for (j = 0; j < i; j++)
-			memset(kasan_reset_tag(p[j]), 0, s->object_size);
-	}
-
-	/* memcg and kmem_cache debug support */
-	slab_post_alloc_hook(s, objcg, flags, size, p);
-=======
 	/*
 	 * memcg and kmem_cache debug support and memory initialization.
 	 * Done outside of the IRQ disabled fastpath loop.
 	 */
 	slab_post_alloc_hook(s, objcg, flags, size, p,
 				slab_want_init_on_alloc(flags, s));
->>>>>>> c18ab1d1
 	return i;
 error:
 	local_irq_enable();
@@ -3668,11 +3582,7 @@
 	init_object(kmem_cache_node, n, SLUB_RED_ACTIVE);
 	init_tracking(kmem_cache_node, n);
 #endif
-<<<<<<< HEAD
-	n = kasan_slab_alloc(kmem_cache_node, n, GFP_KERNEL);
-=======
 	n = kasan_slab_alloc(kmem_cache_node, n, GFP_KERNEL, false);
->>>>>>> c18ab1d1
 	page->freelist = get_freepointer(kmem_cache_node, n);
 	page->inuse = 1;
 	page->frozen = 0;
