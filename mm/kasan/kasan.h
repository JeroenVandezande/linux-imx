/* SPDX-License-Identifier: GPL-2.0 */
#ifndef __MM_KASAN_KASAN_H
#define __MM_KASAN_KASAN_H

#include <linux/kasan.h>
#include <linux/kfence.h>
#include <linux/stackdepot.h>

#ifdef CONFIG_KASAN_HW_TAGS

#include <linux/static_key.h>

DECLARE_STATIC_KEY_FALSE(kasan_flag_stacktrace);
extern bool kasan_flag_async __ro_after_init;

static inline bool kasan_stack_collection_enabled(void)
{
	return static_branch_unlikely(&kasan_flag_stacktrace);
}

static inline bool kasan_async_mode_enabled(void)
{
	return kasan_flag_async;
}
#else

static inline bool kasan_stack_collection_enabled(void)
{
	return true;
}

static inline bool kasan_async_mode_enabled(void)
{
	return false;
}

#endif

extern bool kasan_flag_panic __ro_after_init;
extern bool kasan_flag_async __ro_after_init;

#if defined(CONFIG_KASAN_GENERIC) || defined(CONFIG_KASAN_SW_TAGS)
#define KASAN_GRANULE_SIZE	(1UL << KASAN_SHADOW_SCALE_SHIFT)
#else
#include <asm/mte-kasan.h>
#define KASAN_GRANULE_SIZE	MTE_GRANULE_SIZE
#endif

#define KASAN_GRANULE_MASK	(KASAN_GRANULE_SIZE - 1)

#define KASAN_MEMORY_PER_SHADOW_PAGE	(KASAN_GRANULE_SIZE << PAGE_SHIFT)

#define KASAN_TAG_KERNEL	0xFF /* native kernel pointers tag */
#define KASAN_TAG_INVALID	0xFE /* inaccessible memory tag */
#define KASAN_TAG_MAX		0xFD /* maximum value for random tags */

#ifdef CONFIG_KASAN_HW_TAGS
#define KASAN_TAG_MIN		0xF0 /* mimimum value for random tags */
#else
#define KASAN_TAG_MIN		0x00 /* mimimum value for random tags */
#endif

#ifdef CONFIG_KASAN_GENERIC
#define KASAN_FREE_PAGE         0xFF  /* page was freed */
#define KASAN_PAGE_REDZONE      0xFE  /* redzone for kmalloc_large allocations */
#define KASAN_KMALLOC_REDZONE   0xFC  /* redzone inside slub object */
#define KASAN_KMALLOC_FREE      0xFB  /* object was freed (kmem_cache_free/kfree) */
#define KASAN_KMALLOC_FREETRACK 0xFA  /* object was freed and has free track set */
#else
#define KASAN_FREE_PAGE         KASAN_TAG_INVALID
#define KASAN_PAGE_REDZONE      KASAN_TAG_INVALID
#define KASAN_KMALLOC_REDZONE   KASAN_TAG_INVALID
#define KASAN_KMALLOC_FREE      KASAN_TAG_INVALID
#define KASAN_KMALLOC_FREETRACK KASAN_TAG_INVALID
#endif

#define KASAN_GLOBAL_REDZONE    0xF9  /* redzone for global variable */
#define KASAN_VMALLOC_INVALID   0xF8  /* unallocated space in vmapped page */

/*
 * Stack redzone shadow values
 * (Those are compiler's ABI, don't change them)
 */
#define KASAN_STACK_LEFT        0xF1
#define KASAN_STACK_MID         0xF2
#define KASAN_STACK_RIGHT       0xF3
#define KASAN_STACK_PARTIAL     0xF4

/*
 * alloca redzone shadow values
 */
#define KASAN_ALLOCA_LEFT	0xCA
#define KASAN_ALLOCA_RIGHT	0xCB

#define KASAN_ALLOCA_REDZONE_SIZE	32

/*
 * Stack frame marker (compiler ABI).
 */
#define KASAN_CURRENT_STACK_FRAME_MAGIC 0x41B58AB3

/* Don't break randconfig/all*config builds */
#ifndef KASAN_ABI_VERSION
#define KASAN_ABI_VERSION 1
#endif

/* Metadata layout customization. */
#define META_BYTES_PER_BLOCK 1
#define META_BLOCKS_PER_ROW 16
#define META_BYTES_PER_ROW (META_BLOCKS_PER_ROW * META_BYTES_PER_BLOCK)
#define META_MEM_BYTES_PER_ROW (META_BYTES_PER_ROW * KASAN_GRANULE_SIZE)
#define META_ROWS_AROUND_ADDR 2

struct kasan_access_info {
	const void *access_addr;
	const void *first_bad_addr;
	size_t access_size;
	bool is_write;
	unsigned long ip;
};

/* The layout of struct dictated by compiler */
struct kasan_source_location {
	const char *filename;
	int line_no;
	int column_no;
};

/* The layout of struct dictated by compiler */
struct kasan_global {
	const void *beg;		/* Address of the beginning of the global variable. */
	size_t size;			/* Size of the global variable. */
	size_t size_with_redzone;	/* Size of the variable + size of the red zone. 32 bytes aligned */
	const void *name;
	const void *module_name;	/* Name of the module where the global variable is declared. */
	unsigned long has_dynamic_init;	/* This needed for C++ */
#if KASAN_ABI_VERSION >= 4
	struct kasan_source_location *location;
#endif
#if KASAN_ABI_VERSION >= 5
	char *odr_indicator;
#endif
};

/**
 * Structures to keep alloc and free tracks *
 */

#define KASAN_STACK_DEPTH 64

struct kasan_track {
	u32 pid;
	depot_stack_handle_t stack;
};

#ifdef CONFIG_KASAN_SW_TAGS_IDENTIFY
#define KASAN_NR_FREE_STACKS 5
#else
#define KASAN_NR_FREE_STACKS 1
#endif

struct kasan_alloc_meta {
	struct kasan_track alloc_track;
#ifdef CONFIG_KASAN_GENERIC
	/*
	 * The auxiliary stack is stored into struct kasan_alloc_meta.
	 * The free stack is stored into struct kasan_free_meta.
	 */
	depot_stack_handle_t aux_stack[2];
#else
	struct kasan_track free_track[KASAN_NR_FREE_STACKS];
#endif
#ifdef CONFIG_KASAN_SW_TAGS_IDENTIFY
	u8 free_pointer_tag[KASAN_NR_FREE_STACKS];
	u8 free_track_idx;
#endif
};

struct qlist_node {
	struct qlist_node *next;
};

/*
 * Generic mode either stores free meta in the object itself or in the redzone
 * after the object. In the former case free meta offset is 0, in the latter
 * case it has some sane value smaller than INT_MAX. Use INT_MAX as free meta
 * offset when free meta isn't present.
 */
#define KASAN_NO_FREE_META INT_MAX

struct kasan_free_meta {
#ifdef CONFIG_KASAN_GENERIC
	/* This field is used while the object is in the quarantine.
	 * Otherwise it might be used for the allocator freelist.
	 */
	struct qlist_node quarantine_link;
	struct kasan_track free_track;
#endif
};

struct kasan_alloc_meta *kasan_get_alloc_meta(struct kmem_cache *cache,
						const void *object);
#ifdef CONFIG_KASAN_GENERIC
struct kasan_free_meta *kasan_get_free_meta(struct kmem_cache *cache,
						const void *object);
#endif

#if defined(CONFIG_KASAN_GENERIC) || defined(CONFIG_KASAN_SW_TAGS)

static inline const void *kasan_shadow_to_mem(const void *shadow_addr)
{
	return (void *)(((unsigned long)shadow_addr - KASAN_SHADOW_OFFSET)
		<< KASAN_SHADOW_SCALE_SHIFT);
}

static inline bool addr_has_metadata(const void *addr)
{
	return (addr >= kasan_shadow_to_mem((void *)KASAN_SHADOW_START));
}

/**
 * kasan_check_range - Check memory region, and report if invalid access.
 * @addr: the accessed address
 * @size: the accessed size
 * @write: true if access is a write access
 * @ret_ip: return address
 * @return: true if access was valid, false if invalid
 */
bool kasan_check_range(unsigned long addr, size_t size, bool write,
				unsigned long ret_ip);

#else /* CONFIG_KASAN_GENERIC || CONFIG_KASAN_SW_TAGS */

static inline bool addr_has_metadata(const void *addr)
{
	return (is_vmalloc_addr(addr) || virt_addr_valid(addr));
}

#endif /* CONFIG_KASAN_GENERIC || CONFIG_KASAN_SW_TAGS */

#if defined(CONFIG_KASAN_SW_TAGS) || defined(CONFIG_KASAN_HW_TAGS)
void kasan_print_tags(u8 addr_tag, const void *addr);
#else
static inline void kasan_print_tags(u8 addr_tag, const void *addr) { }
#endif

void *kasan_find_first_bad_addr(void *addr, size_t size);
const char *kasan_get_bug_type(struct kasan_access_info *info);
void kasan_metadata_fetch_row(char *buffer, void *row);

#if defined(CONFIG_KASAN_GENERIC) && defined(CONFIG_KASAN_STACK)
void kasan_print_address_stack_frame(const void *addr);
#else
static inline void kasan_print_address_stack_frame(const void *addr) { }
#endif

bool kasan_report(unsigned long addr, size_t size,
		bool is_write, unsigned long ip);
void kasan_report_invalid_free(void *object, unsigned long ip);

struct page *kasan_addr_to_page(const void *addr);

depot_stack_handle_t kasan_save_stack(gfp_t flags);
void kasan_set_track(struct kasan_track *track, gfp_t flags);
void kasan_set_free_info(struct kmem_cache *cache, void *object, u8 tag);
struct kasan_track *kasan_get_free_track(struct kmem_cache *cache,
				void *object, u8 tag);

#if defined(CONFIG_KASAN_GENERIC) && \
	(defined(CONFIG_SLAB) || defined(CONFIG_SLUB))
bool kasan_quarantine_put(struct kmem_cache *cache, void *object);
void kasan_quarantine_reduce(void);
void kasan_quarantine_remove_cache(struct kmem_cache *cache);
#else
static inline bool kasan_quarantine_put(struct kmem_cache *cache, void *object) { return false; }
static inline void kasan_quarantine_reduce(void) { }
static inline void kasan_quarantine_remove_cache(struct kmem_cache *cache) { }
#endif

#ifndef arch_kasan_set_tag
static inline const void *arch_kasan_set_tag(const void *addr, u8 tag)
{
	return addr;
}
#endif
#ifndef arch_kasan_get_tag
#define arch_kasan_get_tag(addr)	0
#endif

#define set_tag(addr, tag)	((void *)arch_kasan_set_tag((addr), (tag)))
#define get_tag(addr)		arch_kasan_get_tag(addr)

#ifdef CONFIG_KASAN_HW_TAGS

#ifndef arch_enable_tagging_sync
#define arch_enable_tagging_sync()
#endif
#ifndef arch_enable_tagging_async
#define arch_enable_tagging_async()
#endif
#ifndef arch_init_tags
#define arch_init_tags(max_tag)
#endif
#ifndef arch_set_tagging_report_once
#define arch_set_tagging_report_once(state)
#endif
#ifndef arch_force_async_tag_fault
#define arch_force_async_tag_fault()
#endif
#ifndef arch_get_random_tag
#define arch_get_random_tag()	(0xFF)
#endif
#ifndef arch_get_mem_tag
#define arch_get_mem_tag(addr)	(0xFF)
#endif
#ifndef arch_set_mem_tag_range
#define arch_set_mem_tag_range(addr, size, tag, init) ((void *)(addr))
#endif

#define hw_enable_tagging_sync()		arch_enable_tagging_sync()
#define hw_enable_tagging_async()		arch_enable_tagging_async()
#define hw_init_tags(max_tag)			arch_init_tags(max_tag)
#define hw_set_tagging_report_once(state)	arch_set_tagging_report_once(state)
#define hw_force_async_tag_fault()		arch_force_async_tag_fault()
#define hw_get_random_tag()			arch_get_random_tag()
#define hw_get_mem_tag(addr)			arch_get_mem_tag(addr)
#define hw_set_mem_tag_range(addr, size, tag, init) \
			arch_set_mem_tag_range((addr), (size), (tag), (init))

#else /* CONFIG_KASAN_HW_TAGS */

#define hw_enable_tagging_sync()
#define hw_enable_tagging_async()
#define hw_set_tagging_report_once(state)

#endif /* CONFIG_KASAN_HW_TAGS */

#if defined(CONFIG_KASAN_HW_TAGS) && IS_ENABLED(CONFIG_KASAN_KUNIT_TEST)

void kasan_set_tagging_report_once(bool state);
void kasan_enable_tagging_sync(void);
void kasan_force_async_fault(void);

#else /* CONFIG_KASAN_HW_TAGS || CONFIG_KASAN_KUNIT_TEST */

static inline void kasan_set_tagging_report_once(bool state) { }
static inline void kasan_enable_tagging_sync(void) { }
static inline void kasan_force_async_fault(void) { }

#endif /* CONFIG_KASAN_HW_TAGS || CONFIG_KASAN_KUNIT_TEST */

#ifdef CONFIG_KASAN_SW_TAGS
u8 kasan_random_tag(void);
#elif defined(CONFIG_KASAN_HW_TAGS)
static inline u8 kasan_random_tag(void) { return hw_get_random_tag(); }
#else
static inline u8 kasan_random_tag(void) { return 0; }
#endif

#ifdef CONFIG_KASAN_HW_TAGS

static inline void kasan_poison(const void *addr, size_t size, u8 value, bool init)
{
	addr = kasan_reset_tag(addr);

	/* Skip KFENCE memory if called explicitly outside of sl*b. */
	if (is_kfence_address(addr))
		return;

	if (WARN_ON((unsigned long)addr & KASAN_GRANULE_MASK))
		return;
	if (WARN_ON(size & KASAN_GRANULE_MASK))
		return;

	hw_set_mem_tag_range((void *)addr, size, value, init);
}

static inline void kasan_unpoison(const void *addr, size_t size, bool init)
{
	u8 tag = get_tag(addr);

	addr = kasan_reset_tag(addr);

	/* Skip KFENCE memory if called explicitly outside of sl*b. */
	if (is_kfence_address(addr))
		return;

	if (WARN_ON((unsigned long)addr & KASAN_GRANULE_MASK))
		return;
	size = round_up(size, KASAN_GRANULE_SIZE);

	hw_set_mem_tag_range((void *)addr, size, tag, init);
}

static inline bool kasan_byte_accessible(const void *addr)
{
	u8 ptr_tag = get_tag(addr);
	u8 mem_tag = hw_get_mem_tag((void *)addr);

<<<<<<< HEAD
	return (mem_tag != KASAN_TAG_INVALID) &&
		(ptr_tag == KASAN_TAG_KERNEL || ptr_tag == mem_tag);
=======
	return ptr_tag == KASAN_TAG_KERNEL || ptr_tag == mem_tag;
>>>>>>> 58aa0f28
}

#else /* CONFIG_KASAN_HW_TAGS */

/**
 * kasan_poison - mark the memory range as unaccessible
 * @addr - range start address, must be aligned to KASAN_GRANULE_SIZE
 * @size - range size, must be aligned to KASAN_GRANULE_SIZE
 * @value - value that's written to metadata for the range
 * @init - whether to initialize the memory range (only for hardware tag-based)
 *
 * The size gets aligned to KASAN_GRANULE_SIZE before marking the range.
 */
void kasan_poison(const void *addr, size_t size, u8 value, bool init);

/**
 * kasan_unpoison - mark the memory range as accessible
 * @addr - range start address, must be aligned to KASAN_GRANULE_SIZE
 * @size - range size, can be unaligned
 * @init - whether to initialize the memory range (only for hardware tag-based)
 *
 * For the tag-based modes, the @size gets aligned to KASAN_GRANULE_SIZE before
 * marking the range.
 * For the generic mode, the last granule of the memory range gets partially
 * unpoisoned based on the @size.
 */
void kasan_unpoison(const void *addr, size_t size, bool init);

bool kasan_byte_accessible(const void *addr);

#endif /* CONFIG_KASAN_HW_TAGS */

#ifdef CONFIG_KASAN_GENERIC

/**
 * kasan_poison_last_granule - mark the last granule of the memory range as
 * unaccessible
 * @addr - range start address, must be aligned to KASAN_GRANULE_SIZE
 * @size - range size
 *
 * This function is only available for the generic mode, as it's the only mode
 * that has partially poisoned memory granules.
 */
void kasan_poison_last_granule(const void *address, size_t size);

#else /* CONFIG_KASAN_GENERIC */

static inline void kasan_poison_last_granule(const void *address, size_t size) { }

#endif /* CONFIG_KASAN_GENERIC */

/*
 * Exported functions for interfaces called from assembly or from generated
 * code. Declarations here to avoid warning about missing declarations.
 */
asmlinkage void kasan_unpoison_task_stack_below(const void *watermark);
void __asan_register_globals(struct kasan_global *globals, size_t size);
void __asan_unregister_globals(struct kasan_global *globals, size_t size);
void __asan_handle_no_return(void);
void __asan_alloca_poison(unsigned long addr, size_t size);
void __asan_allocas_unpoison(const void *stack_top, const void *stack_bottom);

void __asan_load1(unsigned long addr);
void __asan_store1(unsigned long addr);
void __asan_load2(unsigned long addr);
void __asan_store2(unsigned long addr);
void __asan_load4(unsigned long addr);
void __asan_store4(unsigned long addr);
void __asan_load8(unsigned long addr);
void __asan_store8(unsigned long addr);
void __asan_load16(unsigned long addr);
void __asan_store16(unsigned long addr);
void __asan_loadN(unsigned long addr, size_t size);
void __asan_storeN(unsigned long addr, size_t size);

void __asan_load1_noabort(unsigned long addr);
void __asan_store1_noabort(unsigned long addr);
void __asan_load2_noabort(unsigned long addr);
void __asan_store2_noabort(unsigned long addr);
void __asan_load4_noabort(unsigned long addr);
void __asan_store4_noabort(unsigned long addr);
void __asan_load8_noabort(unsigned long addr);
void __asan_store8_noabort(unsigned long addr);
void __asan_load16_noabort(unsigned long addr);
void __asan_store16_noabort(unsigned long addr);
void __asan_loadN_noabort(unsigned long addr, size_t size);
void __asan_storeN_noabort(unsigned long addr, size_t size);

void __asan_report_load1_noabort(unsigned long addr);
void __asan_report_store1_noabort(unsigned long addr);
void __asan_report_load2_noabort(unsigned long addr);
void __asan_report_store2_noabort(unsigned long addr);
void __asan_report_load4_noabort(unsigned long addr);
void __asan_report_store4_noabort(unsigned long addr);
void __asan_report_load8_noabort(unsigned long addr);
void __asan_report_store8_noabort(unsigned long addr);
void __asan_report_load16_noabort(unsigned long addr);
void __asan_report_store16_noabort(unsigned long addr);
void __asan_report_load_n_noabort(unsigned long addr, size_t size);
void __asan_report_store_n_noabort(unsigned long addr, size_t size);

void __asan_set_shadow_00(const void *addr, size_t size);
void __asan_set_shadow_f1(const void *addr, size_t size);
void __asan_set_shadow_f2(const void *addr, size_t size);
void __asan_set_shadow_f3(const void *addr, size_t size);
void __asan_set_shadow_f5(const void *addr, size_t size);
void __asan_set_shadow_f8(const void *addr, size_t size);

void __hwasan_load1_noabort(unsigned long addr);
void __hwasan_store1_noabort(unsigned long addr);
void __hwasan_load2_noabort(unsigned long addr);
void __hwasan_store2_noabort(unsigned long addr);
void __hwasan_load4_noabort(unsigned long addr);
void __hwasan_store4_noabort(unsigned long addr);
void __hwasan_load8_noabort(unsigned long addr);
void __hwasan_store8_noabort(unsigned long addr);
void __hwasan_load16_noabort(unsigned long addr);
void __hwasan_store16_noabort(unsigned long addr);
void __hwasan_loadN_noabort(unsigned long addr, size_t size);
void __hwasan_storeN_noabort(unsigned long addr, size_t size);

void __hwasan_tag_memory(unsigned long addr, u8 tag, unsigned long size);

#endif<|MERGE_RESOLUTION|>--- conflicted
+++ resolved
@@ -397,12 +397,7 @@
 	u8 ptr_tag = get_tag(addr);
 	u8 mem_tag = hw_get_mem_tag((void *)addr);
 
-<<<<<<< HEAD
-	return (mem_tag != KASAN_TAG_INVALID) &&
-		(ptr_tag == KASAN_TAG_KERNEL || ptr_tag == mem_tag);
-=======
 	return ptr_tag == KASAN_TAG_KERNEL || ptr_tag == mem_tag;
->>>>>>> 58aa0f28
 }
 
 #else /* CONFIG_KASAN_HW_TAGS */
